--- conflicted
+++ resolved
@@ -8,14 +8,10 @@
     use constants, only : pi, zero, one
     use parcel_container
     use parcel_interpl, only : par2grid, grid2par
-<<<<<<< HEAD
-    use options, only : parcel_info, grid, interpl
+    use options, only : parcel_info, box, interpl
     use ellipse, only : get_ab
-    use parameters, only : extent, lower, update_parameters, vcell, dx, nx, nz, ngrid
-=======
-    use options, only : parcel_info, box, interpl
     use parameters, only : lower, update_parameters, vcell, dx, nx, nz, ngrid
->>>>>>> 0078d1d9
+
     implicit none
 
     double precision :: volg(-1:33, 0:31, 1), error
@@ -49,11 +45,7 @@
     parcels%volume = 0.25d0 * vcell
 
     ! b11
-<<<<<<< HEAD
     parcels%B(:, 1) = get_ab(parcels%volume(1:n_parcels, 1))
-=======
-    parcels%B(:, 1) = one
->>>>>>> 0078d1d9
 
     ! b12
     parcels%B(:, 2) = zero
