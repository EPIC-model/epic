--- conflicted
+++ resolved
@@ -178,11 +178,7 @@
             parcels%position(2, l) = y + dx(2) * 0.44d0
             parcels%position(3, l) = z
             parcels%volume(l) = 0.9d0 * vmin
-<<<<<<< HEAD
-            parcels%theta(l) = l + comm%rank * 100
-=======
-            parcels%buoyancy(l) = l + world%rank * 100
->>>>>>> b80c0d1a
+            parcels%theta(l) = l + world%rank * 100
             l = l + 1
 
             ! big parcel C
@@ -190,11 +186,7 @@
             parcels%position(2, l) = y - dx(2) * 0.4d0
             parcels%position(3, l) = z
             parcels%volume(l) = 1.1d0 * vmin
-<<<<<<< HEAD
-            parcels%theta(l) = l + comm%rank * 100
-=======
-            parcels%buoyancy(l) = l + world%rank * 100
->>>>>>> b80c0d1a
+            parcels%theta(l) = l + world%rank * 100
             l = l + 1
 
             ! small parcel a
@@ -202,11 +194,7 @@
             parcels%position(2, l) = y + dx(2) * 0.34d0
             parcels%position(3, l) = z
             parcels%volume(l) = 0.9d0 * vmin
-<<<<<<< HEAD
-            parcels%theta(l) = l + comm%rank * 100
-=======
-            parcels%buoyancy(l) = l + world%rank * 100
->>>>>>> b80c0d1a
+            parcels%theta(l) = l + world%rank * 100
             l = l + 1
 
         end subroutine cell_placement_1
@@ -231,11 +219,7 @@
             parcels%position(2, l) = y + dx(2) * 0.44d0
             parcels%position(3, l) = z
             parcels%volume(l) = 0.9d0 * vmin
-<<<<<<< HEAD
-            parcels%theta(l) = l + comm%rank * 100
-=======
-            parcels%buoyancy(l) = l + world%rank * 100
->>>>>>> b80c0d1a
+            parcels%theta(l) = l + world%rank * 100
             l = l + 1
 
             ! small parcel a
@@ -243,11 +227,7 @@
             parcels%position(2, l) = y - dx(2) * 0.44d0
             parcels%position(3, l) = z
             parcels%volume(l) = 0.9d0 * vmin
-<<<<<<< HEAD
-            parcels%theta(l) = l + comm%rank * 100
-=======
-            parcels%buoyancy(l) = l + world%rank * 100
->>>>>>> b80c0d1a
+            parcels%theta(l) = l + world%rank * 100
             l = l + 1
 
             ! big parcel C
@@ -255,11 +235,7 @@
             parcels%position(2, l) = y + dx(2) * 0.26d0
             parcels%position(3, l) = z
             parcels%volume(l) = 1.1d0 * vmin
-<<<<<<< HEAD
-            parcels%theta(l) = l + comm%rank * 100
-=======
-            parcels%buoyancy(l) = l + world%rank * 100
->>>>>>> b80c0d1a
+            parcels%theta(l) = l + world%rank * 100
             l = l + 1
 
         end subroutine cell_placement_2
@@ -284,11 +260,7 @@
             parcels%position(2, l) = y + dx(2) * 0.44d0
             parcels%position(3, l) = z
             parcels%volume(l) = 0.9d0 * vmin
-<<<<<<< HEAD
-            parcels%theta(l) = l + comm%rank * 100
-=======
-            parcels%buoyancy(l) = l + world%rank * 100
->>>>>>> b80c0d1a
+            parcels%theta(l) = l + world%rank * 100
             l = l + 1
 
             ! big parcel C
@@ -296,11 +268,7 @@
             parcels%position(2, l) = y - dx(2) * 0.4d0
             parcels%position(3, l) = z
             parcels%volume(l) = 1.1d0 * vmin
-<<<<<<< HEAD
-            parcels%theta(l) = l + comm%rank * 100
-=======
-            parcels%buoyancy(l) = l + world%rank * 100
->>>>>>> b80c0d1a
+            parcels%theta(l) = l + world%rank * 100
             l = l + 1
 
             ! small parcel a
@@ -308,11 +276,7 @@
             parcels%position(2, l) = y + dx(2) * 0.34d0
             parcels%position(3, l) = z
             parcels%volume(l) = 0.9d0 * vmin
-<<<<<<< HEAD
-            parcels%theta(l) = l + comm%rank * 100
-=======
-            parcels%buoyancy(l) = l + world%rank * 100
->>>>>>> b80c0d1a
+            parcels%theta(l) = l + world%rank * 100
             l = l + 1
 
         end subroutine cell_placement_3
@@ -337,11 +301,7 @@
             parcels%position(2, l) = y + dx(2) * 0.44d0
             parcels%position(3, l) = z
             parcels%volume(l) = 0.9d0 * vmin
-<<<<<<< HEAD
-            parcels%theta(l) = l + comm%rank * 100
-=======
-            parcels%buoyancy(l) = l + world%rank * 100
->>>>>>> b80c0d1a
+            parcels%theta(l) = l + world%rank * 100
             l = l + 1
 
             ! small parcel a
@@ -349,11 +309,7 @@
             parcels%position(2, l) = y - dx(2) * 0.42d0
             parcels%position(3, l) = z
             parcels%volume(l) = 0.9d0 * vmin
-<<<<<<< HEAD
-            parcels%theta(l) = l + comm%rank * 100
-=======
-            parcels%buoyancy(l) = l + world%rank * 100
->>>>>>> b80c0d1a
+            parcels%theta(l) = l + world%rank * 100
             l = l + 1
 
             ! big parcel C
@@ -361,11 +317,7 @@
             parcels%position(2, l) = y + dx(2) * 0.28d0
             parcels%position(3, l) = z
             parcels%volume(l) = 1.1d0 * vmin
-<<<<<<< HEAD
-            parcels%theta(l) = l + comm%rank * 100
-=======
-            parcels%buoyancy(l) = l + world%rank * 100
->>>>>>> b80c0d1a
+            parcels%theta(l) = l + world%rank * 100
             l = l + 1
 
         end subroutine cell_placement_4
@@ -394,11 +346,7 @@
             parcels%position(2, l) = y
             parcels%position(3, l) = z
             parcels%volume(l) = 0.9d0 * vmin
-<<<<<<< HEAD
-            parcels%theta(l) = l + comm%rank * 100
-=======
-            parcels%buoyancy(l) = l + world%rank * 100
->>>>>>> b80c0d1a
+            parcels%theta(l) = l + world%rank * 100
             l = l + 1
 
             ! big parcel C
@@ -406,11 +354,7 @@
             parcels%position(2, l) = y
             parcels%position(3, l) = z
             parcels%volume(l) = 1.1d0 * vmin
-<<<<<<< HEAD
-            parcels%theta(l) = l + comm%rank * 100
-=======
-            parcels%buoyancy(l) = l + world%rank * 100
->>>>>>> b80c0d1a
+            parcels%theta(l) = l + world%rank * 100
             l = l + 1
 
             ! small parcel a
@@ -418,11 +362,7 @@
             parcels%position(2, l) = y
             parcels%position(3, l) = z
             parcels%volume(l) = 0.9d0 * vmin
-<<<<<<< HEAD
-            parcels%theta(l) = l + comm%rank * 100
-=======
-            parcels%buoyancy(l) = l + world%rank * 100
->>>>>>> b80c0d1a
+            parcels%theta(l) = l + world%rank * 100
             l = l + 1
 
             !
@@ -434,11 +374,7 @@
             parcels%position(2, l) = y - dx(2) * 0.44d0
             parcels%position(3, l) = z
             parcels%volume(l) = 0.9d0 * vmin
-<<<<<<< HEAD
-            parcels%theta(l) = l + comm%rank * 100
-=======
-            parcels%buoyancy(l) = l + world%rank * 100
->>>>>>> b80c0d1a
+            parcels%theta(l) = l + world%rank * 100
             l = l + 1
 
             ! big parcel C
@@ -446,11 +382,7 @@
             parcels%position(2, l) = y + dx(2) * 0.4d0
             parcels%position(3, l) = z
             parcels%volume(l) = 1.1d0 * vmin
-<<<<<<< HEAD
-            parcels%theta(l) = l + comm%rank * 100
-=======
-            parcels%buoyancy(l) = l + world%rank * 100
->>>>>>> b80c0d1a
+            parcels%theta(l) = l + world%rank * 100
             l = l + 1
 
             ! small parcel a
@@ -458,11 +390,7 @@
             parcels%position(2, l) = y - dx(2) * 0.34d0
             parcels%position(3, l) = z
             parcels%volume(l) = 0.9d0 * vmin
-<<<<<<< HEAD
-            parcels%theta(l) = l + comm%rank * 100
-=======
-            parcels%buoyancy(l) = l + world%rank * 100
->>>>>>> b80c0d1a
+            parcels%theta(l) = l + world%rank * 100
             l = l + 1
 
         end subroutine cell_placement_5
@@ -491,11 +419,7 @@
             parcels%position(2, l) = y
             parcels%position(3, l) = z
             parcels%volume(l) = 0.9d0 * vmin
-<<<<<<< HEAD
-            parcels%theta(l) = l + comm%rank * 100
-=======
-            parcels%buoyancy(l) = l + world%rank * 100
->>>>>>> b80c0d1a
+            parcels%theta(l) = l + world%rank * 100
             l = l + 1
 
             ! big parcel C
@@ -503,11 +427,7 @@
             parcels%position(2, l) = y
             parcels%position(3, l) = z
             parcels%volume(l) = 1.1d0 * vmin
-<<<<<<< HEAD
-            parcels%theta(l) = l + comm%rank * 100
-=======
-            parcels%buoyancy(l) = l + world%rank * 100
->>>>>>> b80c0d1a
+            parcels%theta(l) = l + world%rank * 100
             l = l + 1
 
             ! small parcel a
@@ -515,11 +435,7 @@
             parcels%position(2, l) = y
             parcels%position(3, l) = z
             parcels%volume(l) = 0.9d0 * vmin
-<<<<<<< HEAD
-            parcels%theta(l) = l + comm%rank * 100
-=======
-            parcels%buoyancy(l) = l + world%rank * 100
->>>>>>> b80c0d1a
+            parcels%theta(l) = l + world%rank * 100
             l = l + 1
 
             !
@@ -531,11 +447,7 @@
             parcels%position(2, l) = y + dx(2) * 0.44d0
             parcels%position(3, l) = z
             parcels%volume(l) = 0.9d0 * vmin
-<<<<<<< HEAD
-            parcels%theta(l) = l + comm%rank * 100
-=======
-            parcels%buoyancy(l) = l + world%rank * 100
->>>>>>> b80c0d1a
+            parcels%theta(l) = l + world%rank * 100
             l = l + 1
 
             ! big parcel C
@@ -543,11 +455,7 @@
             parcels%position(2, l) = y - dx(2) * 0.4d0
             parcels%position(3, l) = z
             parcels%volume(l) = 1.1d0 * vmin
-<<<<<<< HEAD
-            parcels%theta(l) = l + comm%rank * 100
-=======
-            parcels%buoyancy(l) = l + world%rank * 100
->>>>>>> b80c0d1a
+            parcels%theta(l) = l + world%rank * 100
             l = l + 1
 
             ! small parcel a
@@ -555,11 +463,7 @@
             parcels%position(2, l) = y + dx(2) * 0.34d0
             parcels%position(3, l) = z
             parcels%volume(l) = 0.9d0 * vmin
-<<<<<<< HEAD
-            parcels%theta(l) = l + comm%rank * 100
-=======
-            parcels%buoyancy(l) = l + world%rank * 100
->>>>>>> b80c0d1a
+            parcels%theta(l) = l + world%rank * 100
             l = l + 1
 
         end subroutine cell_placement_6
@@ -588,11 +492,7 @@
             parcels%position(2, l) = y
             parcels%position(3, l) = z
             parcels%volume(l) = 0.9d0 * vmin
-<<<<<<< HEAD
-            parcels%theta(l) = l + comm%rank * 100
-=======
-            parcels%buoyancy(l) = l + world%rank * 100
->>>>>>> b80c0d1a
+            parcels%theta(l) = l + world%rank * 100
             l = l + 1
 
             ! big parcel C
@@ -600,11 +500,7 @@
             parcels%position(2, l) = y
             parcels%position(3, l) = z
             parcels%volume(l) = 1.1d0 * vmin
-<<<<<<< HEAD
-            parcels%theta(l) = l + comm%rank * 100
-=======
-            parcels%buoyancy(l) = l + world%rank * 100
->>>>>>> b80c0d1a
+            parcels%theta(l) = l + world%rank * 100
             l = l + 1
 
             ! small parcel a
@@ -612,11 +508,7 @@
             parcels%position(2, l) = y
             parcels%position(3, l) = z
             parcels%volume(l) = 0.9d0 * vmin
-<<<<<<< HEAD
-            parcels%theta(l) = l + comm%rank * 100
-=======
-            parcels%buoyancy(l) = l + world%rank * 100
->>>>>>> b80c0d1a
+            parcels%theta(l) = l + world%rank * 100
             l = l + 1
 
             !
@@ -628,11 +520,7 @@
             parcels%position(2, l) = y - dx(2) * 0.44d0
             parcels%position(3, l) = z
             parcels%volume(l) = 0.9d0 * vmin
-<<<<<<< HEAD
-            parcels%theta(l) = l + comm%rank * 100
-=======
-            parcels%buoyancy(l) = l + world%rank * 100
->>>>>>> b80c0d1a
+            parcels%theta(l) = l + world%rank * 100
             l = l + 1
 
             ! big parcel C
@@ -640,11 +528,7 @@
             parcels%position(2, l) = y - dx(2) * 0.28d0
             parcels%position(3, l) = z
             parcels%volume(l) = 1.1d0 * vmin
-<<<<<<< HEAD
-            parcels%theta(l) = l + comm%rank * 100
-=======
-            parcels%buoyancy(l) = l + world%rank * 100
->>>>>>> b80c0d1a
+            parcels%theta(l) = l + world%rank * 100
             l = l + 1
 
             ! small parcel a
@@ -652,11 +536,7 @@
             parcels%position(2, l) = y + dx(2) * 0.44d0
             parcels%position(3, l) = z
             parcels%volume(l) = 0.9d0 * vmin
-<<<<<<< HEAD
-            parcels%theta(l) = l + comm%rank * 100
-=======
-            parcels%buoyancy(l) = l + world%rank * 100
->>>>>>> b80c0d1a
+            parcels%theta(l) = l + world%rank * 100
             l = l + 1
 
         end subroutine cell_placement_7
@@ -685,11 +565,7 @@
             parcels%position(2, l) = y
             parcels%position(3, l) = z
             parcels%volume(l) = 0.9d0 * vmin
-<<<<<<< HEAD
-            parcels%theta(l) = l + comm%rank * 100
-=======
-            parcels%buoyancy(l) = l + world%rank * 100
->>>>>>> b80c0d1a
+            parcels%theta(l) = l + world%rank * 100
             l = l + 1
 
             ! big parcel C
@@ -697,11 +573,7 @@
             parcels%position(2, l) = y
             parcels%position(3, l) = z
             parcels%volume(l) = 1.1d0 * vmin
-<<<<<<< HEAD
-            parcels%theta(l) = l + comm%rank * 100
-=======
-            parcels%buoyancy(l) = l + world%rank * 100
->>>>>>> b80c0d1a
+            parcels%theta(l) = l + world%rank * 100
             l = l + 1
 
             ! small parcel a
@@ -709,11 +581,7 @@
             parcels%position(2, l) = y
             parcels%position(3, l) = z
             parcels%volume(l) = 0.9d0 * vmin
-<<<<<<< HEAD
-            parcels%theta(l) = l + comm%rank * 100
-=======
-            parcels%buoyancy(l) = l + world%rank * 100
->>>>>>> b80c0d1a
+            parcels%theta(l) = l + world%rank * 100
             l = l + 1
 
             !
@@ -725,11 +593,7 @@
             parcels%position(2, l) = y + dx(2) * 0.44d0
             parcels%position(3, l) = z
             parcels%volume(l) = 0.9d0 * vmin
-<<<<<<< HEAD
-            parcels%theta(l) = l + comm%rank * 100
-=======
-            parcels%buoyancy(l) = l + world%rank * 100
->>>>>>> b80c0d1a
+            parcels%theta(l) = l + world%rank * 100
             l = l + 1
 
             ! big parcel C
@@ -737,11 +601,7 @@
             parcels%position(2, l) = y + dx(2) * 0.28d0
             parcels%position(3, l) = z
             parcels%volume(l) = 1.1d0 * vmin
-<<<<<<< HEAD
-            parcels%theta(l) = l + comm%rank * 100
-=======
-            parcels%buoyancy(l) = l + world%rank * 100
->>>>>>> b80c0d1a
+            parcels%theta(l) = l + world%rank * 100
             l = l + 1
 
             ! small parcel a
@@ -749,11 +609,7 @@
             parcels%position(2, l) = y - dx(2) * 0.44d0
             parcels%position(3, l) = z
             parcels%volume(l) = 0.9d0 * vmin
-<<<<<<< HEAD
-            parcels%theta(l) = l + comm%rank * 100
-=======
-            parcels%buoyancy(l) = l + world%rank * 100
->>>>>>> b80c0d1a
+            parcels%theta(l) = l + world%rank * 100
             l = l + 1
 
         end subroutine cell_placement_8
