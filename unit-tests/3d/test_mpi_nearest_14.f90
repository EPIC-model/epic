--- conflicted
+++ resolved
@@ -152,11 +152,7 @@
             parcels%position(2, l) = y + dx(2) * 0.4d0
             parcels%position(3, l) = z
             parcels%volume(l) = 0.9d0 * vmin
-<<<<<<< HEAD
-            parcels%theta(l) = l + comm%rank * 100
-=======
-            parcels%buoyancy(l) = l + world%rank * 100
->>>>>>> b80c0d1a
+            parcels%theta(l) = l + world%rank * 100
             l = l + 1
 
             ! big parcel B
@@ -164,11 +160,7 @@
             parcels%position(2, l) = y - dx(2) * 0.44d0
             parcels%position(3, l) = z
             parcels%volume(l) = 1.1d0 * vmin
-<<<<<<< HEAD
-            parcels%theta(l) = l + comm%rank * 100
-=======
-            parcels%buoyancy(l) = l + world%rank * 100
->>>>>>> b80c0d1a
+            parcels%theta(l) = l + world%rank * 100
             l = l + 1
 
             ! small parcel c
@@ -176,11 +168,7 @@
             parcels%position(2, l) = y - dx(2) * 0.34d0
             parcels%position(3, l) = z
             parcels%volume(l) = 0.9d0 * vmin
-<<<<<<< HEAD
-            parcels%theta(l) = l + comm%rank * 100
-=======
-            parcels%buoyancy(l) = l + world%rank * 100
->>>>>>> b80c0d1a
+            parcels%theta(l) = l + world%rank * 100
             l = l + 1
 
         end subroutine cell_placement_1
@@ -205,11 +193,7 @@
             parcels%position(2, l) = y + dx(2) * 0.4d0
             parcels%position(3, l) = z
             parcels%volume(l) = 0.9d0 * vmin
-<<<<<<< HEAD
-            parcels%theta(l) = l + comm%rank * 100
-=======
-            parcels%buoyancy(l) = l + world%rank * 100
->>>>>>> b80c0d1a
+            parcels%theta(l) = l + world%rank * 100
             l = l + 1
 
             ! big parcel B
@@ -217,11 +201,7 @@
             parcels%position(2, l) = y - dx(2) * 0.44d0
             parcels%position(3, l) = z
             parcels%volume(l) = 1.1d0 * vmin
-<<<<<<< HEAD
-            parcels%theta(l) = l + comm%rank * 100
-=======
-            parcels%buoyancy(l) = l + world%rank * 100
->>>>>>> b80c0d1a
+            parcels%theta(l) = l + world%rank * 100
             l = l + 1
 
             ! small parcel c
@@ -229,11 +209,7 @@
             parcels%position(2, l) = y - dx(2) * 0.34d0
             parcels%position(3, l) = z
             parcels%volume(l) = 0.9d0 * vmin
-<<<<<<< HEAD
-            parcels%theta(l) = l + comm%rank * 100
-=======
-            parcels%buoyancy(l) = l + world%rank * 100
->>>>>>> b80c0d1a
+            parcels%theta(l) = l + world%rank * 100
             l = l + 1
 
         end subroutine cell_placement_2
@@ -258,11 +234,7 @@
             parcels%position(2, l) = y - dx(2) * 0.4d0
             parcels%position(3, l) = z
             parcels%volume(l) = 0.9d0 * vmin
-<<<<<<< HEAD
-            parcels%theta(l) = l + comm%rank * 100
-=======
-            parcels%buoyancy(l) = l + world%rank * 100
->>>>>>> b80c0d1a
+            parcels%theta(l) = l + world%rank * 100
             l = l + 1
 
             ! big parcel B
@@ -270,11 +242,7 @@
             parcels%position(2, l) = y + dx(2) * 0.44d0
             parcels%position(3, l) = z
             parcels%volume(l) = 1.1d0 * vmin
-<<<<<<< HEAD
-            parcels%theta(l) = l + comm%rank * 100
-=======
-            parcels%buoyancy(l) = l + world%rank * 100
->>>>>>> b80c0d1a
+            parcels%theta(l) = l + world%rank * 100
             l = l + 1
 
             ! small parcel c
@@ -282,11 +250,7 @@
             parcels%position(2, l) = y + dx(2) * 0.34d0
             parcels%position(3, l) = z
             parcels%volume(l) = 0.9d0 * vmin
-<<<<<<< HEAD
-            parcels%theta(l) = l + comm%rank * 100
-=======
-            parcels%buoyancy(l) = l + world%rank * 100
->>>>>>> b80c0d1a
+            parcels%theta(l) = l + world%rank * 100
             l = l + 1
 
         end subroutine cell_placement_3
@@ -311,11 +275,7 @@
             parcels%position(2, l) = y - dx(2) * 0.4d0
             parcels%position(3, l) = z
             parcels%volume(l) = 0.9d0 * vmin
-<<<<<<< HEAD
-            parcels%theta(l) = l + comm%rank * 100
-=======
-            parcels%buoyancy(l) = l + world%rank * 100
->>>>>>> b80c0d1a
+            parcels%theta(l) = l + world%rank * 100
             l = l + 1
 
             ! big parcel B
@@ -323,11 +283,7 @@
             parcels%position(2, l) = y + dx(2) * 0.44d0
             parcels%position(3, l) = z
             parcels%volume(l) = 1.1d0 * vmin
-<<<<<<< HEAD
-            parcels%theta(l) = l + comm%rank * 100
-=======
-            parcels%buoyancy(l) = l + world%rank * 100
->>>>>>> b80c0d1a
+            parcels%theta(l) = l + world%rank * 100
             l = l + 1
 
             ! small parcel c
@@ -335,11 +291,7 @@
             parcels%position(2, l) = y + dx(2) * 0.34d0
             parcels%position(3, l) = z
             parcels%volume(l) = 0.9d0 * vmin
-<<<<<<< HEAD
-            parcels%theta(l) = l + comm%rank * 100
-=======
-            parcels%buoyancy(l) = l + world%rank * 100
->>>>>>> b80c0d1a
+            parcels%theta(l) = l + world%rank * 100
             l = l + 1
 
         end subroutine cell_placement_4
@@ -368,11 +320,7 @@
             parcels%position(2, l) = y
             parcels%position(3, l) = z
             parcels%volume(l) = 0.9d0 * vmin
-<<<<<<< HEAD
-            parcels%theta(l) = l + comm%rank * 100
-=======
-            parcels%buoyancy(l) = l + world%rank * 100
->>>>>>> b80c0d1a
+            parcels%theta(l) = l + world%rank * 100
             l = l + 1
 
             ! big parcel B
@@ -380,11 +328,7 @@
             parcels%position(2, l) = y
             parcels%position(3, l) = z
             parcels%volume(l) = 1.1d0 * vmin
-<<<<<<< HEAD
-            parcels%theta(l) = l + comm%rank * 100
-=======
-            parcels%buoyancy(l) = l + world%rank * 100
->>>>>>> b80c0d1a
+            parcels%theta(l) = l + world%rank * 100
             l = l + 1
 
             ! small parcel c
@@ -392,11 +336,7 @@
             parcels%position(2, l) = y
             parcels%position(3, l) = z
             parcels%volume(l) = 0.9d0 * vmin
-<<<<<<< HEAD
-            parcels%theta(l) = l + comm%rank * 100
-=======
-            parcels%buoyancy(l) = l + world%rank * 100
->>>>>>> b80c0d1a
+            parcels%theta(l) = l + world%rank * 100
             l = l + 1
 
             !
@@ -408,11 +348,7 @@
             parcels%position(2, l) = y - dx(2) * 0.28d0
             parcels%position(3, l) = z
             parcels%volume(l) = 0.9d0 * vmin
-<<<<<<< HEAD
-            parcels%theta(l) = l + comm%rank * 100
-=======
-            parcels%buoyancy(l) = l + world%rank * 100
->>>>>>> b80c0d1a
+            parcels%theta(l) = l + world%rank * 100
             l = l + 1
 
             ! big parcel B
@@ -420,11 +356,7 @@
             parcels%position(2, l) = y - dx(2) * 0.44d0
             parcels%position(3, l) = z
             parcels%volume(l) = 1.1d0 * vmin
-<<<<<<< HEAD
-            parcels%theta(l) = l + comm%rank * 100
-=======
-            parcels%buoyancy(l) = l + world%rank * 100
->>>>>>> b80c0d1a
+            parcels%theta(l) = l + world%rank * 100
             l = l + 1
 
             ! small parcel c
@@ -432,11 +364,7 @@
             parcels%position(2, l) = y + dx(2) * 0.44d0
             parcels%position(3, l) = z
             parcels%volume(l) = 0.9d0 * vmin
-<<<<<<< HEAD
-            parcels%theta(l) = l + comm%rank * 100
-=======
-            parcels%buoyancy(l) = l + world%rank * 100
->>>>>>> b80c0d1a
+            parcels%theta(l) = l + world%rank * 100
             l = l + 1
 
         end subroutine cell_placement_5
@@ -465,11 +393,7 @@
             parcels%position(2, l) = y
             parcels%position(3, l) = z
             parcels%volume(l) = 0.9d0 * vmin
-<<<<<<< HEAD
-            parcels%theta(l) = l + comm%rank * 100
-=======
-            parcels%buoyancy(l) = l + world%rank * 100
->>>>>>> b80c0d1a
+            parcels%theta(l) = l + world%rank * 100
             l = l + 1
 
             ! big parcel B
@@ -477,11 +401,7 @@
             parcels%position(2, l) = y
             parcels%position(3, l) = z
             parcels%volume(l) = 1.1d0 * vmin
-<<<<<<< HEAD
-            parcels%theta(l) = l + comm%rank * 100
-=======
-            parcels%buoyancy(l) = l + world%rank * 100
->>>>>>> b80c0d1a
+            parcels%theta(l) = l + world%rank * 100
             l = l + 1
 
             ! small parcel c
@@ -489,11 +409,7 @@
             parcels%position(2, l) = y
             parcels%position(3, l) = z
             parcels%volume(l) = 0.9d0 * vmin
-<<<<<<< HEAD
-            parcels%theta(l) = l + comm%rank * 100
-=======
-            parcels%buoyancy(l) = l + world%rank * 100
->>>>>>> b80c0d1a
+            parcels%theta(l) = l + world%rank * 100
             l = l + 1
 
             !
@@ -505,11 +421,7 @@
             parcels%position(2, l) = y + dx(2) * 0.28d0
             parcels%position(3, l) = z
             parcels%volume(l) = 0.9d0 * vmin
-<<<<<<< HEAD
-            parcels%theta(l) = l + comm%rank * 100
-=======
-            parcels%buoyancy(l) = l + world%rank * 100
->>>>>>> b80c0d1a
+            parcels%theta(l) = l + world%rank * 100
             l = l + 1
 
             ! big parcel B
@@ -517,11 +429,7 @@
             parcels%position(2, l) = y + dx(2) * 0.44d0
             parcels%position(3, l) = z
             parcels%volume(l) = 1.1d0 * vmin
-<<<<<<< HEAD
-            parcels%theta(l) = l + comm%rank * 100
-=======
-            parcels%buoyancy(l) = l + world%rank * 100
->>>>>>> b80c0d1a
+            parcels%theta(l) = l + world%rank * 100
             l = l + 1
 
             ! small parcel c
@@ -529,11 +437,7 @@
             parcels%position(2, l) = y - dx(2) * 0.44d0
             parcels%position(3, l) = z
             parcels%volume(l) = 0.9d0 * vmin
-<<<<<<< HEAD
-            parcels%theta(l) = l + comm%rank * 100
-=======
-            parcels%buoyancy(l) = l + world%rank * 100
->>>>>>> b80c0d1a
+            parcels%theta(l) = l + world%rank * 100
             l = l + 1
 
         end subroutine cell_placement_6
