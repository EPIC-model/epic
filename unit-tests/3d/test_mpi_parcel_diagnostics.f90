--- conflicted
+++ resolved
@@ -50,31 +50,17 @@
     call calculate_parcel_diagnostics
 
     if (world%rank == world%root) then
-<<<<<<< HEAD
         total_vol = dble(parcels%total_num) * parcels%volume(1)
-        passed = (passed .and. (dabs(parcel_stats(IDX_KE) - 0.375d0 * total_vol) == zero))
-        passed = (passed .and. (dabs(parcel_stats(IDX_N_SMALL) - parcels%total_num) == zero))
-        passed = (passed .and. (dabs(parcel_stats(IDX_AVG_LAM) - one) < 1.0e-13))
-        passed = (passed .and. (parcel_stats(IDX_STD_LAM) < 1.0e-7))
-        passed = (passed .and. (parcel_stats(IDX_STD_VOL) < 1.0e-15))
-        passed = (passed .and. (dabs(parcel_stats(IDX_SUM_VOL) - total_vol) < 1.0e-15))
-        passed = (passed .and. (dabs(parcel_stats(IDX_NTOT_PAR) - parcels%total_num) == zero))
-        passed = (passed .and. (dabs(parcel_stats(IDX_RMS_XI) - f12) < 1.0e-15))
-        passed = (passed .and. (dabs(parcel_stats(IDX_RMS_ETA) - f12) < 1.0e-15))
-        passed = (passed .and. (dabs(parcel_stats(IDX_RMS_ZETA) - f12) < 1.0e-15))
-=======
-        total_vol = dble(n_total) * parcels%volume(1)
         passed = (passed .and. (abs(parcel_stats(IDX_KE) - 0.375d0 * total_vol) == zero))
-        passed = (passed .and. (abs(parcel_stats(IDX_N_SMALL) - n_total) == zero))
+        passed = (passed .and. (abs(parcel_stats(IDX_N_SMALL) - parcels%total_num) == zero))
         passed = (passed .and. (abs(parcel_stats(IDX_AVG_LAM) - one) < 1.0e-13))
         passed = (passed .and. (parcel_stats(IDX_STD_LAM) < 1.0e-7))
         passed = (passed .and. (parcel_stats(IDX_STD_VOL) < 1.0e-15))
         passed = (passed .and. (abs(parcel_stats(IDX_SUM_VOL) - total_vol) < 1.0e-15))
-        passed = (passed .and. (abs(parcel_stats(IDX_NTOT_PAR) - n_total) == zero))
+        passed = (passed .and. (abs(parcel_stats(IDX_NTOT_PAR) - parcels%total_num) == zero))
         passed = (passed .and. (abs(parcel_stats(IDX_RMS_XI) - f12) < 1.0e-15))
         passed = (passed .and. (abs(parcel_stats(IDX_RMS_ETA) - f12) < 1.0e-15))
         passed = (passed .and. (abs(parcel_stats(IDX_RMS_ZETA) - f12) < 1.0e-15))
->>>>>>> bf037d2a
     endif
 
     call mpi_env_finalise
