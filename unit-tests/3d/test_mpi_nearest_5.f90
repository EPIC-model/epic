! =============================================================================
!                       Test nearest algorithm
!
!   This unit test checks a = b - c across x MPI boundaries. The small parcels
!   'a' and 'c' should want to merge with the small parcel 'b'.
! =============================================================================
program test_mpi_nearest_5
    use unit_test
    use constants, only : pi, zero, one, two, five, ten
    use parcel_container
    use options, only : parcel
    use parameters, only : update_parameters, lower, extent, nx, ny, nz, dx, vmin, max_num_parcels
    use parcel_nearest
    use mpi_environment
    use mpi_layout
    use mpi_timer
    implicit none

    logical                            :: passed = .true.
    integer, allocatable, dimension(:) :: isma, inva
    integer, allocatable, dimension(:) :: iclo
    integer                            :: n_merge, n, check_array(2), n_invalid

    call mpi_env_initialise

    passed = (passed .and. (world%err == 0))

    nx = 10
    ny = 10
    nz = 10
    lower  = (/zero, zero, zero/)
    extent = (/one, one, one/)

    call register_timer('merge nearest', merge_nearest_timer)
    call register_timer('merge tree resolve', merge_tree_resolve_timer)

    parcel%lambda_max = five
    ! vmin = vcell / parcel%min_vratio
    parcel%min_vratio = 8.0d0

    call mpi_layout_init(lower, extent, nx, ny, nz)

    call update_parameters

    call nearest_win_allocate

    call parcel_alloc(max_num_parcels)

    call parcel_setup

    n_parcels = n - 1
    n_total_parcels = 0

    call MPI_Allreduce(n_parcels,       &
                       n_total_parcels, &
                       1,               &
                       MPI_INTEGER,     &
                       MPI_SUM,         &
                       world%comm,      &
                       world%err)


    call find_nearest(isma, iclo, inva, n_merge, n_invalid)

    check_array(1) = n_parcels - n_invalid
    check_array(2) = n_merge

    if (world%rank == world%root) then
        call MPI_Reduce(MPI_IN_PLACE, check_array, 2, MPI_INTEGER, MPI_SUM, world%root, world%comm, world%err)
    else
        call MPI_Reduce(check_array, check_array, 2, MPI_INTEGER, MPI_SUM, world%root, world%comm, world%err)
    endif

    if (world%rank == world%root) then
        call MPI_Reduce(MPI_IN_PLACE, passed, 1, MPI_LOGICAL, MPI_LAND, world%root, world%comm, world%err)
    else
        call MPI_Reduce(passed, passed, 1, MPI_LOGICAL, MPI_LAND, world%root, world%comm, world%err)
    endif

    if (world%rank == world%root) then
        passed = (passed .and. (check_array(1) == n_total_parcels) .and. (check_array(2) == 200))

        call print_result_logical('Test MPI nearest algorithm: a = b - c', passed)
    endif

    call nearest_win_deallocate

    call mpi_env_finalise


    contains

        subroutine cell_placement(l, i, j, k)
            integer, intent(inout) :: l
            integer, intent(in)    :: i, j, k
            integer                :: ix, iy, iz
            double precision       :: x, y, z

            ix = i
            iy = j
            iz = k

            x = lower(1) + (0.5d0 + dble(ix)) * dx(1)
            y = lower(2) + (0.5d0 + dble(iy)) * dx(2)
            z = lower(3) + (0.5d0 + dble(iz)) * dx(3)

            ! small parcel c
            parcels%position(1, l) = x + dx(1) * 0.44d0
            parcels%position(2, l) = y
            parcels%position(3, l) = z
            parcels%volume(l) = 0.9d0 * vmin
<<<<<<< HEAD
            parcels%theta(l) = l + comm%rank * 100
=======
            parcels%buoyancy(l) = l + world%rank * 100
>>>>>>> b80c0d1a
            l = l + 1

            ! small parcel b
            parcels%position(1, l) = x - dx(1) * 0.4d0
            parcels%position(2, l) = y
            parcels%position(3, l) = z
            parcels%volume(l) = 0.9d0 * vmin
<<<<<<< HEAD
            parcels%theta(l) = l + comm%rank * 100
=======
            parcels%buoyancy(l) = l + world%rank * 100
>>>>>>> b80c0d1a
            l = l + 1

            ! small parcel a
            parcels%position(1, l) = x - dx(1) * 0.3d0
            parcels%position(2, l) = y
            parcels%position(3, l) = z
            parcels%volume(l) = 0.9d0 * vmin
<<<<<<< HEAD
            parcels%theta(l) = l + comm%rank * 100
=======
            parcels%buoyancy(l) = l + world%rank * 100
>>>>>>> b80c0d1a
            l = l + 1

        end subroutine cell_placement

        subroutine parcel_setup
            integer :: i, j, k

            n = 1
            do k = box%lo(3)+1, box%lo(3)+1
                do j = box%lo(2), box%hi(2)
                    do i = box%lo(1), box%hi(1)
                        call cell_placement(n, i, j, k)
                    enddo
                enddo
            enddo
        end subroutine parcel_setup

end program test_mpi_nearest_5<|MERGE_RESOLUTION|>--- conflicted
+++ resolved
@@ -109,11 +109,8 @@
             parcels%position(2, l) = y
             parcels%position(3, l) = z
             parcels%volume(l) = 0.9d0 * vmin
-<<<<<<< HEAD
-            parcels%theta(l) = l + comm%rank * 100
-=======
-            parcels%buoyancy(l) = l + world%rank * 100
->>>>>>> b80c0d1a
+            parcels%theta(l) = l + world%rank * 100
+
             l = l + 1
 
             ! small parcel b
@@ -121,11 +118,8 @@
             parcels%position(2, l) = y
             parcels%position(3, l) = z
             parcels%volume(l) = 0.9d0 * vmin
-<<<<<<< HEAD
-            parcels%theta(l) = l + comm%rank * 100
-=======
-            parcels%buoyancy(l) = l + world%rank * 100
->>>>>>> b80c0d1a
+            parcels%theta(l) = l + world%rank * 100
+
             l = l + 1
 
             ! small parcel a
@@ -133,11 +127,8 @@
             parcels%position(2, l) = y
             parcels%position(3, l) = z
             parcels%volume(l) = 0.9d0 * vmin
-<<<<<<< HEAD
-            parcels%theta(l) = l + comm%rank * 100
-=======
-            parcels%buoyancy(l) = l + world%rank * 100
->>>>>>> b80c0d1a
+            parcels%theta(l) = l + world%rank * 100
+
             l = l + 1
 
         end subroutine cell_placement
