--- conflicted
+++ resolved
@@ -111,13 +111,8 @@
     call mpi_blocking_reduce(n_orig_total, MPI_SUM, world)
 
     parcels%volume(1:n_parcels) = f12 * vcell
-<<<<<<< HEAD
-    parcels%vorticity(:, 1:n_parcels) = comm%rank + 1
-    parcels%theta(1:n_parcels) = comm%rank + 1
-=======
     parcels%vorticity(:, 1:n_parcels) = world%rank + 1
-    parcels%buoyancy(1:n_parcels) = world%rank + 1
->>>>>>> b80c0d1a
+    parcels%theta(1:n_parcels) = world%rank + 1
 
     call parcel_split
 
