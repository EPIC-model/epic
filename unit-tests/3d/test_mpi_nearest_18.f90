! =============================================================================
!                       Test nearest algorithm
!
!   This unit test checks a = b   c = d across MPI boundaries. The parcels
!   'a' and 'b' and the parcels 'c' and 'd' want to merge.
! =============================================================================
program test_mpi_nearest_18
    use unit_test
    use constants, only : pi, zero, one, two, five, ten
    use parcel_container
    use options, only : parcel
    use parameters, only : update_parameters, lower, extent, nx, ny, nz, dx, vmin, max_num_parcels
    use parcel_nearest
    use mpi_environment
    use mpi_layout
    use mpi_timer
    use mpi_utils, only : mpi_exit_on_error
    implicit none

    logical                            :: passed = .true.
    integer, allocatable, dimension(:) :: isma, inva
    integer, allocatable, dimension(:) :: iclo
    integer                            :: n_merge, n, check_array(2), n_invalid

    call mpi_env_initialise

    passed = (passed .and. (world%err == 0))

    nx = 10
    ny = 10
    nz = 10
    lower  = (/zero, zero, zero/)
    extent = (/one, one, one/)

    call register_timer('merge nearest', merge_nearest_timer)
    call register_timer('merge tree resolve', merge_tree_resolve_timer)

    parcel%lambda_max = five
    ! vmin = vcell / parcel%min_vratio
    parcel%min_vratio = 8.0d0

    call mpi_layout_init(lower, extent, nx, ny, nz)

    call update_parameters

    call nearest_win_allocate

    call parcel_alloc(max_num_parcels)

    !
    ! Test 1: a = b  c = d; corner setup
    !
    call parcel_setup(1)

    call find_nearest(isma, iclo, inva, n_merge, n_invalid)

    call check_result(200)

    if (world%rank == world%root) then
        call print_result_logical('Test MPI nearest algorithm: (1) a = b  c = d', passed)
    endif

    !
    ! Test 2: a = b  c = d; corner setup (90 degree rotation of test 1)
    !
    call parcel_setup(2)

    call find_nearest(isma, iclo, inva, n_merge, n_invalid)

    call check_result(200)

    if (world%rank == world%root) then
        call print_result_logical('Test MPI nearest algorithm: (2) a = b  c = d', passed)
    endif

    !
    ! Test 3: a = b  c = d with a = b across MPI boundary
    !
    call parcel_setup(3)

    call find_nearest(isma, iclo, inva, n_merge, n_invalid)

    call check_result(400)

    if (world%rank == world%root) then
        call print_result_logical('Test MPI nearest algorithm: (3) a = b  c = d', passed)
    endif

    !
    ! Test 4: a = b  c = d with c = d across MPI boundary
    !
    call parcel_setup(4)

    call find_nearest(isma, iclo, inva, n_merge, n_invalid)

    call check_result(400)

    if (world%rank == world%root) then
        call print_result_logical('Test MPI nearest algorithm: (4) a = b  c = d', passed)
    endif

    call nearest_win_deallocate

    call mpi_env_finalise


    contains

        ! a = b  c = d; corner setup
        subroutine cell_placement_1(l, i, j, k)
            integer, intent(inout) :: l
            integer, intent(in)    :: i, j, k
            integer                :: ix, iy, iz
            double precision       :: x, y, z

            ix = i
            iy = j
            iz = k

            x = lower(1) + (0.5d0 + dble(ix)) * dx(1)
            y = lower(2) + (0.5d0 + dble(iy)) * dx(2)
            z = lower(3) + (0.5d0 + dble(iz)) * dx(3)

            ! small parcel a
            parcels%position(1, l) = x + dx(1) * 0.32d0
            parcels%position(2, l) = y - dx(2) * 0.38d0
            parcels%position(3, l) = z
            parcels%volume(l) = 0.9d0 * vmin
<<<<<<< HEAD
            parcels%theta(l) = l + comm%rank * 100
=======
            parcels%buoyancy(l) = l + world%rank * 100
>>>>>>> b80c0d1a
            l = l + 1

            ! small parcel b
            parcels%position(1, l) = x + dx(1) * 0.45d0
            parcels%position(2, l) = y - dx(2) * 0.38d0
            parcels%position(3, l) = z
            parcels%volume(l) = 0.9d0 * vmin
<<<<<<< HEAD
            parcels%theta(l) = l + comm%rank * 100
=======
            parcels%buoyancy(l) = l + world%rank * 100
>>>>>>> b80c0d1a
            l = l + 1

            ! small parcel c
            parcels%position(1, l) = x - dx(1) * 0.45d0
            parcels%position(2, l) = y + dx(2) * 0.38d0
            parcels%position(3, l) = z
            parcels%volume(l) = 0.9d0 * vmin
<<<<<<< HEAD
            parcels%theta(l) = l + comm%rank * 100
=======
            parcels%buoyancy(l) = l + world%rank * 100
>>>>>>> b80c0d1a
            l = l + 1

            ! small parcel d
            parcels%position(1, l) = x - dx(1) * 0.32d0
            parcels%position(2, l) = y + dx(2) * 0.38d0
            parcels%position(3, l) = z
            parcels%volume(l) = 0.9d0 * vmin
<<<<<<< HEAD
            parcels%theta(l) = l + comm%rank * 100
=======
            parcels%buoyancy(l) = l + world%rank * 100
>>>>>>> b80c0d1a
            l = l + 1

        end subroutine cell_placement_1

        ! a = b  c = d; corner setup (90 degree rotation of test 1)
        subroutine cell_placement_2(l, i, j, k)
            integer, intent(inout) :: l
            integer, intent(in)    :: i, j, k
            integer                :: ix, iy, iz
            double precision       :: x, y, z

            ix = i
            iy = j
            iz = k

            x = lower(1) + (0.5d0 + dble(ix)) * dx(1)
            y = lower(2) + (0.5d0 + dble(iy)) * dx(2)
            z = lower(3) + (0.5d0 + dble(iz)) * dx(3)

            ! small parcel a
            parcels%position(1, l) = x + dx(1) * 0.45d0
            parcels%position(2, l) = y - dx(2) * 0.3d0
            parcels%position(3, l) = z
            parcels%volume(l) = 0.9d0 * vmin
<<<<<<< HEAD
            parcels%theta(l) = l + comm%rank * 100
=======
            parcels%buoyancy(l) = l + world%rank * 100
>>>>>>> b80c0d1a
            l = l + 1

            ! small parcel b
            parcels%position(1, l) = x + dx(1) * 0.45d0
            parcels%position(2, l) = y - dx(2) * 0.38d0
            parcels%position(3, l) = z
            parcels%volume(l) = 0.9d0 * vmin
<<<<<<< HEAD
            parcels%theta(l) = l + comm%rank * 100
=======
            parcels%buoyancy(l) = l + world%rank * 100
>>>>>>> b80c0d1a
            l = l + 1

            ! small parcel c
            parcels%position(1, l) = x - dx(1) * 0.45d0
            parcels%position(2, l) = y + dx(2) * 0.3d0
            parcels%position(3, l) = z
            parcels%volume(l) = 0.9d0 * vmin
<<<<<<< HEAD
            parcels%theta(l) = l + comm%rank * 100
=======
            parcels%buoyancy(l) = l + world%rank * 100
>>>>>>> b80c0d1a
            l = l + 1

            ! small parcel d
            parcels%position(1, l) = x - dx(1) * 0.45d0
            parcels%position(2, l) = y + dx(2) * 0.38d0
            parcels%position(3, l) = z
            parcels%volume(l) = 0.9d0 * vmin
<<<<<<< HEAD
            parcels%theta(l) = l + comm%rank * 100
=======
            parcels%buoyancy(l) = l + world%rank * 100
>>>>>>> b80c0d1a
            l = l + 1

        end subroutine cell_placement_2

        ! a = b  c = d with a = b across MPI boundary
        subroutine cell_placement_3(l, i, j, k)
            integer, intent(inout) :: l
            integer, intent(in)    :: i, j, k
            integer                :: ix, iy, iz
            double precision       :: x, y, z

            ix = i
            iy = j
            iz = k

            x = lower(1) + (0.5d0 + dble(ix)) * dx(1)
            y = lower(2) + (0.5d0 + dble(iy)) * dx(2)
            z = lower(3) + (0.5d0 + dble(iz)) * dx(3)

            !
            ! in x-direction
            !

            ! small parcel a
            parcels%position(1, l) = x + dx(1) * 0.45d0
            parcels%position(2, l) = y
            parcels%position(3, l) = z
            parcels%volume(l) = 0.9d0 * vmin
<<<<<<< HEAD
            parcels%theta(l) = l + comm%rank * 100
=======
            parcels%buoyancy(l) = l + world%rank * 100
>>>>>>> b80c0d1a
            l = l + 1

            ! small parcel b
            parcels%position(1, l) = x - dx(1) * 0.45d0
            parcels%position(2, l) = y
            parcels%position(3, l) = z
            parcels%volume(l) = 0.9d0 * vmin
<<<<<<< HEAD
            parcels%theta(l) = l + comm%rank * 100
=======
            parcels%buoyancy(l) = l + world%rank * 100
>>>>>>> b80c0d1a
            l = l + 1

            ! small parcel c
            parcels%position(1, l) = x - dx(1) * 0.3d0
            parcels%position(2, l) = y
            parcels%position(3, l) = z
            parcels%volume(l) = 0.9d0 * vmin
<<<<<<< HEAD
            parcels%theta(l) = l + comm%rank * 100
=======
            parcels%buoyancy(l) = l + world%rank * 100
>>>>>>> b80c0d1a
            l = l + 1

            ! small parcel d
            parcels%position(1, l) = x - dx(1) * 0.2d0
            parcels%position(2, l) = y
            parcels%position(3, l) = z
            parcels%volume(l) = 0.9d0 * vmin
<<<<<<< HEAD
            parcels%theta(l) = l + comm%rank * 100
=======
            parcels%buoyancy(l) = l + world%rank * 100
>>>>>>> b80c0d1a
            l = l + 1


            !
            ! in y-direction
            !

            ! small parcel a
            parcels%position(1, l) = x
            parcels%position(2, l) = y + dx(2) * 0.45d0
            parcels%position(3, l) = z
            parcels%volume(l) = 0.9d0 * vmin
<<<<<<< HEAD
            parcels%theta(l) = l + comm%rank * 100
=======
            parcels%buoyancy(l) = l + world%rank * 100
>>>>>>> b80c0d1a
            l = l + 1

            ! small parcel b
            parcels%position(1, l) = x
            parcels%position(2, l) = y - dx(2) * 0.45d0
            parcels%position(3, l) = z
            parcels%volume(l) = 0.9d0 * vmin
<<<<<<< HEAD
            parcels%theta(l) = l + comm%rank * 100
=======
            parcels%buoyancy(l) = l + world%rank * 100
>>>>>>> b80c0d1a
            l = l + 1

            ! small parcel c
            parcels%position(1, l) = x
            parcels%position(2, l) = y - dx(2) * 0.3d0
            parcels%position(3, l) = z
            parcels%volume(l) = 0.9d0 * vmin
<<<<<<< HEAD
            parcels%theta(l) = l + comm%rank * 100
=======
            parcels%buoyancy(l) = l + world%rank * 100
>>>>>>> b80c0d1a
            l = l + 1

            ! small parcel d
            parcels%position(1, l) = x
            parcels%position(2, l) = y - dx(2) * 0.2d0
            parcels%position(3, l) = z
            parcels%volume(l) = 0.9d0 * vmin
<<<<<<< HEAD
            parcels%theta(l) = l + comm%rank * 100
=======
            parcels%buoyancy(l) = l + world%rank * 100
>>>>>>> b80c0d1a
            l = l + 1

        end subroutine cell_placement_3

        ! a = b  c = d with c = d across MPI boundary
        subroutine cell_placement_4(l, i, j, k)
            integer, intent(inout) :: l
            integer, intent(in)    :: i, j, k
            integer                :: ix, iy, iz
            double precision       :: x, y, z

            ix = i
            iy = j
            iz = k

            x = lower(1) + (0.5d0 + dble(ix)) * dx(1)
            y = lower(2) + (0.5d0 + dble(iy)) * dx(2)
            z = lower(3) + (0.5d0 + dble(iz)) * dx(3)

            !
            ! in x-direction
            !

            ! small parcel a
            parcels%position(1, l) = x - dx(1) * 0.45d0
            parcels%position(2, l) = y
            parcels%position(3, l) = z
            parcels%volume(l) = 0.9d0 * vmin
<<<<<<< HEAD
            parcels%theta(l) = l + comm%rank * 100
=======
            parcels%buoyancy(l) = l + world%rank * 100
>>>>>>> b80c0d1a
            l = l + 1

            ! small parcel b
            parcels%position(1, l) = x + dx(1) * 0.45d0
            parcels%position(2, l) = y
            parcels%position(3, l) = z
            parcels%volume(l) = 0.9d0 * vmin
<<<<<<< HEAD
            parcels%theta(l) = l + comm%rank * 100
=======
            parcels%buoyancy(l) = l + world%rank * 100
>>>>>>> b80c0d1a
            l = l + 1

            ! small parcel c
            parcels%position(1, l) = x + dx(1) * 0.3d0
            parcels%position(2, l) = y
            parcels%position(3, l) = z
            parcels%volume(l) = 0.9d0 * vmin
<<<<<<< HEAD
            parcels%theta(l) = l + comm%rank * 100
=======
            parcels%buoyancy(l) = l + world%rank * 100
>>>>>>> b80c0d1a
            l = l + 1

            ! small parcel d
            parcels%position(1, l) = x + dx(1) * 0.2d0
            parcels%position(2, l) = y
            parcels%position(3, l) = z
            parcels%volume(l) = 0.9d0 * vmin
<<<<<<< HEAD
            parcels%theta(l) = l + comm%rank * 100
=======
            parcels%buoyancy(l) = l + world%rank * 100
>>>>>>> b80c0d1a
            l = l + 1


            !
            ! in y-direction
            !

            ! small parcel a
            parcels%position(1, l) = x
            parcels%position(2, l) = y - dx(2) * 0.45d0
            parcels%position(3, l) = z
            parcels%volume(l) = 0.9d0 * vmin
<<<<<<< HEAD
            parcels%theta(l) = l + comm%rank * 100
=======
            parcels%buoyancy(l) = l + world%rank * 100
>>>>>>> b80c0d1a
            l = l + 1

            ! small parcel b
            parcels%position(1, l) = x
            parcels%position(2, l) = y + dx(2) * 0.45d0
            parcels%position(3, l) = z
            parcels%volume(l) = 0.9d0 * vmin
<<<<<<< HEAD
            parcels%theta(l) = l + comm%rank * 100
=======
            parcels%buoyancy(l) = l + world%rank * 100
>>>>>>> b80c0d1a
            l = l + 1

            ! small parcel c
            parcels%position(1, l) = x
            parcels%position(2, l) = y + dx(2) * 0.3d0
            parcels%position(3, l) = z
            parcels%volume(l) = 0.9d0 * vmin
<<<<<<< HEAD
            parcels%theta(l) = l + comm%rank * 100
=======
            parcels%buoyancy(l) = l + world%rank * 100
>>>>>>> b80c0d1a
            l = l + 1

            ! small parcel d
            parcels%position(1, l) = x
            parcels%position(2, l) = y + dx(2) * 0.2d0
            parcels%position(3, l) = z
            parcels%volume(l) = 0.9d0 * vmin
<<<<<<< HEAD
            parcels%theta(l) = l + comm%rank * 100
=======
            parcels%buoyancy(l) = l + world%rank * 100
>>>>>>> b80c0d1a
            l = l + 1

        end subroutine cell_placement_4

        subroutine parcel_setup(num)
            integer, intent(in) :: num
            integer :: i, j, k

            n = 1
            do k = box%lo(3)+1, box%lo(3)+1
                do j = box%lo(2), box%hi(2)
                    do i = box%lo(1), box%hi(1)
                        select case (num)
                            case (1)
                                call cell_placement_1(n, i, j, k)
                            case (2)
                                call cell_placement_2(n, i, j, k)
                            case (3)
                                call cell_placement_3(n, i, j, k)
                            case (4)
                                call cell_placement_4(n, i, j, k)
                            case default
                                call mpi_exit_on_error("No valid parcel setup.")
                        end select
                    enddo
                enddo
            enddo

            n_parcels = n - 1
            n_total_parcels = 0

            call MPI_Allreduce(n_parcels,       &
                               n_total_parcels, &
                               1,               &
                               MPI_INTEGER,     &
                               MPI_SUM,         &
                               world%comm,      &
                               world%err)
        end subroutine parcel_setup

        subroutine check_result(n_true_merges)
            integer, intent(in) :: n_true_merges
            check_array(1) = n_parcels - n_invalid
            check_array(2) = n_merge

            if (world%rank == world%root) then
                call MPI_Reduce(MPI_IN_PLACE, check_array, 2, MPI_INTEGER, MPI_SUM, &
                                world%root, world%comm, world%err)
            else
                call MPI_Reduce(check_array, check_array, 2, MPI_INTEGER, MPI_SUM, &
                                world%root, world%comm, world%err)
            endif

            if (world%rank == world%root) then
                call MPI_Reduce(MPI_IN_PLACE, passed, 1, MPI_LOGICAL, MPI_LAND, &
                                world%root, world%comm, world%err)
            else
                call MPI_Reduce(passed, passed, 1, MPI_LOGICAL, MPI_LAND, &
                                world%root, world%comm, world%err)
            endif

            if (world%rank == world%root) then
                passed = (passed .and. (check_array(1) == n_total_parcels) .and. (check_array(2) == n_true_merges))
            endif
        end subroutine check_result

end program test_mpi_nearest_18<|MERGE_RESOLUTION|>--- conflicted
+++ resolved
@@ -126,11 +126,8 @@
             parcels%position(2, l) = y - dx(2) * 0.38d0
             parcels%position(3, l) = z
             parcels%volume(l) = 0.9d0 * vmin
-<<<<<<< HEAD
-            parcels%theta(l) = l + comm%rank * 100
-=======
-            parcels%buoyancy(l) = l + world%rank * 100
->>>>>>> b80c0d1a
+            parcels%theta(l) = l + world%rank * 100
+
             l = l + 1
 
             ! small parcel b
@@ -138,11 +135,8 @@
             parcels%position(2, l) = y - dx(2) * 0.38d0
             parcels%position(3, l) = z
             parcels%volume(l) = 0.9d0 * vmin
-<<<<<<< HEAD
-            parcels%theta(l) = l + comm%rank * 100
-=======
-            parcels%buoyancy(l) = l + world%rank * 100
->>>>>>> b80c0d1a
+            parcels%theta(l) = l + world%rank * 100
+
             l = l + 1
 
             ! small parcel c
@@ -150,11 +144,8 @@
             parcels%position(2, l) = y + dx(2) * 0.38d0
             parcels%position(3, l) = z
             parcels%volume(l) = 0.9d0 * vmin
-<<<<<<< HEAD
-            parcels%theta(l) = l + comm%rank * 100
-=======
-            parcels%buoyancy(l) = l + world%rank * 100
->>>>>>> b80c0d1a
+            parcels%theta(l) = l + world%rank * 100
+
             l = l + 1
 
             ! small parcel d
@@ -162,11 +153,8 @@
             parcels%position(2, l) = y + dx(2) * 0.38d0
             parcels%position(3, l) = z
             parcels%volume(l) = 0.9d0 * vmin
-<<<<<<< HEAD
-            parcels%theta(l) = l + comm%rank * 100
-=======
-            parcels%buoyancy(l) = l + world%rank * 100
->>>>>>> b80c0d1a
+            parcels%theta(l) = l + world%rank * 100
+
             l = l + 1
 
         end subroutine cell_placement_1
@@ -191,11 +179,8 @@
             parcels%position(2, l) = y - dx(2) * 0.3d0
             parcels%position(3, l) = z
             parcels%volume(l) = 0.9d0 * vmin
-<<<<<<< HEAD
-            parcels%theta(l) = l + comm%rank * 100
-=======
-            parcels%buoyancy(l) = l + world%rank * 100
->>>>>>> b80c0d1a
+            parcels%theta(l) = l + world%rank * 100
+
             l = l + 1
 
             ! small parcel b
@@ -203,11 +188,8 @@
             parcels%position(2, l) = y - dx(2) * 0.38d0
             parcels%position(3, l) = z
             parcels%volume(l) = 0.9d0 * vmin
-<<<<<<< HEAD
-            parcels%theta(l) = l + comm%rank * 100
-=======
-            parcels%buoyancy(l) = l + world%rank * 100
->>>>>>> b80c0d1a
+            parcels%theta(l) = l + world%rank * 100
+
             l = l + 1
 
             ! small parcel c
@@ -215,11 +197,8 @@
             parcels%position(2, l) = y + dx(2) * 0.3d0
             parcels%position(3, l) = z
             parcels%volume(l) = 0.9d0 * vmin
-<<<<<<< HEAD
-            parcels%theta(l) = l + comm%rank * 100
-=======
-            parcels%buoyancy(l) = l + world%rank * 100
->>>>>>> b80c0d1a
+            parcels%theta(l) = l + world%rank * 100
+
             l = l + 1
 
             ! small parcel d
@@ -227,11 +206,8 @@
             parcels%position(2, l) = y + dx(2) * 0.38d0
             parcels%position(3, l) = z
             parcels%volume(l) = 0.9d0 * vmin
-<<<<<<< HEAD
-            parcels%theta(l) = l + comm%rank * 100
-=======
-            parcels%buoyancy(l) = l + world%rank * 100
->>>>>>> b80c0d1a
+            parcels%theta(l) = l + world%rank * 100
+
             l = l + 1
 
         end subroutine cell_placement_2
@@ -260,11 +236,8 @@
             parcels%position(2, l) = y
             parcels%position(3, l) = z
             parcels%volume(l) = 0.9d0 * vmin
-<<<<<<< HEAD
-            parcels%theta(l) = l + comm%rank * 100
-=======
-            parcels%buoyancy(l) = l + world%rank * 100
->>>>>>> b80c0d1a
+            parcels%theta(l) = l + world%rank * 100
+
             l = l + 1
 
             ! small parcel b
@@ -272,11 +245,8 @@
             parcels%position(2, l) = y
             parcels%position(3, l) = z
             parcels%volume(l) = 0.9d0 * vmin
-<<<<<<< HEAD
-            parcels%theta(l) = l + comm%rank * 100
-=======
-            parcels%buoyancy(l) = l + world%rank * 100
->>>>>>> b80c0d1a
+            parcels%theta(l) = l + world%rank * 100
+
             l = l + 1
 
             ! small parcel c
@@ -284,11 +254,8 @@
             parcels%position(2, l) = y
             parcels%position(3, l) = z
             parcels%volume(l) = 0.9d0 * vmin
-<<<<<<< HEAD
-            parcels%theta(l) = l + comm%rank * 100
-=======
-            parcels%buoyancy(l) = l + world%rank * 100
->>>>>>> b80c0d1a
+            parcels%theta(l) = l + world%rank * 100
+
             l = l + 1
 
             ! small parcel d
@@ -296,11 +263,8 @@
             parcels%position(2, l) = y
             parcels%position(3, l) = z
             parcels%volume(l) = 0.9d0 * vmin
-<<<<<<< HEAD
-            parcels%theta(l) = l + comm%rank * 100
-=======
-            parcels%buoyancy(l) = l + world%rank * 100
->>>>>>> b80c0d1a
+            parcels%theta(l) = l + world%rank * 100
+
             l = l + 1
 
 
@@ -313,11 +277,8 @@
             parcels%position(2, l) = y + dx(2) * 0.45d0
             parcels%position(3, l) = z
             parcels%volume(l) = 0.9d0 * vmin
-<<<<<<< HEAD
-            parcels%theta(l) = l + comm%rank * 100
-=======
-            parcels%buoyancy(l) = l + world%rank * 100
->>>>>>> b80c0d1a
+            parcels%theta(l) = l + world%rank * 100
+
             l = l + 1
 
             ! small parcel b
@@ -325,11 +286,8 @@
             parcels%position(2, l) = y - dx(2) * 0.45d0
             parcels%position(3, l) = z
             parcels%volume(l) = 0.9d0 * vmin
-<<<<<<< HEAD
-            parcels%theta(l) = l + comm%rank * 100
-=======
-            parcels%buoyancy(l) = l + world%rank * 100
->>>>>>> b80c0d1a
+            parcels%theta(l) = l + world%rank * 100
+
             l = l + 1
 
             ! small parcel c
@@ -337,11 +295,8 @@
             parcels%position(2, l) = y - dx(2) * 0.3d0
             parcels%position(3, l) = z
             parcels%volume(l) = 0.9d0 * vmin
-<<<<<<< HEAD
-            parcels%theta(l) = l + comm%rank * 100
-=======
-            parcels%buoyancy(l) = l + world%rank * 100
->>>>>>> b80c0d1a
+            parcels%theta(l) = l + world%rank * 100
+
             l = l + 1
 
             ! small parcel d
@@ -349,11 +304,8 @@
             parcels%position(2, l) = y - dx(2) * 0.2d0
             parcels%position(3, l) = z
             parcels%volume(l) = 0.9d0 * vmin
-<<<<<<< HEAD
-            parcels%theta(l) = l + comm%rank * 100
-=======
-            parcels%buoyancy(l) = l + world%rank * 100
->>>>>>> b80c0d1a
+            parcels%theta(l) = l + world%rank * 100
+
             l = l + 1
 
         end subroutine cell_placement_3
@@ -382,11 +334,8 @@
             parcels%position(2, l) = y
             parcels%position(3, l) = z
             parcels%volume(l) = 0.9d0 * vmin
-<<<<<<< HEAD
-            parcels%theta(l) = l + comm%rank * 100
-=======
-            parcels%buoyancy(l) = l + world%rank * 100
->>>>>>> b80c0d1a
+            parcels%theta(l) = l + world%rank * 100
+
             l = l + 1
 
             ! small parcel b
@@ -394,11 +343,8 @@
             parcels%position(2, l) = y
             parcels%position(3, l) = z
             parcels%volume(l) = 0.9d0 * vmin
-<<<<<<< HEAD
-            parcels%theta(l) = l + comm%rank * 100
-=======
-            parcels%buoyancy(l) = l + world%rank * 100
->>>>>>> b80c0d1a
+            parcels%theta(l) = l + world%rank * 100
+
             l = l + 1
 
             ! small parcel c
@@ -406,11 +352,8 @@
             parcels%position(2, l) = y
             parcels%position(3, l) = z
             parcels%volume(l) = 0.9d0 * vmin
-<<<<<<< HEAD
-            parcels%theta(l) = l + comm%rank * 100
-=======
-            parcels%buoyancy(l) = l + world%rank * 100
->>>>>>> b80c0d1a
+            parcels%theta(l) = l + world%rank * 100
+
             l = l + 1
 
             ! small parcel d
@@ -418,11 +361,8 @@
             parcels%position(2, l) = y
             parcels%position(3, l) = z
             parcels%volume(l) = 0.9d0 * vmin
-<<<<<<< HEAD
-            parcels%theta(l) = l + comm%rank * 100
-=======
-            parcels%buoyancy(l) = l + world%rank * 100
->>>>>>> b80c0d1a
+            parcels%theta(l) = l + world%rank * 100
+
             l = l + 1
 
 
@@ -435,11 +375,8 @@
             parcels%position(2, l) = y - dx(2) * 0.45d0
             parcels%position(3, l) = z
             parcels%volume(l) = 0.9d0 * vmin
-<<<<<<< HEAD
-            parcels%theta(l) = l + comm%rank * 100
-=======
-            parcels%buoyancy(l) = l + world%rank * 100
->>>>>>> b80c0d1a
+            parcels%theta(l) = l + world%rank * 100
+
             l = l + 1
 
             ! small parcel b
@@ -447,11 +384,8 @@
             parcels%position(2, l) = y + dx(2) * 0.45d0
             parcels%position(3, l) = z
             parcels%volume(l) = 0.9d0 * vmin
-<<<<<<< HEAD
-            parcels%theta(l) = l + comm%rank * 100
-=======
-            parcels%buoyancy(l) = l + world%rank * 100
->>>>>>> b80c0d1a
+            parcels%theta(l) = l + world%rank * 100
+
             l = l + 1
 
             ! small parcel c
@@ -459,11 +393,8 @@
             parcels%position(2, l) = y + dx(2) * 0.3d0
             parcels%position(3, l) = z
             parcels%volume(l) = 0.9d0 * vmin
-<<<<<<< HEAD
-            parcels%theta(l) = l + comm%rank * 100
-=======
-            parcels%buoyancy(l) = l + world%rank * 100
->>>>>>> b80c0d1a
+            parcels%theta(l) = l + world%rank * 100
+
             l = l + 1
 
             ! small parcel d
@@ -471,11 +402,8 @@
             parcels%position(2, l) = y + dx(2) * 0.2d0
             parcels%position(3, l) = z
             parcels%volume(l) = 0.9d0 * vmin
-<<<<<<< HEAD
-            parcels%theta(l) = l + comm%rank * 100
-=======
-            parcels%buoyancy(l) = l + world%rank * 100
->>>>>>> b80c0d1a
+            parcels%theta(l) = l + world%rank * 100
+
             l = l + 1
 
         end subroutine cell_placement_4
