--- conflicted
+++ resolved
@@ -139,11 +139,8 @@
             parcels%position(2, l) = y - dx(2) * 0.4d0
             parcels%position(3, l) = z
             parcels%volume(l) = 0.9d0 * vmin
-<<<<<<< HEAD
-            parcels%theta(l) = l + comm%rank * 100
-=======
-            parcels%buoyancy(l) = l + world%rank * 100
->>>>>>> b80c0d1a
+            parcels%theta(l) = l + world%rank * 100
+
             l = l + 1
 
             ! big parcel B
@@ -151,11 +148,8 @@
             parcels%position(2, l) = y + dx(2) * 0.44d0
             parcels%position(3, l) = z
             parcels%volume(l) = 1.1d0 * vmin
-<<<<<<< HEAD
-            parcels%theta(l) = l + comm%rank * 100
-=======
-            parcels%buoyancy(l) = l + world%rank * 100
->>>>>>> b80c0d1a
+            parcels%theta(l) = l + world%rank * 100
+
             l = l + 1
 
             ! small parcel c
@@ -163,11 +157,8 @@
             parcels%position(2, l) = y + dx(2) * 0.44d0
             parcels%position(3, l) = z
             parcels%volume(l) = 0.9d0 * vmin
-<<<<<<< HEAD
-            parcels%theta(l) = l + comm%rank * 100
-=======
-            parcels%buoyancy(l) = l + world%rank * 100
->>>>>>> b80c0d1a
+            parcels%theta(l) = l + world%rank * 100
+
             l = l + 1
 
             ! small parcel d
@@ -175,11 +166,8 @@
             parcels%position(2, l) = y - dx(2) * 0.43d0
             parcels%position(3, l) = z
             parcels%volume(l) = 0.9d0 * vmin
-<<<<<<< HEAD
-            parcels%theta(l) = l + comm%rank * 100
-=======
-            parcels%buoyancy(l) = l + world%rank * 100
->>>>>>> b80c0d1a
+            parcels%theta(l) = l + world%rank * 100
+
             l = l + 1
 
         end subroutine cell_placement_1
@@ -204,11 +192,8 @@
             parcels%position(2, l) = y + dx(2) * 0.4d0
             parcels%position(3, l) = z
             parcels%volume(l) = 0.9d0 * vmin
-<<<<<<< HEAD
-            parcels%theta(l) = l + comm%rank * 100
-=======
-            parcels%buoyancy(l) = l + world%rank * 100
->>>>>>> b80c0d1a
+            parcels%theta(l) = l + world%rank * 100
+
             l = l + 1
 
             ! big parcel B
@@ -216,11 +201,8 @@
             parcels%position(2, l) = y - dx(2) * 0.44d0
             parcels%position(3, l) = z
             parcels%volume(l) = 1.1d0 * vmin
-<<<<<<< HEAD
-            parcels%theta(l) = l + comm%rank * 100
-=======
-            parcels%buoyancy(l) = l + world%rank * 100
->>>>>>> b80c0d1a
+            parcels%theta(l) = l + world%rank * 100
+
             l = l + 1
 
             ! small parcel c
@@ -228,11 +210,8 @@
             parcels%position(2, l) = y - dx(2) * 0.44d0
             parcels%position(3, l) = z
             parcels%volume(l) = 0.9d0 * vmin
-<<<<<<< HEAD
-            parcels%theta(l) = l + comm%rank * 100
-=======
-            parcels%buoyancy(l) = l + world%rank * 100
->>>>>>> b80c0d1a
+            parcels%theta(l) = l + world%rank * 100
+
             l = l + 1
 
             ! small parcel d
@@ -240,11 +219,8 @@
             parcels%position(2, l) = y + dx(2) * 0.43d0
             parcels%position(3, l) = z
             parcels%volume(l) = 0.9d0 * vmin
-<<<<<<< HEAD
-            parcels%theta(l) = l + comm%rank * 100
-=======
-            parcels%buoyancy(l) = l + world%rank * 100
->>>>>>> b80c0d1a
+            parcels%theta(l) = l + world%rank * 100
+
             l = l + 1
 
         end subroutine cell_placement_2
@@ -268,11 +244,8 @@
             parcels%position(2, l) = y - dx(2) * 0.35d0
             parcels%position(3, l) = z
             parcels%volume(l) = 0.9d0 * vmin
-<<<<<<< HEAD
-            parcels%theta(l) = l + comm%rank * 100
-=======
-            parcels%buoyancy(l) = l + world%rank * 100
->>>>>>> b80c0d1a
+            parcels%theta(l) = l + world%rank * 100
+
             l = l + 1
 
             ! big parcel B
@@ -280,11 +253,8 @@
             parcels%position(2, l) = y - dx(2) * 0.4d0
             parcels%position(3, l) = z
             parcels%volume(l) = 1.1d0 * vmin
-<<<<<<< HEAD
-            parcels%theta(l) = l + comm%rank * 100
-=======
-            parcels%buoyancy(l) = l + world%rank * 100
->>>>>>> b80c0d1a
+            parcels%theta(l) = l + world%rank * 100
+
             l = l + 1
 
             ! small parcel c
@@ -292,11 +262,8 @@
             parcels%position(2, l) = y + dx(2) * 0.44d0
             parcels%position(3, l) = z
             parcels%volume(l) = 0.9d0 * vmin
-<<<<<<< HEAD
-            parcels%theta(l) = l + comm%rank * 100
-=======
-            parcels%buoyancy(l) = l + world%rank * 100
->>>>>>> b80c0d1a
+            parcels%theta(l) = l + world%rank * 100
+
             l = l + 1
 
             ! small parcel d
@@ -304,11 +271,8 @@
             parcels%position(2, l) = y + dx(2) * 0.35d0
             parcels%position(3, l) = z
             parcels%volume(l) = 0.9d0 * vmin
-<<<<<<< HEAD
-            parcels%theta(l) = l + comm%rank * 100
-=======
-            parcels%buoyancy(l) = l + world%rank * 100
->>>>>>> b80c0d1a
+            parcels%theta(l) = l + world%rank * 100
+
             l = l + 1
 
         end subroutine cell_placement_3
@@ -337,11 +301,8 @@
             parcels%position(2, l) = y
             parcels%position(3, l) = z
             parcels%volume(l) = 0.9d0 * vmin
-<<<<<<< HEAD
-            parcels%theta(l) = l + comm%rank * 100
-=======
-            parcels%buoyancy(l) = l + world%rank * 100
->>>>>>> b80c0d1a
+            parcels%theta(l) = l + world%rank * 100
+
             l = l + 1
 
             ! big parcel B
@@ -349,11 +310,8 @@
             parcels%position(2, l) = y
             parcels%position(3, l) = z
             parcels%volume(l) = 1.1d0 * vmin
-<<<<<<< HEAD
-            parcels%theta(l) = l + comm%rank * 100
-=======
-            parcels%buoyancy(l) = l + world%rank * 100
->>>>>>> b80c0d1a
+            parcels%theta(l) = l + world%rank * 100
+
             l = l + 1
 
             ! small parcel c
@@ -361,11 +319,8 @@
             parcels%position(2, l) = y
             parcels%position(3, l) = z
             parcels%volume(l) = 0.9d0 * vmin
-<<<<<<< HEAD
-            parcels%theta(l) = l + comm%rank * 100
-=======
-            parcels%buoyancy(l) = l + world%rank * 100
->>>>>>> b80c0d1a
+            parcels%theta(l) = l + world%rank * 100
+
             l = l + 1
 
             ! small parcel d
@@ -373,11 +328,8 @@
             parcels%position(2, l) = y
             parcels%position(3, l) = z
             parcels%volume(l) = 0.9d0 * vmin
-<<<<<<< HEAD
-            parcels%theta(l) = l + comm%rank * 100
-=======
-            parcels%buoyancy(l) = l + world%rank * 100
->>>>>>> b80c0d1a
+            parcels%theta(l) = l + world%rank * 100
+
             l = l + 1
 
 
@@ -390,11 +342,8 @@
             parcels%position(2, l) = y + dx(2) * 0.4d0
             parcels%position(3, l) = z
             parcels%volume(l) = 0.9d0 * vmin
-<<<<<<< HEAD
-            parcels%theta(l) = l + comm%rank * 100
-=======
-            parcels%buoyancy(l) = l + world%rank * 100
->>>>>>> b80c0d1a
+            parcels%theta(l) = l + world%rank * 100
+
             l = l + 1
 
             ! big parcel B
@@ -402,11 +351,8 @@
             parcels%position(2, l) = y - dx(2) * 0.4d0
             parcels%position(3, l) = z
             parcels%volume(l) = 1.1d0 * vmin
-<<<<<<< HEAD
-            parcels%theta(l) = l + comm%rank * 100
-=======
-            parcels%buoyancy(l) = l + world%rank * 100
->>>>>>> b80c0d1a
+            parcels%theta(l) = l + world%rank * 100
+
             l = l + 1
 
             ! small parcel c
@@ -414,11 +360,8 @@
             parcels%position(2, l) = y - dx(2) * 0.3d0
             parcels%position(3, l) = z
             parcels%volume(l) = 0.9d0 * vmin
-<<<<<<< HEAD
-            parcels%theta(l) = l + comm%rank * 100
-=======
-            parcels%buoyancy(l) = l + world%rank * 100
->>>>>>> b80c0d1a
+            parcels%theta(l) = l + world%rank * 100
+
             l = l + 1
 
             ! small parcel d
@@ -426,11 +369,8 @@
             parcels%position(2, l) = y - dx(2) * 0.15d0
             parcels%position(3, l) = z
             parcels%volume(l) = 0.9d0 * vmin
-<<<<<<< HEAD
-            parcels%theta(l) = l + comm%rank * 100
-=======
-            parcels%buoyancy(l) = l + world%rank * 100
->>>>>>> b80c0d1a
+            parcels%theta(l) = l + world%rank * 100
+
             l = l + 1
 
 
@@ -460,11 +400,8 @@
             parcels%position(2, l) = y
             parcels%position(3, l) = z
             parcels%volume(l) = 0.9d0 * vmin
-<<<<<<< HEAD
-            parcels%theta(l) = l + comm%rank * 100
-=======
-            parcels%buoyancy(l) = l + world%rank * 100
->>>>>>> b80c0d1a
+            parcels%theta(l) = l + world%rank * 100
+
             l = l + 1
 
             ! big parcel B
@@ -472,11 +409,8 @@
             parcels%position(2, l) = y
             parcels%position(3, l) = z
             parcels%volume(l) = 1.1d0 * vmin
-<<<<<<< HEAD
-            parcels%theta(l) = l + comm%rank * 100
-=======
-            parcels%buoyancy(l) = l + world%rank * 100
->>>>>>> b80c0d1a
+            parcels%theta(l) = l + world%rank * 100
+
             l = l + 1
 
             ! small parcel c
@@ -484,11 +418,8 @@
             parcels%position(2, l) = y
             parcels%position(3, l) = z
             parcels%volume(l) = 0.9d0 * vmin
-<<<<<<< HEAD
-            parcels%theta(l) = l + comm%rank * 100
-=======
-            parcels%buoyancy(l) = l + world%rank * 100
->>>>>>> b80c0d1a
+            parcels%theta(l) = l + world%rank * 100
+
             l = l + 1
 
             ! small parcel d
@@ -496,11 +427,8 @@
             parcels%position(2, l) = y
             parcels%position(3, l) = z
             parcels%volume(l) = 0.9d0 * vmin
-<<<<<<< HEAD
-            parcels%theta(l) = l + comm%rank * 100
-=======
-            parcels%buoyancy(l) = l + world%rank * 100
->>>>>>> b80c0d1a
+            parcels%theta(l) = l + world%rank * 100
+
             l = l + 1
 
 
@@ -513,11 +441,8 @@
             parcels%position(2, l) = y + dx(2) * 0.25d0
             parcels%position(3, l) = z
             parcels%volume(l) = 0.9d0 * vmin
-<<<<<<< HEAD
-            parcels%theta(l) = l + comm%rank * 100
-=======
-            parcels%buoyancy(l) = l + world%rank * 100
->>>>>>> b80c0d1a
+            parcels%theta(l) = l + world%rank * 100
+
             l = l + 1
 
             ! big parcel B
@@ -525,11 +450,8 @@
             parcels%position(2, l) = y + dx(2) * 0.4d0
             parcels%position(3, l) = z
             parcels%volume(l) = 1.1d0 * vmin
-<<<<<<< HEAD
-            parcels%theta(l) = l + comm%rank * 100
-=======
-            parcels%buoyancy(l) = l + world%rank * 100
->>>>>>> b80c0d1a
+            parcels%theta(l) = l + world%rank * 100
+
             l = l + 1
 
             ! small parcel c
@@ -537,11 +459,8 @@
             parcels%position(2, l) = y - dx(2) * 0.45d0
             parcels%position(3, l) = z
             parcels%volume(l) = 0.9d0 * vmin
-<<<<<<< HEAD
-            parcels%theta(l) = l + comm%rank * 100
-=======
-            parcels%buoyancy(l) = l + world%rank * 100
->>>>>>> b80c0d1a
+            parcels%theta(l) = l + world%rank * 100
+
             l = l + 1
 
             ! small parcel d
@@ -549,11 +468,8 @@
             parcels%position(2, l) = y - dx(2) * 0.25d0
             parcels%position(3, l) = z
             parcels%volume(l) = 0.9d0 * vmin
-<<<<<<< HEAD
-            parcels%theta(l) = l + comm%rank * 100
-=======
-            parcels%buoyancy(l) = l + world%rank * 100
->>>>>>> b80c0d1a
+            parcels%theta(l) = l + world%rank * 100
+
             l = l + 1
 
         end subroutine cell_placement_5
