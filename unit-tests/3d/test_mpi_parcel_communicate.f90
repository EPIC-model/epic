! =============================================================================
!                         Test MPI parcel halo swap
!
!   This unit test checks parcel halo swap. Each MPI rank sends cart%rank+1
!   parcels to each of its neighbours.
! =============================================================================
program test_mpi_parcel_communicate
    use constants, only : zero, one, f12
    use unit_test
    use mpi_environment
    use mpi_layout
    use fields, only : field_alloc
    use parcel_container
    use parcel_mpi
    use parameters, only : lower, update_parameters, extent, nx, ny, nz, dx
    use mpi_collectives
    use mpi_timer
    implicit none

    logical :: passed = .true.
    integer :: n_total, n, j, n_total_verify
    integer :: n_local_verify, n_expected

    call mpi_env_initialise

    passed = (world%err == 0)

    nx = 32
    ny = 32
    nz = 32
    lower  = zero
    extent =  one

    call mpi_layout_init(lower, extent, nx, ny, nz)

    call update_parameters

    ! calls mpi_layout_init internally
    call field_alloc

    n_parcels = 8 * (cart%rank + 1)
    n_total = 4 * cart%size * (cart%size + 1)
    call parcel_alloc(2 * n_total)

    n_total_parcels = n_total

    do n = 1, cart%rank + 1
        ! place parcels in southwest halo
        parcels%position(1, n) = (box%hlo(1) + f12) * dx(1)
        parcels%position(2, n) = (box%hlo(2) + f12) * dx(2)
        parcels%position(3, n) = f12

        ! place parcels in west halo
        j = cart%rank + 1
        parcels%position(1, n + j) = (box%hlo(1) + f12) * dx(1)
        parcels%position(2, n + j) = (box%lo(2) + f12) * dx(2)
        parcels%position(3, n + j) = f12

        ! place parcels in northwest halo
        j = 2 * (cart%rank + 1)
        parcels%position(1, n + j) = (box%hlo(1) + f12) * dx(1)
        parcels%position(2, n + j) = ((box%hhi(2) - 1) + f12) * dx(2)
        parcels%position(3, n + j) = f12

        ! place parcels in north halo
        j = 3 * (cart%rank + 1)
        parcels%position(1, n + j) = (box%lo(1) + f12) * dx(1)
        parcels%position(2, n + j) = ((box%hhi(2) - 1) + f12) * dx(2)
        parcels%position(3, n + j) = f12

        ! place parcels in northeast halo
        j = 4 * (cart%rank + 1)
        parcels%position(1, n + j) = ((box%hhi(1) - 1) + f12) * dx(1)
        parcels%position(2, n + j) = ((box%hhi(2) - 1) + f12) * dx(2)
        parcels%position(3, n + j) = f12

        ! place parcels in east halo
        j = 5 * (cart%rank + 1)
        parcels%position(1, n + j) = ((box%hhi(1) - 1) + f12) * dx(1)
        parcels%position(2, n + j) = (box%lo(2) + f12) * dx(2)
        parcels%position(3, n + j) = f12

        ! place parcels in southeast halo
        j = 6 * (cart%rank + 1)
        parcels%position(1, n + j) = ((box%hhi(1) - 1) + f12) * dx(1)
        parcels%position(2, n + j) = (box%hlo(2) + f12) * dx(2)
        parcels%position(3, n + j) = f12

        ! place parcels in south halo
        j = 7 * (cart%rank + 1)
        parcels%position(1, n + j) = (box%lo(1) + f12) * dx(1)
        parcels%position(2, n + j) = (box%hlo(2) + f12) * dx(2)
        parcels%position(3, n + j) = f12
    enddo

<<<<<<< HEAD
    parcels%volume(1:n_parcels) = comm%rank + 1
    parcels%B(:, 1:n_parcels) = comm%rank + 1
    parcels%vorticity(:, 1:n_parcels) = comm%rank + 1
    parcels%theta(1:n_parcels) = comm%rank + 1
=======
    parcels%volume(1:n_parcels) = cart%rank + 1
    parcels%B(:, 1:n_parcels) = cart%rank + 1
    parcels%vorticity(:, 1:n_parcels) = cart%rank + 1
    parcels%buoyancy(1:n_parcels) = cart%rank + 1
>>>>>>> b80c0d1a

    call parcel_communicate

    n_total_verify = n_parcels
    call mpi_blocking_reduce(n_total_verify, MPI_SUM, world)

    ! this needs to be checked by the MPI root only!
    if (world%rank == world%root) then
        passed = (passed .and. (n_total_verify == n_total))
    endif

    n_local_verify = (neighbours(MPI_WEST)%rank+1)      &
                   + (neighbours(MPI_EAST)%rank+1)      &
                   + (neighbours(MPI_NORTH)%rank+1)     &
                   + (neighbours(MPI_SOUTH)%rank+1)     &
                   + (neighbours(MPI_NORTHEAST)%rank+1) &
                   + (neighbours(MPI_NORTHWEST)%rank+1) &
                   + (neighbours(MPI_SOUTHEAST)%rank+1) &
                   + (neighbours(MPI_SOUTHWEST)%rank+1)


    passed = (passed .and. (n_parcels == n_local_verify))

    if (passed) then
        n_total = int(sum(parcels%volume(1:n_parcels)))

        n_expected = (neighbours(MPI_WEST)%rank+1) ** 2      &
                   + (neighbours(MPI_EAST)%rank+1) ** 2      &
                   + (neighbours(MPI_NORTH)%rank+1) ** 2     &
                   + (neighbours(MPI_SOUTH)%rank+1) ** 2     &
                   + (neighbours(MPI_NORTHEAST)%rank+1) ** 2 &
                   + (neighbours(MPI_NORTHWEST)%rank+1) ** 2 &
                   + (neighbours(MPI_SOUTHEAST)%rank+1) ** 2 &
                   + (neighbours(MPI_SOUTHWEST)%rank+1) ** 2

        passed = (passed .and. (n_expected == n_total))
    endif

    if (world%rank == world%root) then
        call MPI_Reduce(MPI_IN_PLACE, passed, 1, MPI_LOGICAL, MPI_LAND, world%root, world%comm, world%err)
    else
        call MPI_Reduce(passed, passed, 1, MPI_LOGICAL, MPI_LAND, world%root, world%comm, world%err)
    endif

    passed = (passed .and. (world%err == 0))

    if (world%rank == world%root) then
        call print_result_logical('Test MPI parcel halo swap', passed)
    endif

    call mpi_env_finalise

end program test_mpi_parcel_communicate<|MERGE_RESOLUTION|>--- conflicted
+++ resolved
@@ -93,18 +93,10 @@
         parcels%position(3, n + j) = f12
     enddo
 
-<<<<<<< HEAD
-    parcels%volume(1:n_parcels) = comm%rank + 1
-    parcels%B(:, 1:n_parcels) = comm%rank + 1
-    parcels%vorticity(:, 1:n_parcels) = comm%rank + 1
-    parcels%theta(1:n_parcels) = comm%rank + 1
-=======
     parcels%volume(1:n_parcels) = cart%rank + 1
     parcels%B(:, 1:n_parcels) = cart%rank + 1
     parcels%vorticity(:, 1:n_parcels) = cart%rank + 1
-    parcels%buoyancy(1:n_parcels) = cart%rank + 1
->>>>>>> b80c0d1a
-
+    parcels%theta(1:n_parcels) = cart%rank + 1
     call parcel_communicate
 
     n_total_verify = n_parcels
