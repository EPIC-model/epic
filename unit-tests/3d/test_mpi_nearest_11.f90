! =============================================================================
!                       Test nearest algorithm
!
!   This unit test checks a = b - c across diagonal MPI boundaries. The small
!   parcels 'a' and 'c' should want to merge with the small parcel 'b'.
! =============================================================================
program test_mpi_nearest_11
    use unit_test
    use constants, only : pi, zero, one, two, five, ten
    use parcel_container
    use options, only : parcel
    use parameters, only : update_parameters, lower, extent, nx, ny, nz, dx, vmin, max_num_parcels
    use parcel_nearest
    use mpi_environment
    use mpi_layout
    use mpi_timer
    implicit none

    logical                            :: passed = .true.
    integer, allocatable, dimension(:) :: isma, inva
    integer, allocatable, dimension(:) :: iclo
    integer                            :: n_merge, n, check_array(2), n_invalid

    call mpi_env_initialise

    passed = (passed .and. (world%err == 0))

    nx = 10
    ny = 10
    nz = 10
    lower  = (/zero, zero, zero/)
    extent = (/one, one, one/)

    call register_timer('merge nearest', merge_nearest_timer)
    call register_timer('merge tree resolve', merge_tree_resolve_timer)

    parcel%lambda_max = five
    ! vmin = vcell / parcel%min_vratio
    parcel%min_vratio = 8.0d0

    call mpi_layout_init(lower, extent, nx, ny, nz)

    call update_parameters

    call nearest_win_allocate

    call parcel_alloc(max_num_parcels)

    call parcel_setup

    n_parcels = n - 1
    n_total_parcels = 0

    call MPI_Allreduce(n_parcels,       &
                       n_total_parcels, &
                       1,               &
                       MPI_INTEGER,     &
                       MPI_SUM,         &
                       world%comm,      &
                       world%err)


    call find_nearest(isma, iclo, inva, n_merge, n_invalid)

    check_array(1) = n_parcels - n_invalid
    check_array(2) = n_merge

    if (world%rank == world%root) then
        call MPI_Reduce(MPI_IN_PLACE, check_array, 2, MPI_INTEGER, MPI_SUM, world%root, world%comm, world%err)
    else
        call MPI_Reduce(check_array, check_array, 2, MPI_INTEGER, MPI_SUM, world%root, world%comm, world%err)
    endif

    if (world%rank == world%root) then
        call MPI_Reduce(MPI_IN_PLACE, passed, 1, MPI_LOGICAL, MPI_LAND, world%root, world%comm, world%err)
    else
        call MPI_Reduce(passed, passed, 1, MPI_LOGICAL, MPI_LAND, world%root, world%comm, world%err)
    endif

    if (world%rank == world%root) then
        passed = (passed .and. (check_array(1) == n_total_parcels) .and. (check_array(2) == 200))

        call print_result_logical('Test MPI nearest algorithm: (7) a = b - c', passed)
    endif

    call nearest_win_deallocate

    call mpi_env_finalise


    contains

        subroutine cell_placement(l, i, j, k)
            integer, intent(inout) :: l
            integer, intent(in)    :: i, j, k
            integer                :: ix, iy, iz
            double precision       :: x, y, z

            ix = i
            iy = j
            iz = k

            x = lower(1) + (0.5d0 + dble(ix)) * dx(1)
            y = lower(2) + (0.5d0 + dble(iy)) * dx(2)
            z = lower(3) + (0.5d0 + dble(iz)) * dx(3)

            ! small parcel b
            parcels%position(1, l) = x + dx(1) * 0.44d0
            parcels%position(2, l) = y + dx(2) * 0.44d0
            parcels%position(3, l) = z
            parcels%volume(l) = 0.9d0 * vmin
<<<<<<< HEAD
            parcels%theta(l) = l + comm%rank * 100
=======
            parcels%buoyancy(l) = l + world%rank * 100
>>>>>>> b80c0d1a
            l = l + 1

            ! small parcel c
            parcels%position(1, l) = x - dx(1) * 0.4d0
            parcels%position(2, l) = y - dx(2) * 0.4d0
            parcels%position(3, l) = z
            parcels%volume(l) = 0.9d0 * vmin
<<<<<<< HEAD
            parcels%theta(l) = l + comm%rank * 100
=======
            parcels%buoyancy(l) = l + world%rank * 100
>>>>>>> b80c0d1a
            l = l + 1

            ! small parcel a
            parcels%position(1, l) = x + dx(1) * 0.35d0
            parcels%position(2, l) = y + dx(2) * 0.33d0
            parcels%position(3, l) = z
            parcels%volume(l) = 0.9d0 * vmin
<<<<<<< HEAD
            parcels%theta(l) = l + comm%rank * 100
=======
            parcels%buoyancy(l) = l + world%rank * 100
>>>>>>> b80c0d1a
            l = l + 1

        end subroutine cell_placement

        subroutine parcel_setup
            integer :: i, j, k

            n = 1
            do k = box%lo(3)+1, box%lo(3)+1
                do j = box%lo(2), box%hi(2)
                    do i = box%lo(1), box%hi(1)
                        call cell_placement(n, i, j, k)
                    enddo
                enddo
            enddo
        end subroutine parcel_setup

end program test_mpi_nearest_11<|MERGE_RESOLUTION|>--- conflicted
+++ resolved
@@ -109,11 +109,7 @@
             parcels%position(2, l) = y + dx(2) * 0.44d0
             parcels%position(3, l) = z
             parcels%volume(l) = 0.9d0 * vmin
-<<<<<<< HEAD
-            parcels%theta(l) = l + comm%rank * 100
-=======
-            parcels%buoyancy(l) = l + world%rank * 100
->>>>>>> b80c0d1a
+            parcels%theta(l) = l + world%rank * 100
             l = l + 1
 
             ! small parcel c
@@ -121,11 +117,7 @@
             parcels%position(2, l) = y - dx(2) * 0.4d0
             parcels%position(3, l) = z
             parcels%volume(l) = 0.9d0 * vmin
-<<<<<<< HEAD
-            parcels%theta(l) = l + comm%rank * 100
-=======
-            parcels%buoyancy(l) = l + world%rank * 100
->>>>>>> b80c0d1a
+            parcels%theta(l) = l + world%rank * 100
             l = l + 1
 
             ! small parcel a
@@ -133,11 +125,7 @@
             parcels%position(2, l) = y + dx(2) * 0.33d0
             parcels%position(3, l) = z
             parcels%volume(l) = 0.9d0 * vmin
-<<<<<<< HEAD
-            parcels%theta(l) = l + comm%rank * 100
-=======
-            parcels%buoyancy(l) = l + world%rank * 100
->>>>>>> b80c0d1a
+            parcels%theta(l) = l + world%rank * 100
             l = l + 1
 
         end subroutine cell_placement
