! =============================================================================
!                       Test nearest algorithm
!
!               This unit test checks (a, b) - c - d = e and
!               (a, b) - C - (d, e) across MPI boundaries.
!
! To plot the initial condition use:
! import numpy as np
! import matplotlib.pyplot as plt
!
! x, y, n, r = np.loadtxt('initial.dat', unpack=True)
!
! ng = 10
!
! h = 1.0 / ng
!
! for i in range(ng+1):
!     plt.axhline(i*h, color='k', linestyle='dashed', linewidth=0.5)
!     plt.axvline(i*h, color='k', linestyle='dashed', linewidth=0.5)
!
! colors = ['red', 'blue', 'orange', 'green', 'cyan']
!
! for i, txt in enumerate(n):
!     plt.scatter(x[i], y[i], s=3, color=colors[int(r[i])])
!
! plt.savefig('initial.png', dpi=200)
! plt.close()
!
!
! To plot the final result use:
! import numpy as np
! import matplotlib.pyplot as plt
!
! rank, is_x, is_y, iss, ic_x, ic_y, icc = np.loadtxt('final.dat', unpack=True)
!
! ng = 10
!
! h = 1.0 / ng
! colors = ['red', 'blue', 'orange', 'green', 'cyan', 'magenta']
! marker = ['o', '+', '*', '.', '.', '.']
!
!
! for i in range(ng+1):
!     plt.axhline(i*h, color='k', linestyle='dashed', linewidth=0.5)
!     plt.axvline(i*h, color='k', linestyle='dashed', linewidth=0.5)
!
! for i, r in enumerate(rank):
!     plt.scatter(is_x[i], is_y[i], marker='o', color=colors[int(r)], s=15, alpha=0.25)
!     plt.scatter(ic_x[i], ic_y[i], marker='x', color=colors[int(r)], s=15)
! plt.savefig('final.png', dpi=500)
! plt.close()
! =============================================================================
program test_mpi_nearest_20
    use unit_test
    use constants, only : pi, zero, one, two, five, ten
    use parcel_container
    use options, only : parcel
    use parameters, only : update_parameters, lower, extent, nx, ny, nz, dx, vmin, max_num_parcels
    use parcel_nearest
    use mpi_environment
    use mpi_layout
    use mpi_timer
    use mpi_utils, only : mpi_exit_on_error
!     use mpi_utils, only : mpi_stop
    implicit none

    logical                            :: passed = .true.
    integer, allocatable, dimension(:) :: isma, inva
    integer, allocatable, dimension(:) :: iclo
    integer                            :: n_merge, n, check_array(2), n_invalid
!     integer :: is, ic, r

    call mpi_env_initialise

    passed = (passed .and. (world%err == 0))

    nx = 10
    ny = 10
    nz = 10
    lower  = (/zero, zero, zero/)
    extent = (/one, one, one/)

    call register_timer('merge nearest', merge_nearest_timer)
    call register_timer('merge tree resolve', merge_tree_resolve_timer)

    parcel%lambda_max = five
    ! vmin = vcell / parcel%min_vratio
    parcel%min_vratio = 8.0d0

    call mpi_layout_init(lower, extent, nx, ny, nz)

    call update_parameters

    call nearest_win_allocate

    call parcel_alloc(max_num_parcels)

    !
    ! Test 1: (a, b) - c - d = e
    !
    call parcel_setup(1)

    call find_nearest(isma, iclo, inva, n_merge, n_invalid)

!     ! To print out the result enable the following lines:
!     do r = 0, world%size-1
!         if (r == world%rank) then
!             do n = 1, n_merge
!                 is = isma(n)
!                 ic = iclo(n)
<<<<<<< HEAD
!                 print *, comm%rank, parcels%position(1, is), parcels%position(2, is), int(parcels%theta(is)), &
!                                     parcels%position(1, ic), parcels%position(2, ic), int(parcels%theta(ic))
=======
!                 print *, world%rank, parcels%position(1, is), parcels%position(2, is), int(parcels%buoyancy(is)), &
!                                     parcels%position(1, ic), parcels%position(2, ic), int(parcels%buoyancy(ic))
>>>>>>> b80c0d1a
!             enddo
!         endif
!         call MPI_Barrier(world%comm, world%err)
!     enddo
!     call mpi_stop

    call check_result(300)

    if (world%rank == world%root) then
        call print_result_logical('Test MPI nearest algorithm: (a, b) - c - d = e', passed)
    endif

    !
    ! Test 2: (a, b) - C - (d, e)
    !
    call parcel_setup(2)

    call find_nearest(isma, iclo, inva, n_merge, n_invalid)

    call check_result(400)

    if (world%rank == world%root) then
        call print_result_logical('Test MPI nearest algorithm: (a, b) - C - (d, e)', passed)
    endif

    call nearest_win_deallocate

    call mpi_env_finalise

    contains

        ! (a, b) - c - d = e
        subroutine cell_placement_1(l, i, j, k)
            integer, intent(inout) :: l
            integer, intent(in)    :: i, j, k
            integer                :: ix, iy, iz
            double precision       :: x, y, z

            ix = i
            iy = j
            iz = k

            x = lower(1) + (0.5d0 + dble(ix)) * dx(1)
            y = lower(2) + (0.5d0 + dble(iy)) * dx(2)
            z = lower(3) + (0.5d0 + dble(iz)) * dx(3)

            ! small parcel a
            parcels%position(1, l) = x + dx(1) * 0.4d0
            parcels%position(2, l) = y - dx(2) * 0.35d0
            parcels%position(3, l) = z
            parcels%volume(l) = 0.9d0 * vmin
<<<<<<< HEAD
            parcels%theta(l) = l + comm%rank * 100
=======
            parcels%buoyancy(l) = l + world%rank * 100
>>>>>>> b80c0d1a
            l = l + 1

            ! small parcel b
            parcels%position(1, l) = x + dx(1) * 0.44d0
            parcels%position(2, l) = y + dx(2) * 0.4d0
            parcels%position(3, l) = z
            parcels%volume(l) = 0.9d0 * vmin
<<<<<<< HEAD
            parcels%theta(l) = l + comm%rank * 100
=======
            parcels%buoyancy(l) = l + world%rank * 100
>>>>>>> b80c0d1a
            l = l + 1

            ! small parcel c
            parcels%position(1, l) = x - dx(1) * 0.45d0
            parcels%position(2, l) = y - dx(2) * 0.44d0
            parcels%position(3, l) = z
            parcels%volume(l) = 0.9d0 * vmin
<<<<<<< HEAD
            parcels%theta(l) = l + comm%rank * 100
=======
            parcels%buoyancy(l) = l + world%rank * 100
>>>>>>> b80c0d1a
            l = l + 1

            ! small parcel d
            parcels%position(1, l) = x - dx(1) * 0.35d0
            parcels%position(2, l) = y + dx(2) * 0.44d0
            parcels%position(3, l) = z
            parcels%volume(l) = 0.9d0 * vmin
<<<<<<< HEAD
            parcels%theta(l) = l + comm%rank * 100
=======
            parcels%buoyancy(l) = l + world%rank * 100
>>>>>>> b80c0d1a
            l = l + 1

            ! small parcel e
            parcels%position(1, l) = x - dx(1) * 0.27d0
            parcels%position(2, l) = y + dx(2) * 0.38d0
            parcels%position(3, l) = z
            parcels%volume(l) = 0.9d0 * vmin
<<<<<<< HEAD
            parcels%theta(l) = l + comm%rank * 100
=======
            parcels%buoyancy(l) = l + world%rank * 100
>>>>>>> b80c0d1a
            l = l + 1

        end subroutine cell_placement_1

        ! (a, b) - C - (d, e)
        subroutine cell_placement_2(l, i, j, k)
            integer, intent(inout) :: l
            integer, intent(in)    :: i, j, k
            integer                :: ix, iy, iz
            double precision       :: x, y, z

            ix = i
            iy = j
            iz = k

            x = lower(1) + (0.5d0 + dble(ix)) * dx(1)
            y = lower(2) + (0.5d0 + dble(iy)) * dx(2)
            z = lower(3) + (0.5d0 + dble(iz)) * dx(3)

            ! small parcel a
            parcels%position(1, l) = x + dx(1) * 0.4d0
            parcels%position(2, l) = y + dx(2) * 0.35d0
            parcels%position(3, l) = z
            parcels%volume(l) = 0.9d0 * vmin
<<<<<<< HEAD
            parcels%theta(l) = l + comm%rank * 100
=======
            parcels%buoyancy(l) = l + world%rank * 100
>>>>>>> b80c0d1a
            l = l + 1

            ! small parcel b
            parcels%position(1, l) = x + dx(1) * 0.44d0
            parcels%position(2, l) = y - dx(2) * 0.4d0
            parcels%position(3, l) = z
            parcels%volume(l) = 0.9d0 * vmin
<<<<<<< HEAD
            parcels%theta(l) = l + comm%rank * 100
=======
            parcels%buoyancy(l) = l + world%rank * 100
>>>>>>> b80c0d1a
            l = l + 1

            ! big parcel C
            parcels%position(1, l) = x - dx(1) * 0.45d0
            parcels%position(2, l) = y + dx(2) * 0.44d0
            parcels%position(3, l) = z
            parcels%volume(l) = 1.1d0 * vmin
<<<<<<< HEAD
            parcels%theta(l) = l + comm%rank * 100
=======
            parcels%buoyancy(l) = l + world%rank * 100
>>>>>>> b80c0d1a
            l = l + 1

            ! small parcel d
            parcels%position(1, l) = x - dx(1) * 0.35d0
            parcels%position(2, l) = y - dx(2) * 0.4d0
            parcels%position(3, l) = z
            parcels%volume(l) = 0.9d0 * vmin
<<<<<<< HEAD
            parcels%theta(l) = l + comm%rank * 100
=======
            parcels%buoyancy(l) = l + world%rank * 100
>>>>>>> b80c0d1a
            l = l + 1

            ! small parcel e
            parcels%position(1, l) = x - dx(1) * 0.33d0
            parcels%position(2, l) = y + dx(2) * 0.38d0
            parcels%position(3, l) = z
            parcels%volume(l) = 0.9d0 * vmin
<<<<<<< HEAD
            parcels%theta(l) = l + comm%rank * 100
=======
            parcels%buoyancy(l) = l + world%rank * 100
>>>>>>> b80c0d1a
            l = l + 1

        end subroutine cell_placement_2

        subroutine parcel_setup(num)
            integer, intent(in) :: num
            integer :: i, j, k
!             integer :: r

            n = 1
            do k = box%lo(3)+1, box%lo(3)+1
                do j = box%lo(2), box%hi(2)
                    do i = box%lo(1), box%hi(1)
                        select case (num)
                            case (1)
                                call cell_placement_1(n, i, j, k)
                            case (2)
                                call cell_placement_2(n, i, j, k)
                            case default
                                call mpi_exit_on_error("No valid parcel setup.")
                        end select
                    enddo
                enddo
            enddo

!             ! To print out the parcel setups enable the following lines:
!             do r = 0, world%size-1
!                 if (r == world%rank) then
!                     do i = 1, n - 1
!                         print *, parcels%position(1, i), parcels%position(2, i), i + 100 * world%rank, world%rank
!                     enddo
!                 endif
!                 call MPI_Barrier(world%comm, world%err)
!             enddo
!             call MPI_Barrier(world%comm, world%err)
!             call mpi_stop

            n_parcels = n - 1
            n_total_parcels = 0

            call MPI_Allreduce(n_parcels,       &
                               n_total_parcels, &
                               1,               &
                               MPI_INTEGER,     &
                               MPI_SUM,         &
                               world%comm,      &
                               world%err)
        end subroutine parcel_setup

        subroutine check_result(n_true_merges)
            integer, intent(in) :: n_true_merges
            check_array(1) = n_parcels - n_invalid
            check_array(2) = n_merge

            if (world%rank == world%root) then
                call MPI_Reduce(MPI_IN_PLACE, check_array, 2, MPI_INTEGER, MPI_SUM, &
                                world%root, world%comm, world%err)
            else
                call MPI_Reduce(check_array, check_array, 2, MPI_INTEGER, MPI_SUM, &
                                world%root, world%comm, world%err)
            endif

            if (world%rank == world%root) then
                call MPI_Reduce(MPI_IN_PLACE, passed, 1, MPI_LOGICAL, MPI_LAND, &
                                world%root, world%comm, world%err)
            else
                call MPI_Reduce(passed, passed, 1, MPI_LOGICAL, MPI_LAND, &
                                world%root, world%comm, world%err)
            endif

            if (world%rank == world%root) then
                passed = (passed .and. (check_array(1) == n_total_parcels) .and. (check_array(2) == n_true_merges))
            endif
        end subroutine check_result

end program test_mpi_nearest_20<|MERGE_RESOLUTION|>--- conflicted
+++ resolved
@@ -108,13 +108,8 @@
 !             do n = 1, n_merge
 !                 is = isma(n)
 !                 ic = iclo(n)
-<<<<<<< HEAD
-!                 print *, comm%rank, parcels%position(1, is), parcels%position(2, is), int(parcels%theta(is)), &
+!                 print *, world%rank, parcels%position(1, is), parcels%position(2, is), int(parcels%theta(is)), &
 !                                     parcels%position(1, ic), parcels%position(2, ic), int(parcels%theta(ic))
-=======
-!                 print *, world%rank, parcels%position(1, is), parcels%position(2, is), int(parcels%buoyancy(is)), &
-!                                     parcels%position(1, ic), parcels%position(2, ic), int(parcels%buoyancy(ic))
->>>>>>> b80c0d1a
 !             enddo
 !         endif
 !         call MPI_Barrier(world%comm, world%err)
@@ -166,11 +161,8 @@
             parcels%position(2, l) = y - dx(2) * 0.35d0
             parcels%position(3, l) = z
             parcels%volume(l) = 0.9d0 * vmin
-<<<<<<< HEAD
-            parcels%theta(l) = l + comm%rank * 100
-=======
-            parcels%buoyancy(l) = l + world%rank * 100
->>>>>>> b80c0d1a
+            parcels%theta(l) = l + world%rank * 100
+
             l = l + 1
 
             ! small parcel b
@@ -178,11 +170,8 @@
             parcels%position(2, l) = y + dx(2) * 0.4d0
             parcels%position(3, l) = z
             parcels%volume(l) = 0.9d0 * vmin
-<<<<<<< HEAD
-            parcels%theta(l) = l + comm%rank * 100
-=======
-            parcels%buoyancy(l) = l + world%rank * 100
->>>>>>> b80c0d1a
+            parcels%theta(l) = l + world%rank * 100
+
             l = l + 1
 
             ! small parcel c
@@ -190,11 +179,8 @@
             parcels%position(2, l) = y - dx(2) * 0.44d0
             parcels%position(3, l) = z
             parcels%volume(l) = 0.9d0 * vmin
-<<<<<<< HEAD
-            parcels%theta(l) = l + comm%rank * 100
-=======
-            parcels%buoyancy(l) = l + world%rank * 100
->>>>>>> b80c0d1a
+            parcels%theta(l) = l + world%rank * 100
+
             l = l + 1
 
             ! small parcel d
@@ -202,11 +188,8 @@
             parcels%position(2, l) = y + dx(2) * 0.44d0
             parcels%position(3, l) = z
             parcels%volume(l) = 0.9d0 * vmin
-<<<<<<< HEAD
-            parcels%theta(l) = l + comm%rank * 100
-=======
-            parcels%buoyancy(l) = l + world%rank * 100
->>>>>>> b80c0d1a
+            parcels%theta(l) = l + world%rank * 100
+
             l = l + 1
 
             ! small parcel e
@@ -214,11 +197,8 @@
             parcels%position(2, l) = y + dx(2) * 0.38d0
             parcels%position(3, l) = z
             parcels%volume(l) = 0.9d0 * vmin
-<<<<<<< HEAD
-            parcels%theta(l) = l + comm%rank * 100
-=======
-            parcels%buoyancy(l) = l + world%rank * 100
->>>>>>> b80c0d1a
+            parcels%theta(l) = l + world%rank * 100
+
             l = l + 1
 
         end subroutine cell_placement_1
@@ -243,11 +223,8 @@
             parcels%position(2, l) = y + dx(2) * 0.35d0
             parcels%position(3, l) = z
             parcels%volume(l) = 0.9d0 * vmin
-<<<<<<< HEAD
-            parcels%theta(l) = l + comm%rank * 100
-=======
-            parcels%buoyancy(l) = l + world%rank * 100
->>>>>>> b80c0d1a
+            parcels%theta(l) = l + world%rank * 100
+
             l = l + 1
 
             ! small parcel b
@@ -255,11 +232,8 @@
             parcels%position(2, l) = y - dx(2) * 0.4d0
             parcels%position(3, l) = z
             parcels%volume(l) = 0.9d0 * vmin
-<<<<<<< HEAD
-            parcels%theta(l) = l + comm%rank * 100
-=======
-            parcels%buoyancy(l) = l + world%rank * 100
->>>>>>> b80c0d1a
+            parcels%theta(l) = l + world%rank * 100
+
             l = l + 1
 
             ! big parcel C
@@ -267,11 +241,8 @@
             parcels%position(2, l) = y + dx(2) * 0.44d0
             parcels%position(3, l) = z
             parcels%volume(l) = 1.1d0 * vmin
-<<<<<<< HEAD
-            parcels%theta(l) = l + comm%rank * 100
-=======
-            parcels%buoyancy(l) = l + world%rank * 100
->>>>>>> b80c0d1a
+            parcels%theta(l) = l + world%rank * 100
+
             l = l + 1
 
             ! small parcel d
@@ -279,11 +250,8 @@
             parcels%position(2, l) = y - dx(2) * 0.4d0
             parcels%position(3, l) = z
             parcels%volume(l) = 0.9d0 * vmin
-<<<<<<< HEAD
-            parcels%theta(l) = l + comm%rank * 100
-=======
-            parcels%buoyancy(l) = l + world%rank * 100
->>>>>>> b80c0d1a
+            parcels%theta(l) = l + world%rank * 100
+
             l = l + 1
 
             ! small parcel e
@@ -291,11 +259,8 @@
             parcels%position(2, l) = y + dx(2) * 0.38d0
             parcels%position(3, l) = z
             parcels%volume(l) = 0.9d0 * vmin
-<<<<<<< HEAD
-            parcels%theta(l) = l + comm%rank * 100
-=======
-            parcels%buoyancy(l) = l + world%rank * 100
->>>>>>> b80c0d1a
+            parcels%theta(l) = l + world%rank * 100
+
             l = l + 1
 
         end subroutine cell_placement_2
