--- conflicted
+++ resolved
@@ -25,26 +25,15 @@
 
     call parcel_alloc(n_parcels)
 
-<<<<<<< HEAD
-    parcels%position(:, 1:n_parcels) = comm%rank
-    parcels%B(:, 1:n_parcels) = comm%rank
-    parcels%volume(1:n_parcels) = comm%rank
-    parcels%vorticity(:, 1:n_parcels) = comm%rank
-    parcels%theta(1:n_parcels) = comm%rank
-
-#ifndef ENABLE_DRY_MODE
-    parcels%qv(1:n_parcels) = comm%rank
-    parcels%ql(1:n_parcels) = comm%rank
-=======
     parcels%position(:, 1:n_parcels) = world%rank
     parcels%B(:, 1:n_parcels) = world%rank
     parcels%volume(1:n_parcels) = world%rank
     parcels%vorticity(:, 1:n_parcels) = world%rank
-    parcels%buoyancy(1:n_parcels) = world%rank
+    parcels%theta(1:n_parcels) = world%rank
 
 #ifndef ENABLE_DRY_MODE
-    parcels%humidity(1:n_parcels) = world%rank
->>>>>>> b80c0d1a
+    parcels%qv(1:n_parcels) = world%rank
+    parcels%ql(1:n_parcels) = world%rank
 #endif
 
     call create_netcdf_parcel_file('nctest', .true., .false.)
