! =============================================================================
!          Test parallel parcel reading using the rejection method.
!
!   If a parcel file does not contain the start_index dataset,
!   all MPI ranks read all parcels, but reject parcels that do not
!   belong to the sub-domain owned by the rank.
! =============================================================================
program test_mpi_parcel_read_rejection
    use unit_test
    use options, only : parcel, write_netcdf_options
<<<<<<< HEAD
    use constants, only : zero, f12, one
    use parcels_mod, only : parcels
=======
    use constants, only : one, zero, f12
    use parcel_container
>>>>>>> bf037d2a
    use parcel_netcdf
    use parcel_init, only : parcel_default, init_timer
    use mpi_environment
    use mpi_layout
<<<<<<< HEAD
    use parameters, only : lower, update_parameters, extent, nx, ny, nz
    use netcdf_utils, only : ncerr, NF90_WRITE, NF90_DOUBLE
    use netcdf_writer
    use config, only : cf_version, package_version
    use iomanip, only : zfill
    use physics, only : write_physical_quantities
=======
    use netcdf_utils
    use netcdf_writer
    use physics, only : write_physical_quantities
    use config, only : package_version, cf_version
    use iomanip, only : zfill
    use parameters, only : lower, update_parameters, extent, nx, ny, nz, dx, max_num_parcels
>>>>>>> bf037d2a
    use mpi_timer
    implicit none

    logical            :: passed = .true.
    double precision   :: res
    integer            :: n_parcels_before
    double precision   :: x_sum, y_sum, z_sum

    integer            :: ncid
    integer            :: npar_dim_id, vol_id, buo_id,      &
                          x_pos_id, y_pos_id, z_pos_id,     &
                          x_vor_id, y_vor_id, z_vor_id,     &
                          b11_id, b12_id, b13_id,           &
                          b22_id, b23_id,                   &
                          t_axis_id, t_dim_id, mpi_dim_id
#ifndef ENABLE_DRY_MODE
    integer :: hum_id
#endif

    character(len=512) :: ncbasename

    character(len=512) :: ncfname

    call mpi_env_initialise

    passed = (passed .and. (world%err == 0))

    nx = 32
    ny = 32
    nz = 32
    lower  = zero
    extent =  one

    ! needed for max_num_parcels
    parcel%min_vratio = 40.d0
    parcel%size_factor = 1

    call mpi_layout_init(lower, extent, nx, ny, nz)

    parcel%n_per_cell = 8
    parcel%n_surf_per_cell = 4

    call update_parameters

    call register_timer('parcel I/O', parcel_io_timer)
    call register_timer('parcel init', init_timer)

    !
    ! write parcels first
    !

    call parcel_default

    n_parcels_before = parcels%local_num

    ! we cannot check individual positions since the order of the parcels can be arbitrary
    x_sum = sum(parcels%position(1, 1:parcels%local_num))
    y_sum = sum(parcels%position(2, 1:parcels%local_num))
    z_sum = sum(parcels%position(3, 1:parcels%local_num))

    parcels%B(:, 1:parcels%local_num) = world%rank + 1
    parcels%volume(1:parcels%local_num) = world%rank + 1
    parcels%vorticity(:, 1:parcels%local_num) = world%rank + 1
    parcels%buoyancy(1:parcels%local_num) = world%rank + 1

#ifndef ENABLE_DRY_MODE
    parcels%humidity(1:parcels%local_num) = world%rank + 1
#endif

    call create_file('nctest')

    passed = (passed .and. (ncerr == 0))

    call write_parcels(t = 10.0d0)

    passed = (passed .and. (ncerr == 0))

    !
    ! read parcels now
    !

    parcels%position = 0
    parcels%B = 0
    parcels%volume = 0
    parcels%vorticity = 0
    parcels%buoyancy = 0
#ifndef ENABLE_DRY_MODE
    parcels%humidity = 0
#endif

    call read_netcdf_parcels('nctest_0000000001_parcels.nc')

    passed = (passed .and. (parcels%local_num == n_parcels_before))

    if (passed) then
        res = dble(world%rank + 1)

        passed = (passed .and. (abs(sum(parcels%position(1, 1:parcels%local_num)) - x_sum) == zero))
        passed = (passed .and. (abs(sum(parcels%position(2, 1:parcels%local_num)) - y_sum) == zero))
        passed = (passed .and. (abs(sum(parcels%position(3, 1:parcels%local_num)) - z_sum) == zero))
        passed = (passed .and. (maxval(abs(parcels%B(1, 1:parcels%local_num) - res)) == zero))
        passed = (passed .and. (maxval(abs(parcels%B(2, 1:parcels%local_num) - res)) == zero))
        passed = (passed .and. (maxval(abs(parcels%B(3, 1:parcels%local_num) - res)) == zero))
        passed = (passed .and. (maxval(abs(parcels%B(4, 1:parcels%local_num) - res)) == zero))
        passed = (passed .and. (maxval(abs(parcels%B(5, 1:parcels%local_num) - res)) == zero))
        passed = (passed .and. (maxval(abs(parcels%volume(1:parcels%local_num) - res)) == zero))
        passed = (passed .and. (maxval(abs(parcels%vorticity(1, 1:parcels%local_num) - res)) == zero))
        passed = (passed .and. (maxval(abs(parcels%vorticity(2, 1:parcels%local_num) - res)) == zero))
        passed = (passed .and. (maxval(abs(parcels%vorticity(3, 1:parcels%local_num) - res)) == zero))
        passed = (passed .and. (maxval(abs(parcels%buoyancy(1:parcels%local_num) - res)) == zero))
#ifndef ENABLE_DRY_MODE
        passed = (passed .and. (maxval(abs(parcels%humidity(1:parcels%local_num) - res)) == zero))
#endif
    endif

    call parcels%deallocate

    call delete_netcdf_file(ncfname='nctest_0000000001_parcels.nc')

    passed = (passed .and. (ncerr == 0))

    if (world%rank == world%root) then
        call MPI_Reduce(MPI_IN_PLACE, passed, 1, MPI_LOGICAL, MPI_LAND, world%root, world%comm, world%err)
    else
        call MPI_Reduce(passed, passed, 1, MPI_LOGICAL, MPI_LAND, world%root, world%comm, world%err)
    endif

    if (world%rank == world%root) then
        call print_result_logical('Test MPI parcel read', passed)
    endif

    call mpi_env_finalise


    contains
        subroutine create_file(basename)
            character(*), intent(in)  :: basename
            integer                   :: dimids(2)

            ncfname =  basename // '_' // zfill(1) // '_parcels.nc'

            ncbasename = basename

            call create_netcdf_file(ncfname, .true., ncid)

            ! define global attributes
            call write_netcdf_info(ncid=ncid,                       &
                                   version_tag=package_version,     &
                                   file_type='parcels',             &
                                   cf_version=cf_version)

            call write_netcdf_box(ncid, lower, extent, (/nx, ny, nz/))

            call write_physical_quantities(ncid)

            call write_netcdf_options(ncid)

            ! all cores must know the correct number of total parcels
            parcels%total_num = parcels%local_num
            call MPI_Allreduce(MPI_IN_PLACE,        &
                               parcels%total_num,   &
                               1,                   &
                               MPI_INTEGER,         &
                               MPI_SUM,             &
                               world%comm,          &
                               world%err)

            ! define dimensions
            call define_netcdf_dimension(ncid=ncid,                         &
                                         name='n_parcels',                  &
<<<<<<< HEAD
                                         dimsize=parcels%total_num,         &
=======
                                         dimsize=int(n_total_parcels),      &
>>>>>>> bf037d2a
                                         dimid=npar_dim_id)

            call define_netcdf_dimension(ncid=ncid,                   &
                                         name='world%size',           &
                                         dimsize=world%size,          &
                                         dimid=mpi_dim_id)

            call define_netcdf_temporal_dimension(ncid, t_dim_id, t_axis_id)

            dimids = (/npar_dim_id, t_dim_id/)

            call define_netcdf_dataset(ncid=ncid,                           &
                                       name='x_position',                   &
                                       long_name='x position component',    &
                                       std_name='',                         &
                                       unit='m',                            &
                                       dtype=NF90_DOUBLE,                   &
                                       dimids=dimids,                       &
                                       varid=x_pos_id)

            call define_netcdf_dataset(ncid=ncid,                           &
                                       name='y_position',                   &
                                       long_name='y position component',    &
                                       std_name='',                         &
                                       unit='m',                            &
                                       dtype=NF90_DOUBLE,                   &
                                       dimids=dimids,                       &
                                       varid=y_pos_id)

            call define_netcdf_dataset(ncid=ncid,                           &
                                       name='z_position',                   &
                                       long_name='z position component',    &
                                       std_name='',                         &
                                       unit='m',                            &
                                       dtype=NF90_DOUBLE,                   &
                                       dimids=dimids,                       &
                                       varid=z_pos_id)

            call define_netcdf_dataset(ncid=ncid,                               &
                                       name='B11',                              &
                                       long_name='B11 element of shape matrix', &
                                       std_name='',                             &
                                       unit='m^2',                              &
                                       dtype=NF90_DOUBLE,                       &
                                       dimids=dimids,                           &
                                       varid=b11_id)

            call define_netcdf_dataset(ncid=ncid,                               &
                                       name='B12',                              &
                                       long_name='B12 element of shape matrix', &
                                       std_name='',                             &
                                       unit='m^2',                              &
                                       dtype=NF90_DOUBLE,                       &
                                       dimids=dimids,                           &
                                       varid=b12_id)

            call define_netcdf_dataset(ncid=ncid,                               &
                                       name='B13',                              &
                                       long_name='B13 element of shape matrix', &
                                       std_name='',                             &
                                       unit='m^2',                              &
                                       dtype=NF90_DOUBLE,                       &
                                       dimids=dimids,                           &
                                       varid=b13_id)

            call define_netcdf_dataset(ncid=ncid,                               &
                                       name='B22',                              &
                                       long_name='B22 element of shape matrix', &
                                       std_name='',                             &
                                       unit='m^2',                              &
                                       dtype=NF90_DOUBLE,                       &
                                       dimids=dimids,                           &
                                       varid=b22_id)

            call define_netcdf_dataset(ncid=ncid,                               &
                                       name='B23',                              &
                                       long_name='B23 element of shape matrix', &
                                       std_name='',                             &
                                       unit='m^2',                              &
                                       dtype=NF90_DOUBLE,                       &
                                       dimids=dimids,                           &
                                       varid=b23_id)

            call define_netcdf_dataset(ncid=ncid,                               &
                                       name='volume',                           &
                                       long_name='parcel volume',               &
                                       std_name='',                             &
                                       unit='m^3',                              &
                                       dtype=NF90_DOUBLE,                       &
                                       dimids=dimids,                           &
                                       varid=vol_id)

            call define_netcdf_dataset(ncid=ncid,                               &
                                       name='x_vorticity',                      &
                                       long_name='x vorticity component',       &
                                       std_name='',                             &
                                       unit='1/s',                              &
                                       dtype=NF90_DOUBLE,                       &
                                       dimids=dimids,                           &
                                       varid=x_vor_id)

            call define_netcdf_dataset(ncid=ncid,                               &
                                       name='y_vorticity',                      &
                                       long_name='y vorticity component',       &
                                       std_name='',                             &
                                       unit='1/s',                              &
                                       dtype=NF90_DOUBLE,                       &
                                       dimids=dimids,                           &
                                       varid=y_vor_id)

            call define_netcdf_dataset(ncid=ncid,                               &
                                       name='z_vorticity',                      &
                                       long_name='z vorticity component',       &
                                       std_name='',                             &
                                       unit='1/s',                              &
                                       dtype=NF90_DOUBLE,                       &
                                       dimids=dimids,                           &
                                       varid=z_vor_id)

            call define_netcdf_dataset(ncid=ncid,                               &
                                       name='buoyancy',                         &
                                       long_name='parcel buoyancy',             &
                                       std_name='',                             &
                                       unit='m/s^2',                            &
                                       dtype=NF90_DOUBLE,                       &
                                       dimids=dimids,                           &
                                       varid=buo_id)

#ifndef ENABLE_DRY_MODE
            call define_netcdf_dataset(ncid=ncid,                               &
                                       name='humidity',                         &
                                       long_name='parcel humidity',             &
                                       std_name='',                             &
                                       unit='1',                                &
                                       dtype=NF90_DOUBLE,                       &
                                       dimids=dimids,                           &
                                       varid=hum_id)
#endif

            call close_definition(ncid)

            call close_netcdf_file(ncid)

        end subroutine create_file


        subroutine write_parcels(t)
            double precision, intent(in) :: t
            integer                      :: cnt(2), start(2)
            integer                      :: recvcounts(world%size)
            integer                      :: sendbuf(world%size), start_index

            call open_netcdf_file(ncfname, NF90_WRITE, ncid)

            ! write time
            call write_netcdf_scalar(ncid, t_axis_id, t, 1)

            ! after this operation all MPI ranks know their starting index
            recvcounts = 1
            start_index = 0
            sendbuf = 0
            sendbuf(world%rank+1:world%size) = parcels%local_num
            sendbuf(world%rank+1) = 0

            call MPI_Reduce_scatter(sendbuf, start_index, recvcounts, MPI_INT, MPI_SUM, world%comm, world%err)

            ! we need to increase the start_index by 1
            ! since the starting index in Fortran is 1 and not 0.
            start_index = start_index + 1

            start = (/ start_index,       1 /)
            cnt   = (/ parcels%local_num, 1 /)

            call write_netcdf_dataset(ncid, x_pos_id, parcels%position(1, 1:parcels%local_num), start, cnt)
            call write_netcdf_dataset(ncid, y_pos_id, parcels%position(2, 1:parcels%local_num), start, cnt)
            call write_netcdf_dataset(ncid, z_pos_id, parcels%position(3, 1:parcels%local_num), start, cnt)

            call write_netcdf_dataset(ncid, b11_id, parcels%B(1, 1:parcels%local_num), start, cnt)
            call write_netcdf_dataset(ncid, b12_id, parcels%B(2, 1:parcels%local_num), start, cnt)
            call write_netcdf_dataset(ncid, b13_id, parcels%B(3, 1:parcels%local_num), start, cnt)
            call write_netcdf_dataset(ncid, b22_id, parcels%B(4, 1:parcels%local_num), start, cnt)
            call write_netcdf_dataset(ncid, b23_id, parcels%B(5, 1:parcels%local_num), start, cnt)

            call write_netcdf_dataset(ncid, vol_id, parcels%volume(1:parcels%local_num), start, cnt)

            call write_netcdf_dataset(ncid, x_vor_id, parcels%vorticity(1, 1:parcels%local_num), start, cnt)
            call write_netcdf_dataset(ncid, y_vor_id, parcels%vorticity(2, 1:parcels%local_num), start, cnt)
            call write_netcdf_dataset(ncid, z_vor_id, parcels%vorticity(3, 1:parcels%local_num), start, cnt)

            call write_netcdf_dataset(ncid, buo_id, parcels%buoyancy(1:parcels%local_num), start, cnt)

#ifndef ENABLE_DRY_MODE
            call write_netcdf_dataset(ncid, hum_id, parcels%humidity(1:parcels%local_num), start, cnt)
#endif
            call close_netcdf_file(ncid)

        end subroutine write_parcels

end program test_mpi_parcel_read_rejection<|MERGE_RESOLUTION|>--- conflicted
+++ resolved
@@ -8,32 +8,18 @@
 program test_mpi_parcel_read_rejection
     use unit_test
     use options, only : parcel, write_netcdf_options
-<<<<<<< HEAD
-    use constants, only : zero, f12, one
+    use constants, only : one, zero, f12
     use parcels_mod, only : parcels
-=======
-    use constants, only : one, zero, f12
-    use parcel_container
->>>>>>> bf037d2a
     use parcel_netcdf
     use parcel_init, only : parcel_default, init_timer
     use mpi_environment
     use mpi_layout
-<<<<<<< HEAD
-    use parameters, only : lower, update_parameters, extent, nx, ny, nz
-    use netcdf_utils, only : ncerr, NF90_WRITE, NF90_DOUBLE
-    use netcdf_writer
-    use config, only : cf_version, package_version
-    use iomanip, only : zfill
-    use physics, only : write_physical_quantities
-=======
     use netcdf_utils
     use netcdf_writer
     use physics, only : write_physical_quantities
     use config, only : package_version, cf_version
     use iomanip, only : zfill
     use parameters, only : lower, update_parameters, extent, nx, ny, nz, dx, max_num_parcels
->>>>>>> bf037d2a
     use mpi_timer
     implicit none
 
@@ -204,11 +190,7 @@
             ! define dimensions
             call define_netcdf_dimension(ncid=ncid,                         &
                                          name='n_parcels',                  &
-<<<<<<< HEAD
-                                         dimsize=parcels%total_num,         &
-=======
-                                         dimsize=int(n_total_parcels),      &
->>>>>>> bf037d2a
+                                         dimsize=int(parcels%total_num),    &
                                          dimid=npar_dim_id)
 
             call define_netcdf_dimension(ncid=ncid,                   &
