--- conflicted
+++ resolved
@@ -94,24 +94,14 @@
     y_sum = sum(parcels%position(2, 1:n_parcels))
     z_sum = sum(parcels%position(3, 1:n_parcels))
 
-<<<<<<< HEAD
-    parcels%B(:, 1:n_parcels) = comm%rank + 1
-    parcels%volume(1:n_parcels) = comm%rank + 1
-    parcels%vorticity(:, 1:n_parcels) = comm%rank + 1
-    parcels%theta(1:n_parcels) = comm%rank + 1
-
-#ifndef ENABLE_DRY_MODE
-    parcels%qv(1:n_parcels) = comm%rank + 1
-    parcels%ql(1:n_parcels) = comm%rank + 1
-=======
     parcels%B(:, 1:n_parcels) = world%rank + 1
     parcels%volume(1:n_parcels) = world%rank + 1
     parcels%vorticity(:, 1:n_parcels) = world%rank + 1
-    parcels%buoyancy(1:n_parcels) = world%rank + 1
-
-#ifndef ENABLE_DRY_MODE
-    parcels%humidity(1:n_parcels) = world%rank + 1
->>>>>>> b80c0d1a
+    parcels%theta(1:n_parcels) = world%rank + 1
+
+#ifndef ENABLE_DRY_MODE
+    parcels%qv(1:n_parcels) = world%rank + 1
+    parcels%ql(1:n_parcels) = world%rank + 1
 #endif
 
     call create_file('nctest')
