AM_FCFLAGS =				\
	-I $(top_builddir)/src/3d/ 	\
	-I $(top_builddir)/unit-tests	\
	-I $(top_builddir)/src/mpi	\
	-I $(top_builddir)/src/utils	\
	-I $(top_builddir)/src/fft	\
	-I $(top_builddir)/src/mpi	\
	-I $(top_builddir)/src/netcdf

AM_LDFLAGS =						\
	$(top_builddir)/src/3d/parcels/*.o 		\
	$(top_builddir)/src/3d/utils/*.o		\
	$(top_builddir)/src/3d/fields/*.o		\
	$(top_builddir)/src/3d/inversion/*.o

# 21 November 2021
# gnu.org/software/automake/manual/html_node/Libtool-Convenience-Libraries.html
noinst_LTLIBRARIES = libcombi.la
libcombi_la_SOURCES =
libcombi_la_LIBADD = 					\
	$(top_builddir)/unit-tests/libunit_test.la	\
	$(top_builddir)/src/utils/libepic_utils.la	\
	$(top_builddir)/src/mpi/libepic_mpi.la		\
	$(top_builddir)/src/fft/libepic_fft.la		\
	$(top_builddir)/src/mpi/libepic_mpi.la		\
	$(top_builddir)/src/netcdf/libepic_netcdf.la

unittestsdir = $(prefix)/unit-tests

unittests_PROGRAMS = 				\
	test_jacobi_1				\
	test_jacobi_2				\
	test_jacobi_3				\
	test_jacobi_4				\
	test_ellipsoid_split 			\
	test_mpi_parcel_init_3d			\
	test_ellipsoid_split_merge		\
	test_fft_3d				\
	test_fft_3d_sphere       		\
	test_fft_2_3d				\
	test_mpi_trilinear			\
	test_laplace_correction_3d		\
	test_mpi_gradient_correction_3d		\
	test_parcel_correction_3d		\
	test_ellipsoid_merge_1			\
	test_ellipsoid_merge_2			\
	test_mpi_grid2par			\
	test_ellipsoid_reflection		\
	test_free_slip_3d			\
	test_vor2vel				\
	test_velgradg				\
	test_vtend				\
	test_lapinv1				\
	test_diffz0				\
	test_diffz1				\
<<<<<<< HEAD
	test_mpi_field_halo_fill		\
	test_mpi_field_interior_accumulate	\
	test_mpi_field_diagnostics		\
	test_mpi_parcel_diagnostics		\
	test_mpi_parcel_write			\
	test_mpi_parcel_read			\
	test_mpi_parcel_read_rejection		\
	test_mpi_parcel_halo_swap		\
	test_mpi_parcel_split
=======
	test_diffz2				\
	test_diffz3				\
	test_diffz4				\
	test_diffz5
>>>>>>> c55bd1d1

dataroot_DATA =		\
	numpy_eigh.py 	\
	V.asc	   	\
	D.asc	   	\
	B.asc

test_jacobi_1_SOURCES = test_jacobi_1.f90
test_jacobi_1_LDADD = libcombi.la

test_jacobi_2_SOURCES = test_jacobi_2.f90
test_jacobi_2_LDADD = libcombi.la

test_jacobi_3_SOURCES = test_jacobi_3.f90
test_jacobi_3_LDADD = libcombi.la

test_jacobi_4_SOURCES = test_jacobi_4.f90
test_jacobi_4_LDADD = libcombi.la

test_ellipsoid_split_SOURCES = test_ellipsoid_split.f90
test_ellipsoid_split_LDADD = libcombi.la

test_mpi_parcel_init_3d_SOURCES = test_mpi_parcel_init_3d.f90
test_mpi_parcel_init_3d_LDADD = libcombi.la

test_ellipsoid_split_merge_SOURCES = test_ellipsoid_split_merge.f90
test_ellipsoid_split_merge_LDADD = libcombi.la

test_fft_3d_SOURCES = test_fft_3d.f90
test_fft_3d_LDADD = libcombi.la

test_fft_3d_sphere_SOURCES = test_fft_3d_sphere.f90
test_fft_3d_sphere_LDADD = libcombi.la

test_fft_2_3d_SOURCES = test_fft_2_3d.f90
test_fft_2_3d_LDADD = libcombi.la

test_mpi_trilinear_SOURCES = test_mpi_trilinear.f90
test_mpi_trilinear_LDADD = libcombi.la

test_laplace_correction_3d_SOURCES = test_laplace_correction_3d.f90
test_laplace_correction_3d_LDADD = libcombi.la

test_mpi_gradient_correction_3d_SOURCES = test_mpi_gradient_correction_3d.f90
test_mpi_gradient_correction_3d_LDADD = libcombi.la

test_parcel_correction_3d_SOURCES = test_parcel_correction_3d.f90
test_parcel_correction_3d_LDADD = libcombi.la

test_ellipsoid_merge_1_SOURCES = test_ellipsoid_merge_1.f90
test_ellipsoid_merge_1_LDADD = libcombi.la

test_ellipsoid_merge_2_SOURCES = test_ellipsoid_merge_2.f90
test_ellipsoid_merge_2_LDADD = libcombi.la

test_ellipsoid_reflection_SOURCES = test_ellipsoid_reflection.f90
test_ellipsoid_reflection_LDADD = libcombi.la

test_mpi_grid2par_SOURCES = test_mpi_grid2par.f90
test_mpi_grid2par_LDADD = libcombi.la

# test_par2grid_SOURCES = test_par2grid.f90
# test_par2grid_LDADD = libcombi.la

test_free_slip_3d_SOURCES = test_free_slip_3d.f90
test_free_slip_3d_LDADD = libcombi.la

test_vor2vel_SOURCES = test_vor2vel.f90
test_vor2vel_LDADD = libcombi.la

test_velgradg_SOURCES = test_velgradg.f90
test_velgradg_LDADD = libcombi.la

test_vtend_SOURCES = test_vtend.f90
test_vtend_LDADD = libcombi.la

test_lapinv1_SOURCES = test_lapinv1.f90
test_lapinv1_LDADD = libcombi.la

test_diffz0_SOURCES = test_diffz0.f90
test_diffz0_LDADD = libcombi.la

test_diffz1_SOURCES = test_diffz1.f90
test_diffz1_LDADD = libcombi.la

<<<<<<< HEAD
test_mpi_field_halo_fill_SOURCES = test_mpi_field_halo_fill.f90
test_mpi_field_halo_fill_LDADD = libcombi.la

test_mpi_field_interior_accumulate_SOURCES = test_mpi_field_interior_accumulate.f90
test_mpi_field_interior_accumulate_LDADD = libcombi.la

test_mpi_field_diagnostics_SOURCES = test_mpi_field_diagnostics.f90
test_mpi_field_diagnostics_LDADD = libcombi.la

test_mpi_parcel_diagnostics_SOURCES = test_mpi_parcel_diagnostics.f90
test_mpi_parcel_diagnostics_LDADD = libcombi.la

test_mpi_parcel_write_SOURCES = test_mpi_parcel_write.f90
test_mpi_parcel_write_LDADD = libcombi.la

test_mpi_parcel_read_SOURCES = test_mpi_parcel_read.f90
test_mpi_parcel_read_LDADD = libcombi.la

test_mpi_parcel_read_rejection_SOURCES = test_mpi_parcel_read_rejection.f90
test_mpi_parcel_read_rejection_LDADD = libcombi.la

test_mpi_parcel_halo_swap_SOURCES = test_mpi_parcel_halo_swap.f90
test_mpi_parcel_halo_swap_LDADD = libcombi.la

test_mpi_parcel_split_SOURCES = test_mpi_parcel_split.f90
test_mpi_parcel_split_LDADD = libcombi.la
=======
test_diffz2_SOURCES = test_diffz2.f90
test_diffz2_LDADD = libcombi.la

test_diffz3_SOURCES = test_diffz3.f90
test_diffz3_LDADD = libcombi.la

test_diffz4_SOURCES = test_diffz4.f90
test_diffz4_LDADD = libcombi.la

test_diffz5_SOURCES = test_diffz5.f90
test_diffz5_LDADD = libcombi.la
>>>>>>> c55bd1d1
<|MERGE_RESOLUTION|>--- conflicted
+++ resolved
@@ -53,7 +53,6 @@
 	test_lapinv1				\
 	test_diffz0				\
 	test_diffz1				\
-<<<<<<< HEAD
 	test_mpi_field_halo_fill		\
 	test_mpi_field_interior_accumulate	\
 	test_mpi_field_diagnostics		\
@@ -62,13 +61,11 @@
 	test_mpi_parcel_read			\
 	test_mpi_parcel_read_rejection		\
 	test_mpi_parcel_halo_swap		\
-	test_mpi_parcel_split
-=======
+	test_mpi_parcel_split			\
 	test_diffz2				\
 	test_diffz3				\
 	test_diffz4				\
 	test_diffz5
->>>>>>> c55bd1d1
 
 dataroot_DATA =		\
 	numpy_eigh.py 	\
@@ -154,7 +151,6 @@
 test_diffz1_SOURCES = test_diffz1.f90
 test_diffz1_LDADD = libcombi.la
 
-<<<<<<< HEAD
 test_mpi_field_halo_fill_SOURCES = test_mpi_field_halo_fill.f90
 test_mpi_field_halo_fill_LDADD = libcombi.la
 
@@ -181,7 +177,7 @@
 
 test_mpi_parcel_split_SOURCES = test_mpi_parcel_split.f90
 test_mpi_parcel_split_LDADD = libcombi.la
-=======
+
 test_diffz2_SOURCES = test_diffz2.f90
 test_diffz2_LDADD = libcombi.la
 
@@ -192,5 +188,4 @@
 test_diffz4_LDADD = libcombi.la
 
 test_diffz5_SOURCES = test_diffz5.f90
-test_diffz5_LDADD = libcombi.la
->>>>>>> c55bd1d1
+test_diffz5_LDADD = libcombi.la