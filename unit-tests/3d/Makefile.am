--- conflicted
+++ resolved
@@ -29,12 +29,9 @@
 	test_parcel_correction_3d		\
 	test_ellipsoid_merge_1			\
 	test_ellipsoid_merge_2			\
-<<<<<<< HEAD
-	test_vor2vel
-=======
+	test_vor2vel				\
 	test_vtend				\
 	test_velgradg
->>>>>>> e1d21be8
 
 dataroot_DATA =		\
 	numpy_eigh.py 	\
@@ -133,19 +130,19 @@
 	$(top_builddir)/src/hdf5/libepic_hdf5.la	\
 	$(top_builddir)/src/fft/libepic_fft.la
 
-<<<<<<< HEAD
 test_vor2vel_SOURCES = test_vor2vel.f90
-test_vor2vel_LDADD = 				\
-=======
-test_vtend_SOURCES = test_vtend.f90
-test_vtend_LDADD = 					\
->>>>>>> e1d21be8
+test_vor2vel_LDADD = 					\
 	$(top_builddir)/unit-tests/libunit_test.la	\
 	$(top_builddir)/src/utils/libepic_utils.la	\
 	$(top_builddir)/src/hdf5/libepic_hdf5.la	\
 	$(top_builddir)/src/fft/libepic_fft.la
-<<<<<<< HEAD
-=======
+
+test_vtend_SOURCES = test_vtend.f90
+test_vtend_LDADD = 					\
+	$(top_builddir)/unit-tests/libunit_test.la	\
+	$(top_builddir)/src/utils/libepic_utils.la	\
+	$(top_builddir)/src/hdf5/libepic_hdf5.la	\
+	$(top_builddir)/src/fft/libepic_fft.la
 
 test_velgradg_SOURCES = test_velgradg.f90
 test_velgradg_LDADD = 					\
@@ -153,6 +150,4 @@
 	$(top_builddir)/src/utils/libepic_utils.la	\
 	$(top_builddir)/src/hdf5/libepic_hdf5.la	\
 	$(top_builddir)/src/fft/libepic_fft.la
-
->>>>>>> e1d21be8
 endif