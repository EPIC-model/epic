--- conflicted
+++ resolved
@@ -52,15 +52,12 @@
 	test_lapinv1				\
 	test_diffz0				\
 	test_diffz1				\
-<<<<<<< HEAD
-	test_mpi_parcel_write			\
-	test_mpi_parcel_read
-=======
 	test_mpi_field_halo_fill		\
 	test_mpi_field_interior_accumulate	\
 	test_mpi_field_diagnostics		\
-	test_mpi_parcel_diagnostics
->>>>>>> 0e1e6c94
+	test_mpi_parcel_diagnostics		\
+	test_mpi_parcel_write			\
+	test_mpi_parcel_read
 
 dataroot_DATA =		\
 	numpy_eigh.py 	\
@@ -140,13 +137,6 @@
 test_diffz1_SOURCES = test_diffz1.f90
 test_diffz1_LDADD = libcombi.la
 
-<<<<<<< HEAD
-test_mpi_parcel_write_SOURCES = test_mpi_parcel_write.f90
-test_mpi_parcel_write_LDADD = libcombi.la
-
-test_mpi_parcel_read_SOURCES = test_mpi_parcel_read.f90
-test_mpi_parcel_read_LDADD = libcombi.la
-=======
 test_mpi_field_halo_fill_SOURCES = test_mpi_field_halo_fill.f90
 test_mpi_field_halo_fill_LDADD = libcombi.la
 
@@ -158,4 +148,9 @@
 
 test_mpi_parcel_diagnostics_SOURCES = test_mpi_parcel_diagnostics.f90
 test_mpi_parcel_diagnostics_LDADD = libcombi.la
->>>>>>> 0e1e6c94
+
+test_mpi_parcel_write_SOURCES = test_mpi_parcel_write.f90
+test_mpi_parcel_write_LDADD = libcombi.la
+
+test_mpi_parcel_read_SOURCES = test_mpi_parcel_read.f90
+test_mpi_parcel_read_LDADD = libcombi.la