AM_FCFLAGS =				\
	-I $(top_builddir)/src/3d/ 	\
	-I $(top_builddir)/unit-tests	\
	-I $(top_builddir)/src/mpi	\
	-I $(top_builddir)/src/utils	\
	-I $(top_builddir)/src/fft	\
	-I $(top_builddir)/src/mpi	\
	-I $(top_builddir)/src/netcdf

AM_LDFLAGS =						\
	$(top_builddir)/src/3d/parcels/*.o 		\
	$(top_builddir)/src/3d/utils/*.o		\
	$(top_builddir)/src/3d/fields/*.o		\
	$(top_builddir)/src/3d/inversion/*.o

# 21 November 2021
# gnu.org/software/automake/manual/html_node/Libtool-Convenience-Libraries.html
noinst_LTLIBRARIES = libcombi.la
libcombi_la_SOURCES =
libcombi_la_LIBADD = 					\
	$(top_builddir)/unit-tests/libunit_test.la	\
	$(top_builddir)/src/utils/libepic_utils.la	\
	$(top_builddir)/src/mpi/libepic_mpi.la		\
	$(top_builddir)/src/fft/libepic_fft.la		\
	$(top_builddir)/src/mpi/libepic_mpi.la		\
	$(top_builddir)/src/netcdf/libepic_netcdf.la

unittestsdir = $(prefix)/unit-tests

unittests_PROGRAMS = 				\
	test_jacobi_1				\
	test_jacobi_2				\
	test_jacobi_3				\
	test_jacobi_4				\
	test_ellipsoid_split 			\
	test_mpi_parcel_init_3d			\
	test_ellipsoid_split_merge		\
	test_fft_3d				\
	test_fft_3d_sphere       		\
	test_fft_2_3d				\
	test_mpi_trilinear			\
	test_laplace_correction_3d		\
	test_mpi_gradient_correction_3d		\
	test_parcel_correction_3d		\
	test_ellipsoid_merge_1			\
	test_ellipsoid_merge_2			\
<<<<<<< HEAD
	test_mpi_grid2par			\
=======
	test_grid2par				\
	test_par2grid				\
>>>>>>> 152d5b27
	test_ellipsoid_reflection		\
	test_free_slip_3d			\
	test_vor2vel				\
	test_velgradg				\
	test_vtend				\
	test_lapinv1				\
	test_diffz0				\
	test_diffz1				\
	test_mpi_field_halo_fill		\
	test_mpi_field_interior_accumulate	\
	test_mpi_field_diagnostics		\
	test_mpi_parcel_diagnostics		\
	test_mpi_parcel_write			\
	test_mpi_parcel_read			\
	test_mpi_parcel_read_rejection		\
	test_mpi_parcel_halo_swap		\
	test_mpi_parcel_split

dataroot_DATA =		\
	numpy_eigh.py 	\
	V.asc	   	\
	D.asc	   	\
	B.asc

test_jacobi_1_SOURCES = test_jacobi_1.f90
test_jacobi_1_LDADD = libcombi.la

test_jacobi_2_SOURCES = test_jacobi_2.f90
test_jacobi_2_LDADD = libcombi.la

test_jacobi_3_SOURCES = test_jacobi_3.f90
test_jacobi_3_LDADD = libcombi.la

test_jacobi_4_SOURCES = test_jacobi_4.f90
test_jacobi_4_LDADD = libcombi.la

test_ellipsoid_split_SOURCES = test_ellipsoid_split.f90
test_ellipsoid_split_LDADD = libcombi.la

test_mpi_parcel_init_3d_SOURCES = test_mpi_parcel_init_3d.f90
test_mpi_parcel_init_3d_LDADD = libcombi.la

test_ellipsoid_split_merge_SOURCES = test_ellipsoid_split_merge.f90
test_ellipsoid_split_merge_LDADD = libcombi.la

test_fft_3d_SOURCES = test_fft_3d.f90
test_fft_3d_LDADD = libcombi.la

test_fft_3d_sphere_SOURCES = test_fft_3d_sphere.f90
test_fft_3d_sphere_LDADD = libcombi.la

test_fft_2_3d_SOURCES = test_fft_2_3d.f90
test_fft_2_3d_LDADD = libcombi.la

test_mpi_trilinear_SOURCES = test_mpi_trilinear.f90
test_mpi_trilinear_LDADD = libcombi.la

test_laplace_correction_3d_SOURCES = test_laplace_correction_3d.f90
test_laplace_correction_3d_LDADD = libcombi.la

test_mpi_gradient_correction_3d_SOURCES = test_mpi_gradient_correction_3d.f90
test_mpi_gradient_correction_3d_LDADD = libcombi.la

test_parcel_correction_3d_SOURCES = test_parcel_correction_3d.f90
test_parcel_correction_3d_LDADD = libcombi.la

test_ellipsoid_merge_1_SOURCES = test_ellipsoid_merge_1.f90
test_ellipsoid_merge_1_LDADD = libcombi.la

test_ellipsoid_merge_2_SOURCES = test_ellipsoid_merge_2.f90
test_ellipsoid_merge_2_LDADD = libcombi.la

test_ellipsoid_reflection_SOURCES = test_ellipsoid_reflection.f90
test_ellipsoid_reflection_LDADD = libcombi.la

test_mpi_grid2par_SOURCES = test_mpi_grid2par.f90
test_mpi_grid2par_LDADD = libcombi.la

test_par2grid_SOURCES = test_par2grid.f90
test_par2grid_LDADD = libcombi.la

test_free_slip_3d_SOURCES = test_free_slip_3d.f90
test_free_slip_3d_LDADD = libcombi.la

test_vor2vel_SOURCES = test_vor2vel.f90
test_vor2vel_LDADD = libcombi.la

test_velgradg_SOURCES = test_velgradg.f90
test_velgradg_LDADD = libcombi.la

test_vtend_SOURCES = test_vtend.f90
test_vtend_LDADD = libcombi.la

test_lapinv1_SOURCES = test_lapinv1.f90
test_lapinv1_LDADD = libcombi.la

test_diffz0_SOURCES = test_diffz0.f90
test_diffz0_LDADD = libcombi.la

test_diffz1_SOURCES = test_diffz1.f90
test_diffz1_LDADD = libcombi.la

test_mpi_field_halo_fill_SOURCES = test_mpi_field_halo_fill.f90
test_mpi_field_halo_fill_LDADD = libcombi.la

test_mpi_field_interior_accumulate_SOURCES = test_mpi_field_interior_accumulate.f90
test_mpi_field_interior_accumulate_LDADD = libcombi.la

test_mpi_field_diagnostics_SOURCES = test_mpi_field_diagnostics.f90
test_mpi_field_diagnostics_LDADD = libcombi.la

test_mpi_parcel_diagnostics_SOURCES = test_mpi_parcel_diagnostics.f90
test_mpi_parcel_diagnostics_LDADD = libcombi.la

test_mpi_parcel_write_SOURCES = test_mpi_parcel_write.f90
test_mpi_parcel_write_LDADD = libcombi.la

test_mpi_parcel_read_SOURCES = test_mpi_parcel_read.f90
test_mpi_parcel_read_LDADD = libcombi.la

test_mpi_parcel_read_rejection_SOURCES = test_mpi_parcel_read_rejection.f90
test_mpi_parcel_read_rejection_LDADD = libcombi.la

test_mpi_parcel_halo_swap_SOURCES = test_mpi_parcel_halo_swap.f90
test_mpi_parcel_halo_swap_LDADD = libcombi.la

test_mpi_parcel_split_SOURCES = test_mpi_parcel_split.f90
test_mpi_parcel_split_LDADD = libcombi.la<|MERGE_RESOLUTION|>--- conflicted
+++ resolved
@@ -44,12 +44,7 @@
 	test_parcel_correction_3d		\
 	test_ellipsoid_merge_1			\
 	test_ellipsoid_merge_2			\
-<<<<<<< HEAD
 	test_mpi_grid2par			\
-=======
-	test_grid2par				\
-	test_par2grid				\
->>>>>>> 152d5b27
 	test_ellipsoid_reflection		\
 	test_free_slip_3d			\
 	test_vor2vel				\
