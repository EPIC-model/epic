if ENABLE_UNIT_TESTS

AM_FCFLAGS =				\
	-I $(top_builddir)/src/3d/ 	\
	-I $(top_builddir)/unit-tests	\
	-I $(top_builddir)/src/utils	\
	-I $(top_builddir)/src/hdf5	\
	-I $(top_builddir)/src/fft

AM_LDFLAGS =						\
	$(top_builddir)/src/3d/parcels/*.o 		\
	$(top_builddir)/src/3d/utils/*.o		\
	$(top_builddir)/src/3d/fields/*.o		\
	$(top_builddir)/src/3d/tri_inversion.o		\
	$(top_builddir)/src/3d/inversion/*.o

unittestsdir = $(prefix)/unit-tests

unittests_PROGRAMS = 				\
	test_jacobi_1				\
	test_jacobi_2				\
	test_jacobi_3				\
	test_ellipsoid_split 			\
	test_parcel_init_3d			\
	test_fft_3d				\
<<<<<<< HEAD
	test_fft_2_3d				\
	test_trilinear				\
	test_laplace_correction_3d		\
	test_gradient_correction_3d		\
	test_parcel_correction_3d
=======
	test_trilinear				\
	test_ellipsoid_merge_1			\
	test_ellipsoid_merge_2
>>>>>>> c521c985

dataroot_DATA =		\
	numpy_eigh.py 	\
	V.asc	   	\
	D.asc	   	\
	B.asc

test_jacobi_1_SOURCES = test_jacobi_1.f90
test_jacobi_1_LDADD = 					\
	$(top_builddir)/unit-tests/libunit_test.la	\
	$(top_builddir)/src/utils/libepic_utils.la	\
	$(top_builddir)/src/hdf5/libepic_hdf5.la	\
	$(top_builddir)/src/fft/libepic_fft.la

test_jacobi_2_SOURCES = test_jacobi_2.f90
test_jacobi_2_LDADD = 					\
	$(top_builddir)/unit-tests/libunit_test.la	\
	$(top_builddir)/src/utils/libepic_utils.la	\
	$(top_builddir)/src/hdf5/libepic_hdf5.la	\
	$(top_builddir)/src/fft/libepic_fft.la

test_jacobi_3_SOURCES = test_jacobi_3.f90
test_jacobi_3_LDADD = 					\
	$(top_builddir)/unit-tests/libunit_test.la	\
	$(top_builddir)/src/utils/libepic_utils.la	\
	$(top_builddir)/src/hdf5/libepic_hdf5.la	\
	$(top_builddir)/src/fft/libepic_fft.la

test_ellipsoid_split_SOURCES = test_ellipsoid_split.f90
test_ellipsoid_split_LDADD = 				\
	$(top_builddir)/unit-tests/libunit_test.la	\
	$(top_builddir)/src/utils/libepic_utils.la	\
	$(top_builddir)/src/hdf5/libepic_hdf5.la	\
	$(top_builddir)/src/fft/libepic_fft.la

test_parcel_init_3d_SOURCES = test_parcel_init_3d.f90
test_parcel_init_3d_LDADD = 				\
	$(top_builddir)/unit-tests/libunit_test.la	\
	$(top_builddir)/src/utils/libepic_utils.la	\
	$(top_builddir)/src/hdf5/libepic_hdf5.la	\
	$(top_builddir)/src/fft/libepic_fft.la

test_fft_3d_SOURCES = test_fft_3d.f90
test_fft_3d_LDADD = 					\
	$(top_builddir)/unit-tests/libunit_test.la	\
	$(top_builddir)/src/utils/libepic_utils.la	\
	$(top_builddir)/src/hdf5/libepic_hdf5.la	\
	$(top_builddir)/src/fft/libepic_fft.la

test_fft_2_3d_SOURCES = test_fft_2_3d.f90
test_fft_2_3d_LDADD = 					\
	$(top_builddir)/unit-tests/libunit_test.la	\
	$(top_builddir)/src/utils/libepic_utils.la	\
	$(top_builddir)/src/hdf5/libepic_hdf5.la	\
	$(top_builddir)/src/fft/libepic_fft.la

test_trilinear_SOURCES = test_trilinear.f90
test_trilinear_LDADD = 					\
	$(top_builddir)/unit-tests/libunit_test.la	\
	$(top_builddir)/src/utils/libepic_utils.la	\
	$(top_builddir)/src/hdf5/libepic_hdf5.la	\
	$(top_builddir)/src/fft/libepic_fft.la

<<<<<<< HEAD
test_laplace_correction_3d_SOURCES = test_laplace_correction_3d.f90
test_laplace_correction_3d_LDADD = 			\
=======
test_ellipsoid_merge_1_SOURCES = test_ellipsoid_merge_1.f90
test_ellipsoid_merge_1_LDADD = 				\
>>>>>>> c521c985
	$(top_builddir)/unit-tests/libunit_test.la	\
	$(top_builddir)/src/utils/libepic_utils.la	\
	$(top_builddir)/src/hdf5/libepic_hdf5.la	\
	$(top_builddir)/src/fft/libepic_fft.la

<<<<<<< HEAD
test_gradient_correction_3d_SOURCES = test_gradient_correction_3d.f90
test_gradient_correction_3d_LDADD = 			\
	$(top_builddir)/unit-tests/libunit_test.la	\
	$(top_builddir)/src/utils/libepic_utils.la	\
	$(top_builddir)/src/hdf5/libepic_hdf5.la	\
	$(top_builddir)/src/fft/libepic_fft.la

test_parcel_correction_3d_SOURCES = test_parcel_correction_3d.f90
test_parcel_correction_3d_LDADD = 			\
=======
test_ellipsoid_merge_2_SOURCES = test_ellipsoid_merge_2.f90
test_ellipsoid_merge_2_LDADD = 				\
>>>>>>> c521c985
	$(top_builddir)/unit-tests/libunit_test.la	\
	$(top_builddir)/src/utils/libepic_utils.la	\
	$(top_builddir)/src/hdf5/libepic_hdf5.la	\
	$(top_builddir)/src/fft/libepic_fft.la

endif<|MERGE_RESOLUTION|>--- conflicted
+++ resolved
@@ -23,17 +23,13 @@
 	test_ellipsoid_split 			\
 	test_parcel_init_3d			\
 	test_fft_3d				\
-<<<<<<< HEAD
 	test_fft_2_3d				\
 	test_trilinear				\
 	test_laplace_correction_3d		\
 	test_gradient_correction_3d		\
-	test_parcel_correction_3d
-=======
-	test_trilinear				\
+	test_parcel_correction_3d		\
 	test_ellipsoid_merge_1			\
 	test_ellipsoid_merge_2
->>>>>>> c521c985
 
 dataroot_DATA =		\
 	numpy_eigh.py 	\
@@ -97,19 +93,13 @@
 	$(top_builddir)/src/hdf5/libepic_hdf5.la	\
 	$(top_builddir)/src/fft/libepic_fft.la
 
-<<<<<<< HEAD
 test_laplace_correction_3d_SOURCES = test_laplace_correction_3d.f90
 test_laplace_correction_3d_LDADD = 			\
-=======
-test_ellipsoid_merge_1_SOURCES = test_ellipsoid_merge_1.f90
-test_ellipsoid_merge_1_LDADD = 				\
->>>>>>> c521c985
 	$(top_builddir)/unit-tests/libunit_test.la	\
 	$(top_builddir)/src/utils/libepic_utils.la	\
 	$(top_builddir)/src/hdf5/libepic_hdf5.la	\
 	$(top_builddir)/src/fft/libepic_fft.la
 
-<<<<<<< HEAD
 test_gradient_correction_3d_SOURCES = test_gradient_correction_3d.f90
 test_gradient_correction_3d_LDADD = 			\
 	$(top_builddir)/unit-tests/libunit_test.la	\
@@ -119,10 +109,20 @@
 
 test_parcel_correction_3d_SOURCES = test_parcel_correction_3d.f90
 test_parcel_correction_3d_LDADD = 			\
-=======
+	$(top_builddir)/unit-tests/libunit_test.la	\
+	$(top_builddir)/src/utils/libepic_utils.la	\
+	$(top_builddir)/src/hdf5/libepic_hdf5.la	\
+	$(top_builddir)/src/fft/libepic_fft.la
+
+test_ellipsoid_merge_1_SOURCES = test_ellipsoid_merge_1.f90
+test_ellipsoid_merge_1_LDADD = 				\
+	$(top_builddir)/unit-tests/libunit_test.la	\
+	$(top_builddir)/src/utils/libepic_utils.la	\
+	$(top_builddir)/src/hdf5/libepic_hdf5.la	\
+	$(top_builddir)/src/fft/libepic_fft.la
+
 test_ellipsoid_merge_2_SOURCES = test_ellipsoid_merge_2.f90
 test_ellipsoid_merge_2_LDADD = 				\
->>>>>>> c521c985
 	$(top_builddir)/unit-tests/libunit_test.la	\
 	$(top_builddir)/src/utils/libepic_utils.la	\
 	$(top_builddir)/src/hdf5/libepic_hdf5.la	\
