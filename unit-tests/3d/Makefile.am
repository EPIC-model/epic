--- conflicted
+++ resolved
@@ -18,11 +18,8 @@
 	test_jacobi_1				\
 	test_jacobi_2				\
 	test_jacobi_3				\
-<<<<<<< HEAD
-	test_ellipsoid_split
-=======
+	test_ellipsoid_split \
 	test_parcel_init_3d
->>>>>>> 4eaf67b7
 
 dataroot_DATA =		\
 	numpy_eigh.py 	\
@@ -48,19 +45,16 @@
 	$(top_builddir)/src/utils/libepic_utils.la	\
 	$(top_builddir)/src/hdf5/libepic_hdf5.la
 
-<<<<<<< HEAD
 test_ellipsoid_split_SOURCES = test_ellipsoid_split.f90
 test_ellipsoid_split_LDADD = 					\
 	$(top_builddir)/unit-tests/libunit_test.la	\
 	$(top_builddir)/src/utils/libepic_utils.la	\
 	$(top_builddir)/src/hdf5/libepic_hdf5.la
 
-=======
 test_parcel_init_3d_SOURCES = test_parcel_init_3d.f90
 test_parcel_init_3d_LDADD = 				\
 	$(top_builddir)/unit-tests/libunit_test.la	\
 	$(top_builddir)/src/utils/libepic_utils.la	\
 	$(top_builddir)/src/hdf5/libepic_hdf5.la
->>>>>>> 4eaf67b7
 
 endif