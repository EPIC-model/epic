if ENABLE_UNIT_TESTS

AM_FCFLAGS =				\
	-I $(top_builddir)/src/3d/ 	\
	-I $(top_builddir)/unit-tests	\
	-I $(top_builddir)/src/utils	\
	-I $(top_builddir)/src/hdf5	\
	-I $(top_builddir)/src/fft

AM_LDFLAGS =						\
	$(top_builddir)/src/3d/parcels/*.o 		\
	$(top_builddir)/src/3d/utils/*.o		\
	$(top_builddir)/src/3d/fields/*.o		\
	$(top_builddir)/src/3d/inversion/*.o

# 21 November 2021
# gnu.org/software/automake/manual/html_node/Libtool-Convenience-Libraries.html
noinst_LTLIBRARIES = libcombi.la
libcombi_la_SOURCES =
libcombi_la_LIBADD = 					\
	$(top_builddir)/unit-tests/libunit_test.la	\
	$(top_builddir)/src/utils/libepic_utils.la	\
	$(top_builddir)/src/hdf5/libepic_hdf5.la	\
	$(top_builddir)/src/fft/libepic_fft.la

unittestsdir = $(prefix)/unit-tests

unittests_PROGRAMS = 				\
	test_jacobi_1				\
	test_jacobi_2				\
	test_jacobi_3				\
	test_ellipsoid_split 			\
	test_parcel_init_3d			\
	test_fft_3d				\
	test_fft_2_3d				\
	test_trilinear				\
	test_laplace_correction_3d		\
	test_gradient_correction_3d		\
	test_parcel_correction_3d		\
	test_ellipsoid_merge_1			\
	test_ellipsoid_merge_2			\
<<<<<<< HEAD
	test_grid2par				\
	test_ellipsoid_reflection		\
	test_free_slip_3d			\
=======
	test_vor2vel				\
>>>>>>> ae347fc7
	test_vtend				\
	test_velgradg				\
	test_lapinv0_1				\
	test_lapinv0_2				\
	test_diffz0				\
	test_diffz1

dataroot_DATA =		\
	numpy_eigh.py 	\
	V.asc	   	\
	D.asc	   	\
	B.asc

test_jacobi_1_SOURCES = test_jacobi_1.f90
test_jacobi_1_LDADD = libcombi.la

test_jacobi_2_SOURCES = test_jacobi_2.f90
test_jacobi_2_LDADD = libcombi.la

test_jacobi_3_SOURCES = test_jacobi_3.f90
test_jacobi_3_LDADD = libcombi.la

test_ellipsoid_split_SOURCES = test_ellipsoid_split.f90
test_ellipsoid_split_LDADD = libcombi.la

test_parcel_init_3d_SOURCES = test_parcel_init_3d.f90
test_parcel_init_3d_LDADD = libcombi.la

test_fft_3d_SOURCES = test_fft_3d.f90
test_fft_3d_LDADD = libcombi.la

test_fft_2_3d_SOURCES = test_fft_2_3d.f90
test_fft_2_3d_LDADD = libcombi.la

test_trilinear_SOURCES = test_trilinear.f90
test_trilinear_LDADD = libcombi.la

test_laplace_correction_3d_SOURCES = test_laplace_correction_3d.f90
test_laplace_correction_3d_LDADD = libcombi.la

test_gradient_correction_3d_SOURCES = test_gradient_correction_3d.f90
test_gradient_correction_3d_LDADD = libcombi.la

test_parcel_correction_3d_SOURCES = test_parcel_correction_3d.f90
test_parcel_correction_3d_LDADD = libcombi.la

test_ellipsoid_merge_1_SOURCES = test_ellipsoid_merge_1.f90
test_ellipsoid_merge_1_LDADD = libcombi.la

test_ellipsoid_merge_2_SOURCES = test_ellipsoid_merge_2.f90
test_ellipsoid_merge_2_LDADD = libcombi.la

test_ellipsoid_reflection_SOURCES = test_ellipsoid_reflection.f90
test_ellipsoid_reflection_LDADD = libcombi.la

test_grid2par_SOURCES = test_grid2par.f90
test_grid2par_LDADD = libcombi.la

test_free_slip_3d_SOURCES = test_free_slip_3d.f90
test_free_slip_3d_LDADD = libcombi.la

test_vor2vel_SOURCES = test_vor2vel.f90
test_vor2vel_LDADD = 					\
	$(top_builddir)/unit-tests/libunit_test.la	\
	$(top_builddir)/src/utils/libepic_utils.la	\
	$(top_builddir)/src/hdf5/libepic_hdf5.la	\
	$(top_builddir)/src/fft/libepic_fft.la

test_vtend_SOURCES = test_vtend.f90
test_vtend_LDADD = libcombi.la

test_velgradg_SOURCES = test_velgradg.f90
test_velgradg_LDADD = libcombi.la

test_lapinv0_1_SOURCES = test_lapinv0_1.f90
test_lapinv0_1_LDADD = 					\
	$(top_builddir)/unit-tests/libunit_test.la	\
	$(top_builddir)/src/utils/libepic_utils.la	\
	$(top_builddir)/src/hdf5/libepic_hdf5.la	\
	$(top_builddir)/src/fft/libepic_fft.la

test_lapinv0_2_SOURCES = test_lapinv0_2.f90
test_lapinv0_2_LDADD = 					\
	$(top_builddir)/unit-tests/libunit_test.la	\
	$(top_builddir)/src/utils/libepic_utils.la	\
	$(top_builddir)/src/hdf5/libepic_hdf5.la	\
	$(top_builddir)/src/fft/libepic_fft.la

test_diffz0_SOURCES = test_diffz0.f90
test_diffz0_LDADD = 					\
	$(top_builddir)/unit-tests/libunit_test.la	\
	$(top_builddir)/src/utils/libepic_utils.la	\
	$(top_builddir)/src/hdf5/libepic_hdf5.la	\
	$(top_builddir)/src/fft/libepic_fft.la

test_diffz1_SOURCES = test_diffz1.f90
test_diffz1_LDADD = 					\
	$(top_builddir)/unit-tests/libunit_test.la	\
	$(top_builddir)/src/utils/libepic_utils.la	\
	$(top_builddir)/src/hdf5/libepic_hdf5.la	\
	$(top_builddir)/src/fft/libepic_fft.la
endif<|MERGE_RESOLUTION|>--- conflicted
+++ resolved
@@ -39,13 +39,10 @@
 	test_parcel_correction_3d		\
 	test_ellipsoid_merge_1			\
 	test_ellipsoid_merge_2			\
-<<<<<<< HEAD
 	test_grid2par				\
 	test_ellipsoid_reflection		\
 	test_free_slip_3d			\
-=======
 	test_vor2vel				\
->>>>>>> ae347fc7
 	test_vtend				\
 	test_velgradg				\
 	test_lapinv0_1				\
@@ -108,11 +105,7 @@
 test_free_slip_3d_LDADD = libcombi.la
 
 test_vor2vel_SOURCES = test_vor2vel.f90
-test_vor2vel_LDADD = 					\
-	$(top_builddir)/unit-tests/libunit_test.la	\
-	$(top_builddir)/src/utils/libepic_utils.la	\
-	$(top_builddir)/src/hdf5/libepic_hdf5.la	\
-	$(top_builddir)/src/fft/libepic_fft.la
+test_vor2vel_LDADD = libcombi.la
 
 test_vtend_SOURCES = test_vtend.f90
 test_vtend_LDADD = libcombi.la
@@ -121,30 +114,15 @@
 test_velgradg_LDADD = libcombi.la
 
 test_lapinv0_1_SOURCES = test_lapinv0_1.f90
-test_lapinv0_1_LDADD = 					\
-	$(top_builddir)/unit-tests/libunit_test.la	\
-	$(top_builddir)/src/utils/libepic_utils.la	\
-	$(top_builddir)/src/hdf5/libepic_hdf5.la	\
-	$(top_builddir)/src/fft/libepic_fft.la
+test_lapinv0_1_LDADD = libcombi.la
 
 test_lapinv0_2_SOURCES = test_lapinv0_2.f90
-test_lapinv0_2_LDADD = 					\
-	$(top_builddir)/unit-tests/libunit_test.la	\
-	$(top_builddir)/src/utils/libepic_utils.la	\
-	$(top_builddir)/src/hdf5/libepic_hdf5.la	\
-	$(top_builddir)/src/fft/libepic_fft.la
+test_lapinv0_2_LDADD = libcombi.la
 
 test_diffz0_SOURCES = test_diffz0.f90
-test_diffz0_LDADD = 					\
-	$(top_builddir)/unit-tests/libunit_test.la	\
-	$(top_builddir)/src/utils/libepic_utils.la	\
-	$(top_builddir)/src/hdf5/libepic_hdf5.la	\
-	$(top_builddir)/src/fft/libepic_fft.la
+test_diffz0_LDADD = libcombi.la
 
 test_diffz1_SOURCES = test_diffz1.f90
-test_diffz1_LDADD = 					\
-	$(top_builddir)/unit-tests/libunit_test.la	\
-	$(top_builddir)/src/utils/libepic_utils.la	\
-	$(top_builddir)/src/hdf5/libepic_hdf5.la	\
-	$(top_builddir)/src/fft/libepic_fft.la
+test_diffz1_LDADD = libcombi.la
+
 endif