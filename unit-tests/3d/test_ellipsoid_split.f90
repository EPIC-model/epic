! =============================================================================
!                       Test ellipsoid split
!
!         This unit test checks the splitting of an ellipsoid. The ellipsoid
!         is centred at the origin and the orientation is varied.
! =============================================================================
program test_ellipsoid_split
    use unit_test
    use constants, only : pi, zero, one, three, four, five, ten, f12, f14, f34
    use parcel_container
    use parcel_ellipsoid, only : get_B33
    use parcel_split_mod, only : parcel_split, split_timer
<<<<<<< HEAD
    use parameters, only : update_parameters, nx, ny, nz, extent, lower, set_vmax
    use mpi_timer
=======
    use parameters, only : update_parameters, nx, ny, nz, extent, lower, set_amax
    use options, only : parcel
    use timer
>>>>>>> ebef87fb
    implicit none

    double precision, parameter :: lam = five
    double precision :: theta, phi, st, ct, sp, cp
    double precision :: B11, B12, B13, B22, B23, B33, abc, ab, evec(3)
    double precision :: h, pos(3, 2), error, a2, b2, c2
    integer :: i, j

    nx = 10
    ny = 10
    nz = 10
    extent = (/ten, ten, ten/)
    lower = (/-five, -five, -five/)
    call update_parameters

    parcel%lambda_max = four

    call register_timer('parcel split', split_timer)
    call register_timer('parcel container resize', resize_timer)

    call parcel_alloc(2)

    abc = one
    ab = f34

    a2 = ab * lam
    b2 = ab / lam
    c2 = (abc / ab) ** 2

    call set_amax(f12 * a2)

    error = zero

    do i = 0, 7
        theta = dble(i) * f14 * pi
        st = dsin(theta)
        ct = dcos(theta)
        do j = 0, 7
            phi = dble(j) * f14 * pi
            sp = dsin(phi)
            cp = dcos(phi)

            call setup_parcels

            ! numerical split
            call parcel_split

            call check_result
        enddo
    enddo

    call print_result_dp('Test ellipsoid split', error, atol=1.0e-14)

    call parcel_dealloc


    contains

        subroutine setup_parcels
            n_parcels = 1

            parcels%position(:, 1) = zero
            parcels%volume(1) = four / three * abc * pi
            parcels%buoyancy(1) = one
#ifndef ENABLE_DRY_MODE
            parcels%humidity(1) = one
#endif
            ! 7 Nov 2021
            ! https://mathworld.wolfram.com/SphericalCoordinates.html
            B11 = a2 * ct ** 2 * sp ** 2 + b2 * st ** 2 + c2 * ct ** 2 * cp ** 2
            B12 = a2 * st * ct * sp ** 2 - b2 * st * ct + c2 * st * ct * cp ** 2
            B13 = (a2 - c2) * ct * sp * cp
            B22 = a2 * st ** 2 * sp ** 2 + b2 * ct ** 2 + c2 * st ** 2 * cp ** 2
            B23 = (a2 - c2) * st * sp * cp
            B33 = a2 * cp ** 2 + c2 * sp ** 2

            parcels%B(1, 1) = B11
            parcels%B(2, 1) = B12
            parcels%B(3, 1) = B13
            parcels%B(4, 1) = B22
            parcels%B(5, 1) = B23
        end subroutine setup_parcels

        subroutine check_result
            ! analytic split
            h = f12 * dsqrt(three / five * a2)
            B11 = B11 - f34 * a2 * ct ** 2 * sp ** 2
            B12 = B12 - f34 * a2 * st * ct * sp ** 2
            B13 = B13 - f34 * a2 * ct * sp * cp
            B22 = B22 - f34 * a2 * st ** 2 * sp ** 2
            B23 = B23 - f34 * a2 * st * sp * cp
            B33 = B33 - f34 * a2 * cp ** 2

            if ((a2 > b2) .and. (a2 > c2)) then
                evec = (/ct * sp, st * sp, cp/)
            else if ((b2 > a2) .and. (b2 > c2)) then
                evec = (/-st, ct, zero/)
            else if ((c2 > a2) .and. (c2 > b2)) then
                evec = (/ct * cp, st * cp, -sp/)
            else
                error = one
            endif

            pos(:, 1) = h * evec
            pos(:, 2) = - h * evec

            ! exchange position
            if (sum(abs(pos(:, 1) - parcels%position(:, 1))) > 1.0e-13) then
                pos = -pos
            endif

            ! first parcel
            error = max(error, abs(parcels%B(1, 1) - B11))
            error = max(error, abs(parcels%B(2, 1) - B12))
            error = max(error, abs(parcels%B(3, 1) - B13))
            error = max(error, abs(parcels%B(4, 1) - B22))
            error = max(error, abs(parcels%B(5, 1) - B23))
            error = max(error, abs(get_B33(parcels%B(:, 1), parcels%volume(1)) - B33))
            error = max(error, sum(abs(pos(:, 1) - parcels%position(:, 1))))
            error = max(error, abs(f12 * four / three * abc * pi - parcels%volume(1)))
            error = max(error, abs(parcels%buoyancy(1) - one))
#ifndef ENABLE_DRY_MODE
            error = max(error, abs(parcels%humidity(1) - one))
#endif

            ! second parcel
            error = max(error, abs(parcels%B(1, 2) - B11))
            error = max(error, abs(parcels%B(2, 2) - B12))
            error = max(error, abs(parcels%B(3, 2) - B13))
            error = max(error, abs(parcels%B(4, 2) - B22))
            error = max(error, abs(parcels%B(5, 2) - B23))
            error = max(error, abs(get_B33(parcels%B(:, 2), parcels%volume(2)) - B33))
            error = max(error, sum(abs(pos(:, 2) - parcels%position(:, 2))))
            error = max(error, abs(f12 * four / three * abc * pi - parcels%volume(2)))
            error = max(error, dble(abs(n_parcels - 2)))
            error = max(error, abs(parcels%buoyancy(2) - one))
#ifndef ENABLE_DRY_MODE
            error = max(error, abs(parcels%humidity(2) - one))
#endif
        end subroutine check_result

end program test_ellipsoid_split<|MERGE_RESOLUTION|>--- conflicted
+++ resolved
@@ -10,14 +10,9 @@
     use parcel_container
     use parcel_ellipsoid, only : get_B33
     use parcel_split_mod, only : parcel_split, split_timer
-<<<<<<< HEAD
-    use parameters, only : update_parameters, nx, ny, nz, extent, lower, set_vmax
-    use mpi_timer
-=======
     use parameters, only : update_parameters, nx, ny, nz, extent, lower, set_amax
     use options, only : parcel
-    use timer
->>>>>>> ebef87fb
+    use mpi_timer
     implicit none
 
     double precision, parameter :: lam = five
