--- conflicted
+++ resolved
@@ -66,19 +66,11 @@
 
     ! interior parcels:
     do l = 1, 3
-<<<<<<< HEAD
-        error = max(error, maxval(dabs(parcels%delta_pos(l, 1:parcels%local_num) - dble(l))))
+        error = max(error, maxval(abs(parcels%delta_pos(l, 1:parcels%local_num) - dble(l))))
     enddo
 
     do l = 1, 5
-        error = max(error, maxval(dabs(parcels%strain(l, 1:parcels%local_num) - dble(l))))
-=======
-        error = max(error, maxval(abs(parcels%delta_pos(l, 1:n_parcels) - dble(l))))
-    enddo
-
-    do l = 1, 5
-        error = max(error, maxval(abs(parcels%strain(l, 1:n_parcels) - dble(l))))
->>>>>>> bf037d2a
+        error = max(error, maxval(abs(parcels%strain(l, 1:parcels%local_num) - dble(l))))
     enddo
 
 
