--- conflicted
+++ resolved
@@ -2,11 +2,6 @@
 	.	\
 	2d
 
-<<<<<<< HEAD
-AM_FCFLAGS =				\
-	-I $(top_builddir)/src/2d 	\
-	-I $(top_builddir)/src/utils
-=======
 if ENABLE_3D
 SUBDIRS += 3d
 endif
@@ -17,15 +12,11 @@
 
 # AM_LDFLAGS =                                            \
         $(top_builddir)/src/2d/utils/*.o
->>>>>>> 2e9aecd5
 
 
-<<<<<<< HEAD
-=======
 
 unittestsdir = $(prefix)/unit-tests
 
->>>>>>> 2e9aecd5
 # 7 April 2021
 # https://www.gnu.org/software/automake/manual/html_node/Scripts.html
 unittests_SCRIPTS = run_unit_tests.sh
