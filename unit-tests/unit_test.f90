module unit_test
    implicit none

    ! abolute tolerance
    double precision, parameter :: atol_m = dble(1.0e-15)

    private :: atol_m

    contains


        ! test : test name
        ! aerr : absolute error
        ! atol : absolute tolerance (optional, default: 1e-15)
        subroutine print_result_dp(test, aerr, atol)
            character(*),               intent(in) :: test
            double precision,           intent(in) :: aerr
            double precision, optional, intent(in) :: atol
            double precision                       :: tol

            tol = atol_m

            if (present(atol)) then
                tol = atol
            endif

            call print_result_logical(test, aerr < tol)

        end subroutine print_result_dp

        subroutine print_result_logical(test, passed)
            character(*),    intent(in) :: test
<<<<<<< HEAD
            logical,         intent(in) :: failed
=======
            logical,         intent(in) :: passed
>>>>>>> dbe5c9ca
            character(len=17)           :: res

            ! 5 August 2021
            ! https://stackoverflow.com/questions/6402700/coloured-terminal-output-from-fortran
            ! https://stackoverflow.com/questions/4842424/list-of-ansi-color-escape-sequences
            res = achar(27) // '[32;1mPASSED' // achar(27) // '[0m'
<<<<<<< HEAD
            if (failed) then
=======
            if (.not. passed) then
>>>>>>> dbe5c9ca
                res = achar(27) // '[31;1mFAILED' // achar(27) // '[0m'
            endif
            ! 5 Mai 2021
            ! https://stackoverflow.com/questions/47761900/format-add-trailing-spaces-to-character-output-to-left-justify
            print '(a60, a18)', ' '//test//' '//repeat('.', 57), res

        end subroutine print_result_logical

        ! Give option to run unit tests verbosely using command line
        subroutine parse_command_line
            use options, only : verbose
            integer                          :: i
            character(len=32)                :: arg
            character(len=32)                :: testname

            testname = ''
            i = 0
            do
                call get_command_argument(i, arg)
                if(i==0) then
                    testname=trim(arg)
                elseif (len_trim(arg) == 0) then
                    exit
                elseif (arg == '--verbose') then
                    verbose = .true.
                endif
                i = i+1
            end do

            if (verbose) then
                print *, 'Running ', trim(testname),' verbosely'
            endif
        end subroutine parse_command_line

end module unit_test<|MERGE_RESOLUTION|>--- conflicted
+++ resolved
@@ -30,22 +30,14 @@
 
         subroutine print_result_logical(test, passed)
             character(*),    intent(in) :: test
-<<<<<<< HEAD
-            logical,         intent(in) :: failed
-=======
             logical,         intent(in) :: passed
->>>>>>> dbe5c9ca
             character(len=17)           :: res
 
             ! 5 August 2021
             ! https://stackoverflow.com/questions/6402700/coloured-terminal-output-from-fortran
             ! https://stackoverflow.com/questions/4842424/list-of-ansi-color-escape-sequences
             res = achar(27) // '[32;1mPASSED' // achar(27) // '[0m'
-<<<<<<< HEAD
-            if (failed) then
-=======
             if (.not. passed) then
->>>>>>> dbe5c9ca
                 res = achar(27) // '[31;1mFAILED' // achar(27) // '[0m'
             endif
             ! 5 Mai 2021
