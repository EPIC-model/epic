--- conflicted
+++ resolved
@@ -11,13 +11,8 @@
     use parcel_container
     use parcel_correction
     use parcel_interpl, only : vol2grid
-<<<<<<< HEAD
-    use options, only : parcel, box, interpl
+    use options, only : parcel, box
     use parcel_ellipse, only : get_ab
-=======
-    use options, only : parcel, box
-    use ellipse, only : get_ab
->>>>>>> b95a3034
     use parameters, only : lower, update_parameters, vcell, dx, nx, nz, ngrid
     use fields, only : volg
     implicit none
