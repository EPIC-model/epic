! =============================================================================
!                       Test diverge module
!
!         This unit test checks the diverge module by initializing
!         the parcels with a small deviation from the optimal position.
!         It then performs 500 relaxation steps.
! =============================================================================
program test_diverge
    use unit_test
    use constants, only : pi, one, zero
    use parcel_container
    use parcel_diverge
    use parcel_interpl, only : vol2grid
    use options, only : parcel_info, box, interpl
    use ellipse, only : get_ab
    use parameters, only : lower, update_parameters, vcell, dx, nx, nz, ngrid
<<<<<<< HEAD
    use fields, only : volg
=======

>>>>>>> e60fba23
    implicit none

    double precision :: final_error, init_error
    integer :: i, j, k, jj, ii

    call  parse_command_line

    box%nc = (/32, 32/)
    box%extent =  (/0.4d0, 0.4d0/)

    call update_parameters()

    allocate(volg(-1:nz+1, 0:nx-1))

    n_parcels = 4*nx*nz
    call parcel_alloc(n_parcels)

    k = 1
    do j = 0, nz-1
        do i = 0, nx-1
            do jj = 1, 4, 2
                do ii = 1, 4, 2
                    parcels%position(k, 1) = lower(1) + i * dx(1) + 0.25d0 * dx(1) * ii
                    parcels%position(k, 2) = lower(2) + j * dx(2) + 0.25d0 * dx(2) * jj

                    ! add some deviation
                    parcels%position(k, 1) = (one + 1.0e-7) * parcels%position(k, 1)
                    parcels%position(k, 2) = (one + 1.0e-7) * parcels%position(k, 2)
                    k = k + 1
                enddo
            enddo
        enddo
    enddo

    volg = zero

    parcel_info%is_elliptic = .true.

    parcels%volume = 0.25d0 * vcell

    ! b11
<<<<<<< HEAD
    parcels%B(:, 1) = 0.25d0 * vcell / pi
=======
    parcels%B(:, 1) = get_ab(parcels%volume(1:n_parcels, 1))
>>>>>>> e60fba23

    ! b12
    parcels%B(:, 2) = zero

    call vol2grid

<<<<<<< HEAD
    init_error = abs(sum(volg(0:nz, 0:nx-1)) - ngrid * vcell)
=======
    init_error = sum(abs(volg(0:nz, 0:nx-1, :) - vcell))

    if (verbose) then
        write(*,*) 'test diverge, initial error'
        write(*,*) init_error
    endif
>>>>>>> e60fba23

    call init_diverge

    do i = 1, 500
<<<<<<< HEAD
        call vol2grid

=======
        call par2grid(parcels, parcels%volume, volg)
>>>>>>> e60fba23
        call apply_diverge(volg)
        call par2grid(parcels, parcels%volume, volg)
        if (verbose) then
            write(*,*) 'test diverge, error after iteration ', i
            write(*,*) sum(abs(volg(0:nz, 0:nx-1, :) - vcell))
        endif
    enddo

<<<<<<< HEAD
    final_error = abs(sum(volg(0:nz, 0:nx-1)) - ngrid * vcell)

    call print_result_dp('Test diverge', final_error, init_error)

    deallocate(volg)

end program test_diverge
=======
    final_error = sum(abs(volg(0:nz, 0:nx-1, :) - vcell))

    if (verbose) then
        write(*,*) 'test diverge, final error'
        write(*,*) final_error
    end if

    call print_result_dp('Test diverge', final_error, init_error)

end program test_diverge
>>>>>>> e60fba23
<|MERGE_RESOLUTION|>--- conflicted
+++ resolved
@@ -14,11 +14,7 @@
     use options, only : parcel_info, box, interpl
     use ellipse, only : get_ab
     use parameters, only : lower, update_parameters, vcell, dx, nx, nz, ngrid
-<<<<<<< HEAD
     use fields, only : volg
-=======
-
->>>>>>> e60fba23
     implicit none
 
     double precision :: final_error, init_error
@@ -60,55 +56,33 @@
     parcels%volume = 0.25d0 * vcell
 
     ! b11
-<<<<<<< HEAD
-    parcels%B(:, 1) = 0.25d0 * vcell / pi
-=======
     parcels%B(:, 1) = get_ab(parcels%volume(1:n_parcels, 1))
->>>>>>> e60fba23
 
     ! b12
     parcels%B(:, 2) = zero
 
     call vol2grid
 
-<<<<<<< HEAD
-    init_error = abs(sum(volg(0:nz, 0:nx-1)) - ngrid * vcell)
-=======
-    init_error = sum(abs(volg(0:nz, 0:nx-1, :) - vcell))
+    init_error = sum(abs(volg(0:nz, 0:nx-1) - vcell))
 
     if (verbose) then
         write(*,*) 'test diverge, initial error'
         write(*,*) init_error
     endif
->>>>>>> e60fba23
 
     call init_diverge
 
     do i = 1, 500
-<<<<<<< HEAD
         call vol2grid
-
-=======
-        call par2grid(parcels, parcels%volume, volg)
->>>>>>> e60fba23
         call apply_diverge(volg)
-        call par2grid(parcels, parcels%volume, volg)
+        call vol2grid
         if (verbose) then
             write(*,*) 'test diverge, error after iteration ', i
-            write(*,*) sum(abs(volg(0:nz, 0:nx-1, :) - vcell))
+            write(*,*) sum(abs(volg(0:nz, 0:nx-1) - vcell))
         endif
     enddo
 
-<<<<<<< HEAD
-    final_error = abs(sum(volg(0:nz, 0:nx-1)) - ngrid * vcell)
-
-    call print_result_dp('Test diverge', final_error, init_error)
-
-    deallocate(volg)
-
-end program test_diverge
-=======
-    final_error = sum(abs(volg(0:nz, 0:nx-1, :) - vcell))
+    final_error = sum(abs(volg(0:nz, 0:nx-1) - vcell))
 
     if (verbose) then
         write(*,*) 'test diverge, final error'
@@ -117,5 +91,6 @@
 
     call print_result_dp('Test diverge', final_error, init_error)
 
+    deallocate(volg)
+
 end program test_diverge
->>>>>>> e60fba23
