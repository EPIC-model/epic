--- conflicted
+++ resolved
@@ -11,29 +11,19 @@
     use parcel_container
     use parcel_diverge
     use parcel_interpl, only : par2grid, grid2par
-<<<<<<< HEAD
-    use options, only : parcel_info, grid, interpl
+    use options, only : parcel_info, box, interpl
     use ellipse, only : get_ab
-    use parameters, only : extent, lower, update_parameters, vcell, dx, nx, nz, ngrid
-=======
-    use options, only : parcel_info, box, interpl
     use parameters, only : lower, update_parameters, vcell, dx, nx, nz, ngrid
->>>>>>> 0078d1d9
+
     implicit none
 
     double precision :: volg(-1:33, 0:31, 1), final_error, init_error
     integer :: i, j, k, jj, ii
 
-<<<<<<< HEAD
     call  parse_command_line
 
-    grid = (/33, 33/)
-
-    extent =  (/0.4, 0.4/)
-=======
     box%nc = (/32, 32/)
     box%extent =  (/0.4d0, 0.4d0/)
->>>>>>> 0078d1d9
 
     call update_parameters()
 
@@ -64,11 +54,7 @@
     parcels%volume = 0.25d0 * vcell
 
     ! b11
-<<<<<<< HEAD
     parcels%B(:, 1) = get_ab(parcels%volume(1:n_parcels, 1))
-=======
-    parcels%B(:, 1) = one
->>>>>>> 0078d1d9
 
     ! b12
     parcels%B(:, 2) = zero
