--- conflicted
+++ resolved
@@ -87,13 +87,8 @@
             if (rn(3) > 0.5d0) then
                 call random_number(rn(3))
                 j = nint(n_parcels * rn(3)) + 1
-<<<<<<< HEAD
                 parcels%volume(j) = 1.1d0 * vmax
                 parcels%theta(j) = 1.0d0
-=======
-                parcels%B(1, j) = 5.0d0 * parcels%B(1, j)
-                parcels%buoyancy(j) = 1.0d0
->>>>>>> b80c0d1a
             endif
 
         enddo
