bin_PROGRAMS = epic
epic_SOURCES = 					\
	utils/constants.f90 			\
	utils/physics.f90			\
	utils/stafft.f90			\
	utils/deriv1d.f90			\
	utils/options.f90			\
	utils/parameters.f90 			\
	utils/writer.f90			\
	utils/reader.f90			\
	utils/merge_sort.f90			\
	fields/fields.f90			\
	parcels/parcel_ellipse.f90		\
	parcels/parcel_container.f90 		\
	parcels/parcel_bc.f90			\
	parcels/parcel_nearest.f90		\
	parcels/parcel_merge.f90		\
	parcels/parcel_split.f90		\
	parcels/parcel_diagnostics.f90		\
	parcels/parcel_interpl.f90 		\
	parcels/parcel_init.f90			\
	parcels/parcel_correction.f90		\
	models/taylorgreen.f90			\
	models/straka.f90			\
	models/robert.f90			\
	models/models.f90			\
	fields/field_diagnostics.f90		\
<<<<<<< HEAD
=======
	parcels/parcel_interpl.f90 		\
	parcels/parcel_correction.f90		\
	parcels/parcel_point.f90		\
>>>>>>> 2b755650
	utils/parser.f90 			\
	tri_inversion.f90			\
	stepper/rk4_utils.f90			\
	stepper/classic_rk4.f90			\
	stepper/ls_rk4.f90			\
	stepper/rk4.f90 			\
	epic.f90

clean-local:
	rm -f *.mod<|MERGE_RESOLUTION|>--- conflicted
+++ resolved
@@ -20,17 +20,12 @@
 	parcels/parcel_interpl.f90 		\
 	parcels/parcel_init.f90			\
 	parcels/parcel_correction.f90		\
+	parcels/parcel_point.f90		\
 	models/taylorgreen.f90			\
 	models/straka.f90			\
 	models/robert.f90			\
 	models/models.f90			\
 	fields/field_diagnostics.f90		\
-<<<<<<< HEAD
-=======
-	parcels/parcel_interpl.f90 		\
-	parcels/parcel_correction.f90		\
-	parcels/parcel_point.f90		\
->>>>>>> 2b755650
 	utils/parser.f90 			\
 	tri_inversion.f90			\
 	stepper/rk4_utils.f90			\
