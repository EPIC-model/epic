bin_PROGRAMS = epic
epic_SOURCES = 					\
	utils/constants.f90 			\
	utils/stafft.f90			\
	utils/deriv1d.f90			\
	utils/options.f90			\
	utils/parameters.f90 			\
	utils/writer.f90			\
	fields/fields.f90			\
	parcels/ellipse.f90			\
	parcels/parcel_container.f90 		\
	parcels/parcel_bc.f90			\
	parcels/parcel_nearest.f90		\
	parcels/parcel_merge.f90		\
	parcels/parcel_split.f90		\
	parcels/parcel_init.f90			\
	models/taylorgreen.f90			\
	models/model.f90			\
	parcels/parcel_interpl.f90 		\
	parcels/parcel_diverge.f90		\
	utils/parser.f90 			\
	utils/diagnostics.f90			\
	stepper/rk4_utils.f90			\
	stepper/classic_rk4.f90			\
	stepper/ls_rk4.f90			\
	stepper/rk4.f90 			\
<<<<<<< HEAD
=======
	utils/init.f90 				\
	tri_inversion.f90			\
	model.f90 				\
>>>>>>> b3747106
	epic.f90<|MERGE_RESOLUTION|>--- conflicted
+++ resolved
@@ -24,10 +24,5 @@
 	stepper/classic_rk4.f90			\
 	stepper/ls_rk4.f90			\
 	stepper/rk4.f90 			\
-<<<<<<< HEAD
-=======
-	utils/init.f90 				\
 	tri_inversion.f90			\
-	model.f90 				\
->>>>>>> b3747106
 	epic.f90