--- conflicted
+++ resolved
@@ -18,18 +18,8 @@
     use tri_inversion, only : init_inversion
     use parcel_interpl
     use parcel_init, only : init_parcels
-<<<<<<< HEAD
-    use rk4
+    use ls_rk4
     use h5_utils, only : initialise_hdf5, finalise_hdf5
-=======
-    use ls_rk4
-    use writer, only : open_h5_file,                        &
-                       close_h5_file,                       &
-                       write_h5_double_scalar_step_attrib,  &
-                       write_h5_integer_scalar_step_attrib, &
-                       write_h5_integer_scalar_attrib,      &
-                       h5err
->>>>>>> 378e9d7e
     implicit none
 
     ! Read command line (verbose, filename, etc.)
@@ -164,28 +154,7 @@
 
         subroutine post_run
             call parcel_dealloc
-<<<<<<< HEAD
-            call rk4_dealloc
-=======
             call ls_rk4_dealloc
-        end subroutine
-
-
-        subroutine write_h5_step(nw, t, dt)
-            use options, only : output
-            integer,          intent(inout) :: nw
-            double precision, intent(in)    :: t
-            double precision, intent(in)    :: dt
-
-#ifdef ENABLE_VERBOSE
-            if (verbose) then
-                print "(a30)", "write fields and parcels to h5"
-            endif
-#endif
-
-            call open_h5_file(trim(output%h5fname))
->>>>>>> 378e9d7e
-
             call finalise_hdf5
         end subroutine
 
