! =============================================================================
!                       EPIC - Elliptic Parcel-in-Cell
! =============================================================================
program epic
    use hdf5
    use constants, only : max_num_parcels, zero
    use field_diagnostics
    use parser, only : read_config_file, write_h5_options
    use parcel_container
    use parcel_bc
    use parcel_split, only : split_ellipses
    use parcel_point, only : point_split, point_merge
    use parcel_merge, only : merge_ellipses
    use parcel_correction, only : init_parcel_correction, apply_laplace, apply_gradient
    use parcel_diagnostics
    use fields
    use tri_inversion, only : init_inversion
    use parcel_interpl
<<<<<<< HEAD
    use ls_rk4
    use models, only : model_init
=======
    use parcel_init, only : init_parcels
    use rk4
    use parameters, only : write_h5_parameters
>>>>>>> 4afd4a41
    use writer, only : open_h5_file,                        &
                       close_h5_file,                       &
                       write_h5_double_scalar_step_attrib,  &
                       write_h5_integer_scalar_step_attrib, &
                       write_h5_integer_scalar_attrib,      &
                       h5err
    implicit none

    ! Read command line (verbose, filename, etc.)
    call parse_command_line

    ! Create the model
    call pre_run

    ! Run the model
    call run

    ! Deallocate memory
    call post_run

    contains

        subroutine pre_run
            use options, only : field_file, field_tol, output

            ! parse the config file
            call read_config_file

            call write_h5_options(trim(output%h5fname))

            call parcel_alloc(max_num_parcels)

            call init_parcels(field_file, field_tol)

            call ls_rk4_alloc(max_num_parcels)

            call init_inversion

            call init_parcel_correction

            call init_parcel_diagnostics

            call field_default

            call par2grid

        end subroutine


        subroutine run
            use options, only : time, output, verbose, parcel
            double precision :: t    = zero ! current time
            double precision :: dt   = zero ! time step
            integer          :: iter = 1    ! simulation iteration
            integer          :: nw   = 0    ! number of writes to h5
            integer          :: cor_iter    ! iterator for parcel correction

            do while (t <= time%limit)

                dt = get_time_step()

#ifdef ENABLE_VERBOSE
                if (verbose) then
                    print "(a15, f0.4)", "time:          ", t
                    print "(a15, i0)", "iteration:     ", iter
                endif
#endif

                ! make sure we always write initial setup
                if (mod(iter - 1, output%h5freq) == 0) then
                    call write_h5_step(nw, t, dt)
                endif

                call ls_rk4_step(dt)

                if (mod(iter, parcel%merge_freq) == 0) then
                    if (parcel%is_elliptic) then
                        call merge_ellipses(parcels)
                    else
                        call point_merge(parcel%vfraction)
                    endif
                endif

                if (mod(iter, parcel%split_freq) == 0) then
                    if (parcel%is_elliptic) then
                        call split_ellipses(parcels, parcel%lambda, parcel%vmaxfraction)
                    else
                        call point_split(parcel%lambda, parcel%prefactor)
                    endif
                endif

                if (mod(iter, parcel%correction_freq) == 0) then
                    call vol2grid
                    do cor_iter=1,parcel%correction_iters
                        if (parcel%apply_laplace) then
                            call apply_laplace(volg)
                            call vol2grid
                        endif
                        if (parcel%apply_gradient) then
                            call apply_gradient(volg,parcel%gradient_pref)
                            call vol2grid
                        end if
                    end do
                 endif


                t = t + dt
                iter = iter + 1
            end do

            call par2grid

            ! write final step
            call write_h5_step(nw, t, dt)

        end subroutine run

        subroutine post_run
            call parcel_dealloc
            call ls_rk4_dealloc
        end subroutine


        subroutine write_h5_step(nw, t, dt)
            use options, only : output
            integer,          intent(inout) :: nw
            double precision, intent(in)    :: t
            double precision, intent(in)    :: dt

#ifdef ENABLE_VERBOSE
            if (verbose) then
                print "(a30)", "write fields and parcels to h5"
            endif
#endif

            call open_h5_file(trim(output%h5fname))

            call write_h5_double_scalar_step_attrib(nw, "t", t)

            call write_h5_double_scalar_step_attrib(nw, "dt", dt)

            call write_h5_integer_scalar_step_attrib(nw, "num parcel", n_parcels)

            call write_h5_parcels(nw)

            call write_h5_field_diagnostics(nw)
            call write_h5_parcel_diagnostics(nw)

            call write_h5_fields(nw)

            ! update number of iterations to h5 file
            call write_h5_num_steps(nw+1)

            call close_h5_file

            ! increment counter
            nw = nw + 1

        end subroutine write_h5_step

        subroutine write_h5_num_steps(nw)
            use options, only : output
            integer, intent(in) :: nw
            integer(hid_t)      :: group
            logical             :: attr_exists

            group = open_h5_group("/")

            ! in principle not necessary but we still check
            call h5aexists_f(group, "nsteps", attr_exists, h5err)

            if (attr_exists) then
                call h5adelete_f(group, "nsteps", h5err)
            endif

            call write_h5_integer_scalar_attrib(group, "nsteps", nw)

            call h5gclose_f(group, h5err)

        end subroutine write_h5_num_steps


        function get_time_step() result(dt)
            use options, only : time
            double precision :: dt
            double precision :: max_vorticity
            double precision :: H, S11, S12, S21, S22, gmax
            integer          :: i, j

            H = epsilon(zero)
            if (parcel%is_elliptic .and. time%is_adaptive) then
                do i = 0, nx-1
                    do j = 0, nz
                        S11 = velgradg(j, i, 1)
                        S12 = velgradg(j, i, 2)
                        S21 = velgradg(j, i, 3)
                        S22 = velgradg(j, i, 4)
                        H = max(H, (S11 - S22) ** 2 + (S12 + S21) ** 2)
                    enddo
                enddo

                gmax = 0.5d0 * dsqrt(H)
                dt = min(time%dt_max, time%alpha / gmax)

            else if (time%is_adaptive) then
                    ! adaptive time stepping according to
                    ! https://doi.org/10.1002/qj.3319
                    max_vorticity = maxval(abs(vortg))
                    dt = min(time%alpha / max_vorticity, time%dt)
            else
                dt = time%dt
            endif

            if (dt <= zero) then
                print "(a10, f0.2, a6)", "Time step ", dt, " <= 0!"
                stop
            endif
        end function get_time_step


    ! Get the file name provided via the command line
    subroutine parse_command_line
        use options, only : filename, verbose
        integer                          :: i
        character(len=32)                :: arg

        filename = ''
        i = 0
        do
            call get_command_argument(i, arg)
            if (len_trim(arg) == 0) then
                exit
            endif

            if (arg == '--config') then
                i = i + 1
                call get_command_argument(i, arg)
                filename = trim(arg)
#ifdef ENABLE_VERBOSE
            else if (arg == '--verbose') then
                verbose = .true.
#endif
            endif
            i = i+1
        end do

        if (filename == '') then
            print *, 'No configuration file provided. Run code with "./epic --config [config file]"'
            stop
        endif

#ifdef ENABLE_VERBOSE
        ! This is the main application of EPIC
        if (verbose) then
            print *, 'Running EPIC with "', trim(filename), '"'
        endif
#endif
    end subroutine parse_command_line
end program epic<|MERGE_RESOLUTION|>--- conflicted
+++ resolved
@@ -16,14 +16,8 @@
     use fields
     use tri_inversion, only : init_inversion
     use parcel_interpl
-<<<<<<< HEAD
+    use parcel_init, only : init_parcels
     use ls_rk4
-    use models, only : model_init
-=======
-    use parcel_init, only : init_parcels
-    use rk4
-    use parameters, only : write_h5_parameters
->>>>>>> 4afd4a41
     use writer, only : open_h5_file,                        &
                        close_h5_file,                       &
                        write_h5_double_scalar_step_attrib,  &
