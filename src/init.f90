--- conflicted
+++ resolved
@@ -41,13 +41,8 @@
             call init_velocity
 
             ! initialize the volume of each parcel
-<<<<<<< HEAD
-            parcels%volume = vcell / parcel_info%n_per_cell
+            parcels%volume(1:n_parcels, 1) = vcell / parcel_info%n_per_cell
 
-=======
-            cell_volume = product(get_mesh_spacing())
-            parcels%volume(1:n_parcels, 1) = cell_volume / parcel_info%n_per_cell
->>>>>>> 10a9b37c
         end subroutine init_parcels
 
 
