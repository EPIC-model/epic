! =============================================================================
!                       EPIC3D - Elliptical Parcel-in-Cell
! =============================================================================
program epic3d
    use constants, only : zero
    use mpi_timer
    use parcel_container
    use parcel_bc
    use parcel_split_mod, only : parcel_split, split_timer
    use parcel_merging, only : parcel_merge, merge_timer
    use parcel_nearest, only : merge_nearest_timer      &
                             , merge_tree_resolve_timer &
                             , nearest_allreduce_timer  &
                             , nearest_barrier_timer    &
                             , nearest_rma_timer        &
                             , nearest_win_allocate     &
#ifdef ENABLE_VERBOSE
                             , simtime                  &
#endif
                             , nearest_win_deallocate
    use parcel_correction, only : apply_laplace,          &
                                  apply_gradient,         &
                                  apply_vortcor,          &
                                  lapl_corr_timer,        &
                                  grad_corr_timer,        &
                                  vort_corr_timer,        &
                                  init_parcel_correction
    use parcel_diagnostics, only : parcel_stats_timer
    use parcel_netcdf, only : parcel_io_timer
    use parcel_diagnostics_netcdf, only : parcel_stats_io_timer
    use parcel_damping, only : damping_timer
    use fields
    use field_netcdf, only : field_io_timer
    use field_diagnostics, only : field_stats_timer
    use field_diagnostics_netcdf, only : field_stats_io_timer
    use inversion_mod, only : vor2vel_timer, vtend_timer
    use inversion_utils, only : init_inversion, finalise_inversion
    use parcel_interpl, only : grid2par_timer, &
                               par2grid_timer, &
                               halo_swap_timer
    use parcel_init, only : init_timer
    use ls_rk, only : ls_rk_step, rk_timer, ls_rk_setup
    use utils, only : write_last_step, setup_output_files        &
                    , setup_restart, setup_domain_and_parameters &
                    , setup_fields_and_parcels
    use mpi_environment, only : mpi_env_initialise, mpi_env_finalise
    use bndry_fluxes, only : bndry_fluxes_deallocate    &
                           , bndry_flux_timer
    use mpi_utils, only : mpi_print, mpi_stop
    use options, only : rk_order
    implicit none

    integer :: epic_timer

    call mpi_env_initialise

    ! Read command line (verbose, filename, etc.)
    call parse_command_line

    ! Create the model
    call pre_run

    ! Run the model
    call run

    ! Deallocate memory
    call post_run

    call mpi_env_finalise

    contains

        subroutine pre_run
            use options, only : read_config_file

            call register_timer('epic', epic_timer)
            call register_timer('parcel container resize', resize_timer)
            call register_timer('par2grid', par2grid_timer)
            call register_timer('grid2par', grid2par_timer)
            call register_timer('parcel split', split_timer)
            call register_timer('parcel merge', merge_timer)
            call register_timer('laplace correction', lapl_corr_timer)
            call register_timer('gradient correction', grad_corr_timer)
            call register_timer('net vorticity correction', vort_corr_timer)
            call register_timer('parcel initialisation', init_timer)
            call register_timer('parcel diagnostics', parcel_stats_timer)
            call register_timer('parcel I/O', parcel_io_timer)
            call register_timer('parcel diagnostics I/O', parcel_stats_io_timer)
            call register_timer('field I/O', field_io_timer)
            call register_timer('field diagnostics', field_stats_timer)
            call register_timer('field diagnostics I/O', field_stats_io_timer)
            call register_timer('vor2vel', vor2vel_timer)
            call register_timer('vorticity tendency', vtend_timer)
            call register_timer('parcel push', rk_timer)
            call register_timer('merge nearest', merge_nearest_timer)
            call register_timer('merge tree resolve', merge_tree_resolve_timer)
            call register_timer('MPI allreduce timer (in tree resolve)', nearest_allreduce_timer)
            call register_timer('MPI barrier timer (in tree resolve)', nearest_barrier_timer)
            call register_timer('MPI RMA timer (in tree resolve)', nearest_rma_timer)
            call register_timer('p2g/v2g halo (non-excl.)', halo_swap_timer)
            call register_timer('boundary fluxes', bndry_flux_timer)
            call register_timer('damping', damping_timer)

            call start_timer(epic_timer)

            ! parse the config file
            call read_config_file

            ! read domain dimensions
            call setup_domain_and_parameters

            call setup_fields_and_parcels

            call ls_rk_setup(rk_order)

            call init_inversion

            call init_parcel_correction

            call setup_output_files

            call nearest_win_allocate

        end subroutine


        subroutine run
            use options, only : time, parcel
            double precision :: t = zero    ! current time
            integer          :: cor_iter    ! iterator for parcel correction

            t = time%initial

            do while (t < time%limit)

<<<<<<< HEAD
#ifdef ENABLE_VERBOSE
                if (verbose .and. (world%rank == world%root)) then
                    print "(a15, f0.4)", "time:          ", t
                endif
#endif
                !call apply_vortcor
=======
                call apply_vortcor
>>>>>>> cc213027

                call ls_rk_step(t)

#ifdef ENABLE_VERBOSE
                simtime = t
#endif
                call parcel_merge

                call parcel_split

                do cor_iter = 1, parcel%correction_iters
                    call apply_laplace((cor_iter > 1))
                    call apply_gradient(parcel%gradient_pref, parcel%max_compression, .true.)
                enddo

             enddo

            ! write final step (we only write if we really advanced in time)
             if (t > time%initial) then
                !call apply_vortcor
                call write_last_step(t)
            endif

        end subroutine run

        subroutine post_run
            use options, only : output
            call parcel_dealloc
            call field_dealloc
            call nearest_win_deallocate
            call bndry_fluxes_deallocate
            call finalise_inversion
            call stop_timer(epic_timer)

            call write_time_to_csv(output%basename)
            call print_timer
        end subroutine


    ! Get the file name provided via the command line
    subroutine parse_command_line
        use options, only : filename, l_restart, restart_file
#ifdef ENABLE_VERBOSE
        use options, only : verbose
#endif
        integer            :: i
        character(len=512) :: arg
        logical            :: l_exist

        filename = ''
        restart_file = ''
        i = 0
        do
            call get_command_argument(i, arg)
            if (len_trim(arg) == 0) then
                exit
            endif

            if (arg == '--config') then
                i = i + 1
                call get_command_argument(i, arg)
                filename = trim(arg)
            else if (arg == '--help') then
                call mpi_stop('Run code with "./epic3d --config [config file]"')
            else if (arg == '--restart') then
                l_restart = .true.
                i = i + 1
                call get_command_argument(i, arg)
                restart_file = trim(arg)
#ifdef ENABLE_VERBOSE
            else if (arg == '--verbose') then
                verbose = .true.
#endif
            endif
            i = i+1
        end do

        if (filename == '') then
            call mpi_stop(&
                'No configuration file provided. Run code with "./epic3d --config [config file]"')
        endif

        if (l_restart .and. (restart_file == '')) then
            call mpi_stop(&
                'No restart file provided. Run code with "./epic3d --config [config file]' // &
                     ' --restart [restart file]"')
        endif

        inquire(file=filename, exist=l_exist)

        if (.not. l_exist) then
            call mpi_stop(&
                "Configuration file " // trim(filename) // " does not exist.")
        endif

#ifdef ENABLE_VERBOSE
        ! This is the main application of EPIC
        if (verbose) then
            if (l_restart) then
                call mpi_print(&
                    'Restarting EPIC3D with "' // trim(filename) // '" and "' // trim(restart_file) // "'")
            else
                call mpi_print('Running EPIC3D with "' // trim(filename) // '"')
            endif
        endif
#endif
    end subroutine parse_command_line
end program epic3d<|MERGE_RESOLUTION|>--- conflicted
+++ resolved
@@ -133,16 +133,7 @@
 
             do while (t < time%limit)
 
-<<<<<<< HEAD
-#ifdef ENABLE_VERBOSE
-                if (verbose .and. (world%rank == world%root)) then
-                    print "(a15, f0.4)", "time:          ", t
-                endif
-#endif
                 !call apply_vortcor
-=======
-                call apply_vortcor
->>>>>>> cc213027
 
                 call ls_rk_step(t)
 
