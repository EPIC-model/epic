! =============================================================================
!                       EPIC3D - Elliptical Parcel-in-Cell
! =============================================================================
program epic3d
    use constants, only : max_num_parcels, zero
    use timer
    use field_diagnostics, only : hdf5_field_stat_timer
    use parcel_container
    use parcel_bc
    use parcel_split_mod, only : parcel_split, split_timer
    use parcel_merge, only : merge_parcels, merge_timer
    use parcel_nearest, only : merge_nearest_timer, merge_tree_resolve_timer
    use parcel_correction, only : apply_laplace,          &
                                  apply_gradient,         &
                                  lapl_corr_timer,        &
                                  grad_corr_timer
    use parcel_diagnostics, only : init_parcel_diagnostics,    &
                                   hdf5_parcel_stat_timer
    use parcel_hdf5
    use fields
<<<<<<< HEAD
    use field_hdf5, only : hdf5_field_timer, create_h5_field_file
#ifdef ENABLE_NETCDF
    use field_netcdf, only : netcdf_field_timer, create_netcdf_field_file
#endif
=======
    use field_hdf5, only : hdf5_field_timer
>>>>>>> 2833c36d
    use inversion_mod, only : vor2vel_timer, vtend_timer
    use inversion_utils, only : init_fft
    use parcel_interpl, only : grid2par_timer, par2grid_timer
    use parcel_init, only : init_parcels, read_parcels, init_timer
    use ls_rk4, only : ls_rk4_alloc, ls_rk4_dealloc, ls_rk4_step, rk4_timer
    use h5_utils, only : initialise_hdf5, finalise_hdf5, open_h5_file, close_h5_file
    use h5_reader, only : get_file_type, get_num_steps, get_time
    use utils, only : write_last_step, setup_output_files
    use phys_parameters, only : update_phys_parameters
    implicit none

    integer          :: epic_timer

    ! Read command line (verbose, filename, etc.)
    call parse_command_line

    ! Create the model
    call pre_run

    ! Run the model
    call run

    ! Deallocate memory
    call post_run

    contains

        subroutine pre_run
            use options, only : field_file          &
                              , field_tol           &
                              , output              &
                              , read_config_file    &
                              , l_restart           &
                              , restart_file        &
                              , time
            integer(hid_t)            :: h5handle
            character(:), allocatable :: file_type
            integer                   :: n_steps

            call register_timer('epic', epic_timer)
            call register_timer('par2grid', par2grid_timer)
            call register_timer('grid2par', grid2par_timer)
            call register_timer('parcel split', split_timer)
            call register_timer('parcel merge', merge_timer)
            call register_timer('laplace correction', lapl_corr_timer)
            call register_timer('gradient correction', grad_corr_timer)
            call register_timer('parcel init', init_timer)
            call register_timer('parcel hdf5', hdf5_parcel_timer)
            call register_timer('parcel diagnostics hdf5', hdf5_parcel_stat_timer)
            call register_timer('field hdf5', hdf5_field_timer)
#ifdef ENABLE_NETCDF
            call register_timer('field netcdf', netcdf_field_timer)
#endif
            call register_timer('field diagnostics hdf5', hdf5_field_stat_timer)
            call register_timer('vor2vel', vor2vel_timer)
            call register_timer('vorticity tendency', vtend_timer)
            call register_timer('parcel push', rk4_timer)
            call register_timer('merge nearest', merge_nearest_timer)
            call register_timer('merge tree resolve', merge_tree_resolve_timer)

            call start_timer(epic_timer)

            call initialise_hdf5

            ! parse the config file
            call read_config_file

            call update_phys_parameters

            call parcel_alloc(max_num_parcels)

            if (l_restart) then
                call open_h5_file(restart_file, H5F_ACC_RDONLY_F, h5handle)
                call get_file_type(h5handle, file_type)
                call get_num_steps(h5handle, n_steps)
                call get_time(h5handle, n_steps - 1, time%initial)
                call close_h5_file(h5handle)

                if (file_type == 'fields') then
                    call init_parcels(restart_file, field_tol)
                else if (file_type == 'parcels') then
                    call read_parcels(restart_file, n_steps - 1)
                else
                    print *, 'Restart file must be of type "fields" or "parcels".'
                    stop
                endif
            else
                time%initial = zero ! make sure user cannot start at arbirtrary time

                call init_parcels(field_file, field_tol)
            endif

            call ls_rk4_alloc(max_num_parcels)

            call init_fft

            if (output%h5_write_parcel_stats) then
                call init_parcel_diagnostics
            endif

            call field_default

<<<<<<< HEAD
            if (output%h5_write_fields) then
                call create_h5_field_file(trim(output%h5_basename), output%h5_overwrite)
#ifdef ENABLE_NETCDF
                call create_netcdf_field_file(trim(output%h5_basename), output%h5_overwrite)
#endif
            endif

            if (output%h5_write_field_stats) then
                call create_h5_field_stats_file(trim(output%h5_basename), output%h5_overwrite)
            endif

            if (output%h5_write_parcels) then
                call create_h5_parcel_file(trim(output%h5_basename), output%h5_overwrite)
            endif
=======
            call setup_output_files
>>>>>>> 2833c36d

        end subroutine


        subroutine run
            use options, only : time, parcel
#ifdef ENABLE_VERBOSE
            use options, only : verbose
#endif
            double precision :: t = zero    ! current time
            integer          :: cor_iter    ! iterator for parcel correction

            t = time%initial

            do while (t < time%limit)

#ifdef ENABLE_VERBOSE
                if (verbose) then
                    print "(a15, f0.4)", "time:          ", t
                endif
#endif
                call ls_rk4_step(t)

                call merge_parcels(parcels)

                call parcel_split(parcels, parcel%lambda_max)

                do cor_iter = 1, parcel%correction_iters
                    call apply_laplace((cor_iter > 1))
                    call apply_gradient(parcel%gradient_pref, parcel%max_compression, .true.)
                enddo

            enddo

            ! write final step (we only write if we really advanced in time)
            if (t > time%initial) then
                call write_last_step(t)
            endif

        end subroutine run

        subroutine post_run
            use options, only : output
            call parcel_dealloc
            call ls_rk4_dealloc
            call finalise_hdf5

            call stop_timer(epic_timer)

            call write_time_to_csv(output%h5_basename)
            call print_timer
        end subroutine


    ! Get the file name provided via the command line
    subroutine parse_command_line
        use options, only : filename, l_restart, restart_file
#ifdef ENABLE_VERBOSE
        use options, only : verbose
#endif
        integer                          :: i
        character(len=512)               :: arg

        filename = ''
        restart_file = ''
        i = 0
        do
            call get_command_argument(i, arg)
            if (len_trim(arg) == 0) then
                exit
            endif

            if (arg == '--config') then
                i = i + 1
                call get_command_argument(i, arg)
                filename = trim(arg)
            else if (arg == '--help') then
                print *, 'Run code with "./epic3d --config [config file]"'
                stop
            else if (arg == '--restart') then
                l_restart = .true.
                i = i + 1
                call get_command_argument(i, arg)
                restart_file = trim(arg)
#ifdef ENABLE_VERBOSE
            else if (arg == '--verbose') then
                verbose = .true.
#endif
            endif
            i = i+1
        end do

        if (filename == '') then
            print *, 'No configuration file provided. Run code with "./epic3d --config [config file]"'
            stop
        endif

        if (l_restart .and. (restart_file == '')) then
            print *, 'No restart file provided. Run code with "./epic3d --config [config file]' // &
                     ' --restart [restart file]"'
            stop
        endif

#ifdef ENABLE_VERBOSE
        ! This is the main application of EPIC
        if (verbose) then
            if (l_restart) then
                print *, 'Restarting EPIC3D with "', trim(filename), '" and "', trim(restart_file), "'"
            else
                print *, 'Running EPIC3D with "', trim(filename), '"'
            endif
        endif
#endif
    end subroutine parse_command_line
end program epic3d<|MERGE_RESOLUTION|>--- conflicted
+++ resolved
@@ -18,14 +18,10 @@
                                    hdf5_parcel_stat_timer
     use parcel_hdf5
     use fields
-<<<<<<< HEAD
-    use field_hdf5, only : hdf5_field_timer, create_h5_field_file
+    use field_hdf5, only : hdf5_field_timer
 #ifdef ENABLE_NETCDF
-    use field_netcdf, only : netcdf_field_timer, create_netcdf_field_file
-#endif
-=======
-    use field_hdf5, only : hdf5_field_timer
->>>>>>> 2833c36d
+    use field_netcdf, only : netcdf_field_timer
+#endif
     use inversion_mod, only : vor2vel_timer, vtend_timer
     use inversion_utils, only : init_fft
     use parcel_interpl, only : grid2par_timer, par2grid_timer
@@ -128,24 +124,7 @@
 
             call field_default
 
-<<<<<<< HEAD
-            if (output%h5_write_fields) then
-                call create_h5_field_file(trim(output%h5_basename), output%h5_overwrite)
-#ifdef ENABLE_NETCDF
-                call create_netcdf_field_file(trim(output%h5_basename), output%h5_overwrite)
-#endif
-            endif
-
-            if (output%h5_write_field_stats) then
-                call create_h5_field_stats_file(trim(output%h5_basename), output%h5_overwrite)
-            endif
-
-            if (output%h5_write_parcels) then
-                call create_h5_parcel_file(trim(output%h5_basename), output%h5_overwrite)
-            endif
-=======
             call setup_output_files
->>>>>>> 2833c36d
 
         end subroutine
 
