--- conflicted
+++ resolved
@@ -22,17 +22,10 @@
     use inversion_mod, only : vor2vel_timer, vtend_timer
     use inversion_utils, only : init_fft
     use parcel_interpl, only : grid2par_timer, par2grid_timer
-<<<<<<< HEAD
 !#ifndef NDEBUG
 !    use parcel_interpl, only : sym_vol2grid_timer
 !#endif
-    use parcel_init, only : init_parcels, init_timer
-=======
-#ifndef NDEBUG
-    use parcel_interpl, only : sym_vol2grid_timer
-#endif
     use parcel_init, only : init_parcels, read_parcels, init_timer
->>>>>>> 3bd0163d
     use ls_rk4, only : ls_rk4_alloc, ls_rk4_dealloc, ls_rk4_step, rk4_timer
     use h5_utils, only : initialise_hdf5, finalise_hdf5, open_h5_file, close_h5_file
     use h5_reader, only : get_file_type, get_num_steps, get_time
