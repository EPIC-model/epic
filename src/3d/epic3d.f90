! =============================================================================
!                       EPIC3D - Elliptical Parcel-in-Cell
! =============================================================================
program epic3d
    use constants, only : zero
    use timer
    use parcel_container
    use parcel_bc
    use parcel_split_mod, only : parcel_split, split_timer
    use parcel_merge, only : merge_parcels, merge_timer
    use parcel_nearest, only : merge_nearest_timer, merge_tree_resolve_timer
    use parcel_correction, only : apply_laplace,          &
                                  apply_gradient,         &
                                  lapl_corr_timer,        &
                                  grad_corr_timer
    use parcel_diagnostics, only : init_parcel_diagnostics, &
                                   parcel_stats_timer
    use parcel_netcdf, only : parcel_io_timer, read_netcdf_parcels
    use parcel_diagnostics_netcdf, only : parcel_stats_io_timer
    use fields
    use field_netcdf, only : field_io_timer
    use field_diagnostics, only : field_stats_timer
    use field_diagnostics_netcdf, only : field_stats_io_timer
    use inversion_mod, only : vor2vel_timer, db_timer
    use inversion_utils, only : init_fft
    use parcel_interpl, only : grid2par_timer, par2grid_timer
    use parcel_init, only : init_parcels, init_timer
    use ls_rk4, only : ls_rk4_alloc, ls_rk4_dealloc, ls_rk4_step, rk4_timer
<<<<<<< HEAD
    use utils, only : write_last_step, setup_output_files, setup_restart
    use phys_parameters, only : update_phys_parameters
    use parameters, only : max_num_parcels, nx, ny, nz, lower, extent, update_parameters
    use netcdf_reader, only : read_netcdf_domain
=======
    use utils, only : write_last_step, setup_output_files,       &
                      setup_restart, setup_domain_and_parameters
    use parameters, only : max_num_parcels
>>>>>>> 4c015b9f
    implicit none

    integer          :: epic_timer

    ! Read command line (verbose, filename, etc.)
    call parse_command_line

    ! Create the model
    call pre_run

    ! Run the model
    call run

    ! Deallocate memory
    call post_run

    contains

        subroutine pre_run
            use options, only : field_file          &
                              , field_tol           &
                              , output              &
                              , read_config_file    &
                              , l_restart           &
                              , restart_file        &
                              , time
            character(len=16) :: file_type
            integer           :: ncells(3)

            call register_timer('epic', epic_timer)
            call register_timer('par2grid', par2grid_timer)
            call register_timer('grid2par', grid2par_timer)
            call register_timer('parcel split', split_timer)
            call register_timer('parcel merge', merge_timer)
            call register_timer('laplace correction', lapl_corr_timer)
            call register_timer('gradient correction', grad_corr_timer)
            call register_timer('parcel initialisation', init_timer)
            call register_timer('parcel diagnostics', parcel_stats_timer)
            call register_timer('parcel I/O', parcel_io_timer)
            call register_timer('parcel diagnostics I/O', parcel_stats_io_timer)
            call register_timer('field I/O', field_io_timer)
            call register_timer('field diagnostics', field_stats_timer)
            call register_timer('field diagnostics I/O', field_stats_io_timer)
            call register_timer('vor2vel', vor2vel_timer)
            call register_timer('buoyancy derivatives', db_timer)
            call register_timer('parcel push', rk4_timer)
            call register_timer('merge nearest', merge_nearest_timer)
            call register_timer('merge tree resolve', merge_tree_resolve_timer)

            call start_timer(epic_timer)


            ! parse the config file
            call read_config_file

            ! read domain dimensions
            if (l_restart) then
<<<<<<< HEAD
                call read_netcdf_domain(trim(restart_file), lower, extent, ncells)
            else
                call read_netcdf_domain(trim(field_file), lower, extent, ncells)
            endif

            nx = ncells(1)
            ny = ncells(2)
            nz = ncells(3)

            ! update global parameters
            call update_parameters

            call update_phys_parameters
=======
                call setup_domain_and_parameters(trim(restart_file))
            else
                call setup_domain_and_parameters(trim(field_file))
            endif
>>>>>>> 4c015b9f

            call parcel_alloc(max_num_parcels)

            if (l_restart) then
                call setup_restart(trim(restart_file), time%initial, file_type)

                if (file_type == 'fields') then
                    call init_parcels(restart_file, field_tol)
                else if (file_type == 'parcels') then
                    call read_netcdf_parcels(restart_file)
                else
                    print *, 'Restart file must be of type "fields" or "parcels".'
                    stop
                endif
            else
                time%initial = zero ! make sure user cannot start at arbirtrary time

                call init_parcels(field_file, field_tol)
            endif

            call ls_rk4_alloc(max_num_parcels)

            call init_fft

            if (output%write_parcel_stats) then
                call init_parcel_diagnostics
            endif

            call field_default

            call setup_output_files

        end subroutine


        subroutine run
            use options, only : time, parcel
#ifdef ENABLE_VERBOSE
            use options, only : verbose
#endif
            double precision :: t = zero    ! current time
            integer          :: cor_iter    ! iterator for parcel correction

            t = time%initial

            do while (t < time%limit)

#ifdef ENABLE_VERBOSE
                if (verbose) then
                    print "(a15, f0.4)", "time:          ", t
                endif
#endif
                call ls_rk4_step(t)

                call merge_parcels(parcels)

                call parcel_split(parcels, parcel%lambda_max)

                do cor_iter = 1, parcel%correction_iters
                    call apply_laplace((cor_iter > 1))
                    call apply_gradient(parcel%gradient_pref, parcel%max_compression, .true.)
                enddo

            enddo

            ! write final step (we only write if we really advanced in time)
            if (t > time%initial) then
                call write_last_step(t)
            endif

        end subroutine run

        subroutine post_run
            use options, only : output
            call parcel_dealloc
            call ls_rk4_dealloc
            call stop_timer(epic_timer)

            call write_time_to_csv(output%basename)
            call print_timer
        end subroutine


    ! Get the file name provided via the command line
    subroutine parse_command_line
        use options, only : filename, l_restart, restart_file
#ifdef ENABLE_VERBOSE
        use options, only : verbose
#endif
        integer                          :: i
        character(len=512)               :: arg

        filename = ''
        restart_file = ''
        i = 0
        do
            call get_command_argument(i, arg)
            if (len_trim(arg) == 0) then
                exit
            endif

            if (arg == '--config') then
                i = i + 1
                call get_command_argument(i, arg)
                filename = trim(arg)
            else if (arg == '--help') then
                print *, 'Run code with "./epic3d --config [config file]"'
                stop
            else if (arg == '--restart') then
                l_restart = .true.
                i = i + 1
                call get_command_argument(i, arg)
                restart_file = trim(arg)
#ifdef ENABLE_VERBOSE
            else if (arg == '--verbose') then
                verbose = .true.
#endif
            endif
            i = i+1
        end do

        if (filename == '') then
            print *, 'No configuration file provided. Run code with "./epic3d --config [config file]"'
            stop
        endif

        if (l_restart .and. (restart_file == '')) then
            print *, 'No restart file provided. Run code with "./epic3d --config [config file]' // &
                     ' --restart [restart file]"'
            stop
        endif

#ifdef ENABLE_VERBOSE
        ! This is the main application of EPIC
        if (verbose) then
            if (l_restart) then
                print *, 'Restarting EPIC3D with "', trim(filename), '" and "', trim(restart_file), "'"
            else
                print *, 'Running EPIC3D with "', trim(filename), '"'
            endif
        endif
#endif
    end subroutine parse_command_line
end program epic3d<|MERGE_RESOLUTION|>--- conflicted
+++ resolved
@@ -26,16 +26,9 @@
     use parcel_interpl, only : grid2par_timer, par2grid_timer
     use parcel_init, only : init_parcels, init_timer
     use ls_rk4, only : ls_rk4_alloc, ls_rk4_dealloc, ls_rk4_step, rk4_timer
-<<<<<<< HEAD
-    use utils, only : write_last_step, setup_output_files, setup_restart
-    use phys_parameters, only : update_phys_parameters
-    use parameters, only : max_num_parcels, nx, ny, nz, lower, extent, update_parameters
-    use netcdf_reader, only : read_netcdf_domain
-=======
     use utils, only : write_last_step, setup_output_files,       &
                       setup_restart, setup_domain_and_parameters
     use parameters, only : max_num_parcels
->>>>>>> 4c015b9f
     implicit none
 
     integer          :: epic_timer
@@ -93,26 +86,10 @@
 
             ! read domain dimensions
             if (l_restart) then
-<<<<<<< HEAD
-                call read_netcdf_domain(trim(restart_file), lower, extent, ncells)
-            else
-                call read_netcdf_domain(trim(field_file), lower, extent, ncells)
-            endif
-
-            nx = ncells(1)
-            ny = ncells(2)
-            nz = ncells(3)
-
-            ! update global parameters
-            call update_parameters
-
-            call update_phys_parameters
-=======
                 call setup_domain_and_parameters(trim(restart_file))
             else
                 call setup_domain_and_parameters(trim(field_file))
             endif
->>>>>>> 4c015b9f
 
             call parcel_alloc(max_num_parcels)
 
