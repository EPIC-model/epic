! =============================================================================
!                       EPIC3D - Elliptical Parcel-in-Cell
! =============================================================================
program epic3d
    use constants, only : zero
    use timer
    use parcel_container
    use parcel_bc
    use parcel_split_mod, only : parcel_split, split_timer
    use parcel_merge, only : merge_parcels, merge_timer
    use parcel_nearest, only : merge_nearest_timer, merge_tree_resolve_timer
    use parcel_correction, only : apply_laplace,          &
                                  apply_gradient,         &
                                  apply_vortcor,          &
                                  lapl_corr_timer,        &
                                  grad_corr_timer,        &
                                  vort_corr_timer,        &
                                  init_parcel_correction
    use parcel_diagnostics, only : parcel_stats_timer
    use parcel_netcdf, only : parcel_io_timer
    use parcel_diagnostics_netcdf, only : parcel_stats_io_timer
    use fields
    use field_netcdf, only : field_io_timer
    use field_diagnostics, only : field_stats_timer
    use field_diagnostics_netcdf, only : field_stats_io_timer
    use inversion_mod, only : vor2vel_timer, vtend_timer
    use inversion_utils, only : init_inversion
    use parcel_interpl, only : grid2par_timer, par2grid_timer
    use parcel_init, only : init_timer
    use ls_rk4, only : ls_rk4_alloc, ls_rk4_dealloc, ls_rk4_step, rk4_timer
    use utils, only : write_last_step, setup_output_files        &
                    , setup_restart, setup_domain_and_parameters &
                    , setup_parcels
    use parameters, only : max_num_parcels
<<<<<<< HEAD
    use mpi_communicator, only : mpi_comm_initialise, mpi_comm_finalise
    use netcdf_utils, only : set_netcdf_dimensions, set_netcdf_axes
=======
>>>>>>> c55bd1d1
    implicit none

    integer          :: epic_timer

    call mpi_comm_initialise

    ! Read command line (verbose, filename, etc.)
    call parse_command_line

    ! Create the model
    call pre_run

    ! Run the model
    call run

    ! Deallocate memory
    call post_run

    call mpi_comm_finalise

    contains

        subroutine pre_run
            use options, only : read_config_file

            call register_timer('epic', epic_timer)
            call register_timer('par2grid', par2grid_timer)
            call register_timer('grid2par', grid2par_timer)
            call register_timer('parcel split', split_timer)
            call register_timer('parcel merge', merge_timer)
            call register_timer('laplace correction', lapl_corr_timer)
            call register_timer('gradient correction', grad_corr_timer)
            call register_timer('net vorticity correction', vort_corr_timer)
            call register_timer('parcel initialisation', init_timer)
            call register_timer('parcel diagnostics', parcel_stats_timer)
            call register_timer('parcel I/O', parcel_io_timer)
            call register_timer('parcel diagnostics I/O', parcel_stats_io_timer)
            call register_timer('field I/O', field_io_timer)
            call register_timer('field diagnostics', field_stats_timer)
            call register_timer('field diagnostics I/O', field_stats_io_timer)
            call register_timer('vor2vel', vor2vel_timer)
            call register_timer('vorticity tendency', vtend_timer)
            call register_timer('parcel push', rk4_timer)
            call register_timer('merge nearest', merge_nearest_timer)
            call register_timer('merge tree resolve', merge_tree_resolve_timer)

            call start_timer(epic_timer)

            ! parse the config file
            call read_config_file

            ! read domain dimensions
            call setup_domain_and_parameters

            call setup_parcels

            call ls_rk4_alloc(max_num_parcels)

            call init_inversion

            call init_parcel_correction

            call field_default

            call setup_output_files

        end subroutine


        subroutine run
            use options, only : time, parcel
#ifdef ENABLE_VERBOSE
            use options, only : verbose
#endif
            double precision :: t = zero    ! current time
            integer          :: cor_iter    ! iterator for parcel correction

            t = time%initial

            do while (t < time%limit)

#ifdef ENABLE_VERBOSE
                if (verbose) then
                    print "(a15, f0.4)", "time:          ", t
                endif
#endif
                call apply_vortcor

                call ls_rk4_step(t)

                call merge_parcels(parcels)

                call parcel_split(parcels, parcel%lambda_max)

                do cor_iter = 1, parcel%correction_iters
                    call apply_laplace((cor_iter > 1))
                    call apply_gradient(parcel%gradient_pref, parcel%max_compression, .true.)
                enddo

             enddo

            ! write final step (we only write if we really advanced in time)
             if (t > time%initial) then
                call apply_vortcor
                call write_last_step(t)
            endif

        end subroutine run

        subroutine post_run
            use options, only : output
            call parcel_dealloc
            call ls_rk4_dealloc
            call stop_timer(epic_timer)

            call write_time_to_csv(output%basename)
            call print_timer
        end subroutine


    ! Get the file name provided via the command line
    subroutine parse_command_line
        use options, only : filename, l_restart, restart_file
#ifdef ENABLE_VERBOSE
        use options, only : verbose
#endif
        integer                          :: i
        character(len=512)               :: arg

        filename = ''
        restart_file = ''
        i = 0
        do
            call get_command_argument(i, arg)
            if (len_trim(arg) == 0) then
                exit
            endif

            if (arg == '--config') then
                i = i + 1
                call get_command_argument(i, arg)
                filename = trim(arg)
            else if (arg == '--help') then
                print *, 'Run code with "./epic3d --config [config file]"'
                stop
            else if (arg == '--restart') then
                l_restart = .true.
                i = i + 1
                call get_command_argument(i, arg)
                restart_file = trim(arg)
#ifdef ENABLE_VERBOSE
            else if (arg == '--verbose') then
                verbose = .true.
#endif
            endif
            i = i+1
        end do

        if (filename == '') then
            print *, 'No configuration file provided. Run code with "./epic3d --config [config file]"'
            stop
        endif

        if (l_restart .and. (restart_file == '')) then
            print *, 'No restart file provided. Run code with "./epic3d --config [config file]' // &
                     ' --restart [restart file]"'
            stop
        endif

#ifdef ENABLE_VERBOSE
        ! This is the main application of EPIC
        if (verbose) then
            if (l_restart) then
                print *, 'Restarting EPIC3D with "', trim(filename), '" and "', trim(restart_file), "'"
            else
                print *, 'Running EPIC3D with "', trim(filename), '"'
            endif
        endif
#endif
    end subroutine parse_command_line
end program epic3d<|MERGE_RESOLUTION|>--- conflicted
+++ resolved
@@ -32,11 +32,7 @@
                     , setup_restart, setup_domain_and_parameters &
                     , setup_parcels
     use parameters, only : max_num_parcels
-<<<<<<< HEAD
     use mpi_communicator, only : mpi_comm_initialise, mpi_comm_finalise
-    use netcdf_utils, only : set_netcdf_dimensions, set_netcdf_axes
-=======
->>>>>>> c55bd1d1
     implicit none
 
     integer          :: epic_timer
