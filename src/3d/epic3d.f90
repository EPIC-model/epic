! =============================================================================
!                       EPIC3D - Elliptical Parcel-in-Cell
! =============================================================================
program epic3d
    use constants, only : zero
    use timer
    use parcel_container
    use parcel_bc
    use parcel_split_mod, only : parcel_split, split_timer
    use parcel_merge, only : merge_parcels, merge_timer
    use parcel_nearest, only : merge_nearest_timer, merge_tree_resolve_timer
    use parcel_correction, only : apply_laplace,          &
                                  apply_gradient,         &
                                  lapl_corr_timer,        &
                                  grad_corr_timer
    use parcel_diagnostics, only : init_parcel_diagnostics, &
                                   parcel_stats_timer
    use parcel_netcdf, only : parcel_io_timer, read_netcdf_parcels
    use parcel_diagnostics_netcdf, only : parcel_stats_io_timer
    use fields
    use field_netcdf, only : field_io_timer
    use field_diagnostics, only : field_stats_timer
    use field_diagnostics_netcdf, only : field_stats_io_timer
    use inversion_mod, only : vor2vel_timer, db_timer
    use inversion_utils, only : init_fft
    use parcel_interpl, only : grid2par_timer, par2grid_timer
    use parcel_init, only : init_parcels, init_timer
    use ls_rk4, only : ls_rk4_alloc, ls_rk4_dealloc, ls_rk4_step, rk4_timer
    use utils, only : write_last_step, setup_output_files, setup_restart
<<<<<<< HEAD
    use physical_parameters, only : update_physical_parameters
=======
    use phys_parameters, only : update_phys_parameters
    use parameters, only : max_num_parcels, nx, ny, nz, lower, extent, update_parameters
    use netcdf_reader, only : read_netcdf_domain
>>>>>>> 77c58c7c
    implicit none

    integer          :: epic_timer

    ! Read command line (verbose, filename, etc.)
    call parse_command_line

    ! Create the model
    call pre_run

    ! Run the model
    call run

    ! Deallocate memory
    call post_run

    contains

        subroutine pre_run
            use options, only : field_file          &
                              , field_tol           &
                              , output              &
                              , read_config_file    &
                              , l_restart           &
                              , restart_file        &
                              , time
            character(len=16) :: file_type
            integer           :: ncells(3)

            call register_timer('epic', epic_timer)
            call register_timer('par2grid', par2grid_timer)
            call register_timer('grid2par', grid2par_timer)
            call register_timer('parcel split', split_timer)
            call register_timer('parcel merge', merge_timer)
            call register_timer('laplace correction', lapl_corr_timer)
            call register_timer('gradient correction', grad_corr_timer)
            call register_timer('parcel initialisation', init_timer)
            call register_timer('parcel diagnostics', parcel_stats_timer)
            call register_timer('parcel I/O', parcel_io_timer)
            call register_timer('parcel diagnostics I/O', parcel_stats_io_timer)
            call register_timer('field I/O', field_io_timer)
            call register_timer('field diagnostics', field_stats_timer)
            call register_timer('field diagnostics I/O', field_stats_io_timer)
            call register_timer('vor2vel', vor2vel_timer)
            call register_timer('buoyancy derivatives', db_timer)
            call register_timer('parcel push', rk4_timer)
            call register_timer('merge nearest', merge_nearest_timer)
            call register_timer('merge tree resolve', merge_tree_resolve_timer)

            call start_timer(epic_timer)


            ! parse the config file
            call read_config_file

<<<<<<< HEAD
            call update_physical_parameters
=======
            ! read domain dimensions
            if (l_restart) then
                call read_netcdf_domain(trim(restart_file), lower, extent, ncells)
            else
                call read_netcdf_domain(trim(field_file), lower, extent, ncells)
            endif

            nx = ncells(1)
            ny = ncells(2)
            nz = ncells(3)

            ! update global parameters
            call update_parameters

            call update_phys_parameters
>>>>>>> 77c58c7c

            call parcel_alloc(max_num_parcels)

            if (l_restart) then
                call setup_restart(trim(restart_file), time%initial, file_type)

                if (file_type == 'fields') then
                    call init_parcels(restart_file, field_tol)
                else if (file_type == 'parcels') then
                    call read_netcdf_parcels(restart_file)
                else
                    print *, 'Restart file must be of type "fields" or "parcels".'
                    stop
                endif
            else
                time%initial = zero ! make sure user cannot start at arbirtrary time

                call init_parcels(field_file, field_tol)
            endif

            call ls_rk4_alloc(max_num_parcels)

            call init_fft

            if (output%write_parcel_stats) then
                call init_parcel_diagnostics
            endif

            call field_default

            call setup_output_files

        end subroutine


        subroutine run
            use options, only : time, parcel
#ifdef ENABLE_VERBOSE
            use options, only : verbose
#endif
            double precision :: t = zero    ! current time
            integer          :: cor_iter    ! iterator for parcel correction

            t = time%initial

            do while (t < time%limit)

#ifdef ENABLE_VERBOSE
                if (verbose) then
                    print "(a15, f0.4)", "time:          ", t
                endif
#endif
                call ls_rk4_step(t)

                call merge_parcels(parcels)

                call parcel_split(parcels, parcel%lambda_max)

                do cor_iter = 1, parcel%correction_iters
                    call apply_laplace((cor_iter > 1))
                    call apply_gradient(parcel%gradient_pref, parcel%max_compression, .true.)
                enddo

            enddo

            ! write final step (we only write if we really advanced in time)
            if (t > time%initial) then
                call write_last_step(t)
            endif

        end subroutine run

        subroutine post_run
            use options, only : output
            call parcel_dealloc
            call ls_rk4_dealloc
            call stop_timer(epic_timer)

            call write_time_to_csv(output%basename)
            call print_timer
        end subroutine


    ! Get the file name provided via the command line
    subroutine parse_command_line
        use options, only : filename, l_restart, restart_file
#ifdef ENABLE_VERBOSE
        use options, only : verbose
#endif
        integer                          :: i
        character(len=512)               :: arg

        filename = ''
        restart_file = ''
        i = 0
        do
            call get_command_argument(i, arg)
            if (len_trim(arg) == 0) then
                exit
            endif

            if (arg == '--config') then
                i = i + 1
                call get_command_argument(i, arg)
                filename = trim(arg)
            else if (arg == '--help') then
                print *, 'Run code with "./epic3d --config [config file]"'
                stop
            else if (arg == '--restart') then
                l_restart = .true.
                i = i + 1
                call get_command_argument(i, arg)
                restart_file = trim(arg)
#ifdef ENABLE_VERBOSE
            else if (arg == '--verbose') then
                verbose = .true.
#endif
            endif
            i = i+1
        end do

        if (filename == '') then
            print *, 'No configuration file provided. Run code with "./epic3d --config [config file]"'
            stop
        endif

        if (l_restart .and. (restart_file == '')) then
            print *, 'No restart file provided. Run code with "./epic3d --config [config file]' // &
                     ' --restart [restart file]"'
            stop
        endif

#ifdef ENABLE_VERBOSE
        ! This is the main application of EPIC
        if (verbose) then
            if (l_restart) then
                print *, 'Restarting EPIC3D with "', trim(filename), '" and "', trim(restart_file), "'"
            else
                print *, 'Running EPIC3D with "', trim(filename), '"'
            endif
        endif
#endif
    end subroutine parse_command_line
end program epic3d<|MERGE_RESOLUTION|>--- conflicted
+++ resolved
@@ -27,13 +27,9 @@
     use parcel_init, only : init_parcels, init_timer
     use ls_rk4, only : ls_rk4_alloc, ls_rk4_dealloc, ls_rk4_step, rk4_timer
     use utils, only : write_last_step, setup_output_files, setup_restart
-<<<<<<< HEAD
     use physical_parameters, only : update_physical_parameters
-=======
-    use phys_parameters, only : update_phys_parameters
     use parameters, only : max_num_parcels, nx, ny, nz, lower, extent, update_parameters
     use netcdf_reader, only : read_netcdf_domain
->>>>>>> 77c58c7c
     implicit none
 
     integer          :: epic_timer
@@ -89,9 +85,6 @@
             ! parse the config file
             call read_config_file
 
-<<<<<<< HEAD
-            call update_physical_parameters
-=======
             ! read domain dimensions
             if (l_restart) then
                 call read_netcdf_domain(trim(restart_file), lower, extent, ncells)
@@ -106,8 +99,7 @@
             ! update global parameters
             call update_parameters
 
-            call update_phys_parameters
->>>>>>> 77c58c7c
+            call update_physical_parameters
 
             call parcel_alloc(max_num_parcels)
 
