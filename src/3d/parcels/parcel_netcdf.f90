module parcel_netcdf
    use constants, only : one
    use netcdf_utils
    use netcdf_writer
    use netcdf_reader
    use parcel_container, only : parcels            &
                               , n_parcels          &
                               , n_total_parcels    &
                               , parcel_delete
    use parameters, only : nx, ny, nz, extent, lower, max_num_parcels, write_zeta_boundary_flag
    use config, only : package_version, cf_version
    use mpi_timer, only : start_timer, stop_timer
    use iomanip, only : zfill
    use options, only : write_netcdf_options
    use physics, only : write_physical_quantities
    use mpi_environment
    use mpi_utils, only : mpi_exit_on_error, mpi_print, mpi_check_for_error
    use fields, only : is_contained
    implicit none

    integer :: parcel_io_timer

    integer :: n_writes = 1
    character(len=512) :: ncbasename

    character(len=512) :: ncfname
    integer            :: ncid
<<<<<<< HEAD
    integer            :: npar_dim_id, vol_id, theta_id,    &
=======
    integer            :: npar_dim_id, vol_id, truevol_id,  &
                          buo_id,      &
>>>>>>> 29dbf6f9
                          x_pos_id, y_pos_id, z_pos_id,     &
                          x_vor_id, y_vor_id, z_vor_id,     &
                          b11_id, b12_id, b13_id,           &
                          b22_id, b23_id, start_id,         &
                          t_axis_id, t_dim_id, mpi_dim_id
    double precision   :: restart_time

#ifndef ENABLE_DRY_MODE
    integer :: qv_id, ql_id
#endif

    private :: ncid, ncfname, n_writes, npar_dim_id,    &
               x_pos_id, y_pos_id, z_pos_id, start_id,  &
               x_vor_id, y_vor_id, z_vor_id,            &
               b11_id, b12_id, b13_id, b22_id, b23_id,  &
<<<<<<< HEAD
               vol_id, theta_id, t_dim_id, t_axis_id,   &
=======
               vol_id, truevol_id,                      &
               buo_id, t_dim_id, t_axis_id,             &
>>>>>>> 29dbf6f9
               restart_time, mpi_dim_id,                &
               read_chunk

#ifndef ENABLE_DRY_MODE
    private :: qv_id, ql_id
#endif

    private :: ncbasename


    contains

        ! Create the parcel file.
        ! @param[in] basename of the file
        ! @param[in] overwrite the file
        subroutine create_netcdf_parcel_file(basename, overwrite, l_restart)
            character(*), intent(in)  :: basename
            logical,      intent(in)  :: overwrite
            logical,      intent(in)  :: l_restart
            logical                   :: l_exist
            integer                   :: dimids(2)

            ncfname =  basename // '_' // zfill(n_writes) // '_parcels.nc'

            ncbasename = basename

            restart_time = -one

            if (l_restart) then
                ! find the last parcel file in order to set "n_writes" properly
                call exist_netcdf_file(ncfname, l_exist)
                do while (l_exist)
                    n_writes = n_writes + 1
                    ncfname =  basename // '_' // zfill(n_writes) // '_parcels.nc'
                    call exist_netcdf_file(ncfname, l_exist)
                    if (l_exist) then
                        call open_netcdf_file(ncfname, NF90_NOWRITE, ncid)
                        call get_time(ncid, restart_time)
                        call close_netcdf_file(ncid)
                    endif
                enddo
                return
            endif

            call create_netcdf_file(ncfname, overwrite, ncid)

            ! define global attributes
            call write_netcdf_info(ncid=ncid,                    &
                                   version_tag=package_version,  &
                                   file_type='parcels',          &
                                   cf_version=cf_version)

            call write_netcdf_box(ncid, lower, extent, (/nx, ny, nz/))

            call write_physical_quantities(ncid)

            call write_netcdf_options(ncid)

            ! all cores must know the correct number of total parcels
            n_total_parcels = n_parcels
            call MPI_Allreduce(MPI_IN_PLACE, n_total_parcels, 1, MPI_INTEGER, &
                               MPI_SUM, world%comm, world%err)

            ! define dimensions
            call define_netcdf_dimension(ncid=ncid,                         &
                                         name='n_parcels',                  &
                                         dimsize=n_total_parcels,           &
                                         dimid=npar_dim_id)

            call define_netcdf_dimension(ncid=ncid,                  &
                                         name='world%size',          &
                                         dimsize=world%size,         &
                                         dimid=mpi_dim_id)

            call define_netcdf_temporal_dimension(ncid, t_dim_id, t_axis_id)

            dimids = (/npar_dim_id, t_dim_id/)

            call define_netcdf_dataset(ncid=ncid,                           &
                                       name='x_position',                   &
                                       long_name='x position component',    &
                                       std_name='',                         &
                                       unit='m',                            &
                                       dtype=NF90_DOUBLE,                   &
                                       dimids=dimids,                       &
                                       varid=x_pos_id)

            call define_netcdf_dataset(ncid=ncid,                           &
                                       name='y_position',                   &
                                       long_name='y position component',    &
                                       std_name='',                         &
                                       unit='m',                            &
                                       dtype=NF90_DOUBLE,                   &
                                       dimids=dimids,                       &
                                       varid=y_pos_id)

            call define_netcdf_dataset(ncid=ncid,                           &
                                       name='z_position',                   &
                                       long_name='z position component',    &
                                       std_name='',                         &
                                       unit='m',                            &
                                       dtype=NF90_DOUBLE,                   &
                                       dimids=dimids,                       &
                                       varid=z_pos_id)

            call define_netcdf_dataset(ncid=ncid,                           &
                                       name='start_index',                  &
                                       long_name='MPI rank start index',    &
                                       std_name='',                         &
                                       unit='1',                            &
                                       dtype=NF90_INT,                      &
                                       dimids=(/mpi_dim_id/),               &
                                       varid=start_id)

            call define_netcdf_dataset(ncid=ncid,                               &
                                       name='B11',                              &
                                       long_name='B11 element of shape matrix', &
                                       std_name='',                             &
                                       unit='m^2',                              &
                                       dtype=NF90_DOUBLE,                       &
                                       dimids=dimids,                           &
                                       varid=b11_id)

            call define_netcdf_dataset(ncid=ncid,                               &
                                       name='B12',                              &
                                       long_name='B12 element of shape matrix', &
                                       std_name='',                             &
                                       unit='m^2',                              &
                                       dtype=NF90_DOUBLE,                       &
                                       dimids=dimids,                           &
                                       varid=b12_id)

            call define_netcdf_dataset(ncid=ncid,                               &
                                       name='B13',                              &
                                       long_name='B13 element of shape matrix', &
                                       std_name='',                             &
                                       unit='m^2',                              &
                                       dtype=NF90_DOUBLE,                       &
                                       dimids=dimids,                           &
                                       varid=b13_id)

            call define_netcdf_dataset(ncid=ncid,                               &
                                       name='B22',                              &
                                       long_name='B22 element of shape matrix', &
                                       std_name='',                             &
                                       unit='m^2',                              &
                                       dtype=NF90_DOUBLE,                       &
                                       dimids=dimids,                           &
                                       varid=b22_id)

            call define_netcdf_dataset(ncid=ncid,                               &
                                       name='B23',                              &
                                       long_name='B23 element of shape matrix', &
                                       std_name='',                             &
                                       unit='m^2',                              &
                                       dtype=NF90_DOUBLE,                       &
                                       dimids=dimids,                           &
                                       varid=b23_id)

            call define_netcdf_dataset(ncid=ncid,                               &
                                       name='volume',                           &
                                       long_name='parcel volume',               &
                                       std_name='',                             &
                                       unit='m^3',                              &
                                       dtype=NF90_DOUBLE,                       &
                                       dimids=dimids,                           &
                                       varid=vol_id)

            call define_netcdf_dataset(ncid=ncid,                               &
                                       name='truevolume',                       &
                                       long_name='parcel true volume',          &
                                       std_name='',                             &
                                       unit='m^3',                              &
                                       dtype=NF90_DOUBLE,                       &
                                       dimids=dimids,                           &
                                       varid=truevol_id)


            call define_netcdf_dataset(ncid=ncid,                               &
                                       name='x_vorticity',                      &
                                       long_name='x vorticity component',       &
                                       std_name='',                             &
                                       unit='1/s',                              &
                                       dtype=NF90_DOUBLE,                       &
                                       dimids=dimids,                           &
                                       varid=x_vor_id)

            call define_netcdf_dataset(ncid=ncid,                               &
                                       name='y_vorticity',                      &
                                       long_name='y vorticity component',       &
                                       std_name='',                             &
                                       unit='1/s',                              &
                                       dtype=NF90_DOUBLE,                       &
                                       dimids=dimids,                           &
                                       varid=y_vor_id)

            call define_netcdf_dataset(ncid=ncid,                               &
                                       name='z_vorticity',                      &
                                       long_name='z vorticity component',       &
                                       std_name='',                             &
                                       unit='1/s',                              &
                                       dtype=NF90_DOUBLE,                       &
                                       dimids=dimids,                           &
                                       varid=z_vor_id)

            call define_netcdf_dataset(ncid=ncid,                               &
                                       name='theta',                            &
                                       long_name='parcel potential temperature',&
                                       std_name='',                             &
                                       unit='K',                                &
                                       dtype=NF90_DOUBLE,                       &
                                       dimids=dimids,                           &
                                       varid=theta_id)

#ifndef ENABLE_DRY_MODE
            call define_netcdf_dataset(ncid=ncid,                               &
                                       name='qv',                               &
                                       long_name='parcel water vapour spec. hum.',&
                                       std_name='',                             &
                                       unit='kg/kg',                            &
                                       dtype=NF90_DOUBLE,                       &
                                       dimids=dimids,                           &
                                       varid=qv_id)

            call define_netcdf_dataset(ncid=ncid,                               &
                                       name='ql',                               &
                                       long_name='parcel liquid water spec. hum.',&
                                       std_name='',                             &
                                       unit='kg/kg',                            &
                                       dtype=NF90_DOUBLE,                       &
                                       dimids=dimids,                           &
                                       varid=ql_id)
#endif

            call close_definition(ncid)

            call close_netcdf_file(ncid)

        end subroutine create_netcdf_parcel_file

        ! Write parcels of the current time step into the parcel file.
        ! @param[in] t is the time
        subroutine write_netcdf_parcels(t)
            double precision, intent(in) :: t
            integer                      :: cnt(2), start(2)
            integer                      :: recvcounts(world%size)
            integer                      :: sendbuf(world%size), start_index

            call start_timer(parcel_io_timer)

            if (t <= restart_time) then
                call stop_timer(parcel_io_timer)
                return
            endif

            call create_netcdf_parcel_file(trim(ncbasename), .true., .false.)

            call open_netcdf_file(ncfname, NF90_WRITE, ncid)

            ! we must write the boundary flag here
            call write_zeta_boundary_flag(ncid)

            ! write time
            call write_netcdf_scalar(ncid, t_axis_id, t, 1)

            ! after this operation all MPI ranks know their starting index
            recvcounts = 1
            start_index = 0
            sendbuf = 0
            sendbuf(world%rank+1:world%size) = n_parcels
            sendbuf(world%rank+1) = 0

            call MPI_Reduce_scatter(sendbuf(1:world%size),  &
                                    start_index,            &
                                    recvcounts,             &
                                    MPI_INTEGER,            &
                                    MPI_SUM,                &
                                    world%comm,             &
                                    world%err)

            call mpi_check_for_error(world, &
                "in MPI_Reduce_scatter of parcel_netcdf::write_netcdf_parcels.")

            ! we need to increase the start_index by 1
            ! since the starting index in Fortran is 1 and not 0.
            start_index = start_index + 1

            start = (/ start_index, 1 /)
            cnt   = (/ n_parcels,   1 /)

            call write_netcdf_dataset(ncid, start_id, (/start_index/), start=(/1+world%rank, 1/), cnt=(/1, 1/))

            call write_netcdf_dataset(ncid, x_pos_id, parcels%position(1, 1:n_parcels), start, cnt)
            call write_netcdf_dataset(ncid, y_pos_id, parcels%position(2, 1:n_parcels), start, cnt)
            call write_netcdf_dataset(ncid, z_pos_id, parcels%position(3, 1:n_parcels), start, cnt)

            call write_netcdf_dataset(ncid, b11_id, parcels%B(1, 1:n_parcels), start, cnt)
            call write_netcdf_dataset(ncid, b12_id, parcels%B(2, 1:n_parcels), start, cnt)
            call write_netcdf_dataset(ncid, b13_id, parcels%B(3, 1:n_parcels), start, cnt)
            call write_netcdf_dataset(ncid, b22_id, parcels%B(4, 1:n_parcels), start, cnt)
            call write_netcdf_dataset(ncid, b23_id, parcels%B(5, 1:n_parcels), start, cnt)

            call write_netcdf_dataset(ncid, vol_id, parcels%volume(1:n_parcels), start, cnt)
            call write_netcdf_dataset(ncid, truevol_id, parcels%truevolume(1:n_parcels), start, cnt)

            call write_netcdf_dataset(ncid, x_vor_id, parcels%vorticity(1, 1:n_parcels), start, cnt)
            call write_netcdf_dataset(ncid, y_vor_id, parcels%vorticity(2, 1:n_parcels), start, cnt)
            call write_netcdf_dataset(ncid, z_vor_id, parcels%vorticity(3, 1:n_parcels), start, cnt)

            call write_netcdf_dataset(ncid, theta_id, parcels%theta(1:n_parcels), start, cnt)

#ifndef ENABLE_DRY_MODE
            call write_netcdf_dataset(ncid, qv_id, parcels%qv(1:n_parcels), start, cnt)
            call write_netcdf_dataset(ncid, ql_id, parcels%ql(1:n_parcels), start, cnt)
#endif
            ! increment counter
            n_writes = n_writes + 1

            call close_netcdf_file(ncid)

            call stop_timer(parcel_io_timer)

        end subroutine write_netcdf_parcels

        subroutine read_netcdf_parcels(fname)
            character(*),     intent(in) :: fname
            integer                      :: start_index, num_indices, end_index
            integer, allocatable         :: invalid(:)
            integer                      :: n, m, n_total, pfirst, plast
            integer                      :: start(2)
            integer                      :: avail_size, n_remaining, n_read

            call start_timer(parcel_io_timer)

            call open_netcdf_file(fname, NF90_NOWRITE, ncid)

            call get_num_parcels(ncid, n_total_parcels)

            if (has_dataset(ncid, 'start_index')) then
                call get_dimension_size(ncid, 'world%size', num_indices)

                if (num_indices .ne. world%size) then
                    call mpi_exit_on_error("The number of MPI ranks disagree!")
                endif

                if (world%rank < world%size - 1) then
                    ! we must add +1 since the start index is 1
                    call read_netcdf_dataset(ncid, 'start_index', start, (/world%rank + 1/), (/2/))
                    start_index = start(1)
                    ! we must subtract 1, otherwise rank reads the first parcel of rank+1
                    end_index = start(2) - 1
                else
                    ! the last MPI rank must only read the start index
                    call read_netcdf_dataset(ncid, 'start_index', start, (/num_indices/), (/1/))
                    start_index = start(1)
                    end_index = n_total_parcels
                endif

                n_parcels = end_index - start_index + 1

                if (n_parcels > max_num_parcels) then
                    print *, "Number of parcels exceeds limit of", max_num_parcels, &
                             ". You may increase parcel%size_factor. Exiting."
                    call mpi_exit_on_error
                endif

                call read_chunk(start_index, end_index, 1)
            else
                !
                ! READ PARCELS WITH REJECTION METHOD
                ! (reject all parcels that are not part of
                !  the sub-domain owned by *this* MPI rank)
                !
                call mpi_print("WARNING: The start index is not provided. All MPI ranks read all parcels!")
                start_index = 1
                end_index = min(max_num_parcels, n_total_parcels)
                pfirst = 1
                n_remaining = n_total_parcels

                ! if all MPI ranks read all parcels, each MPI rank must delete the parcels
                ! not belonging to its domain
                allocate(invalid(0:end_index))

                do while (start_index <= end_index)

                    call read_chunk(start_index, end_index, pfirst)

                    n_read = end_index - start_index + 1
                    n_remaining = n_remaining - n_read
                    n_parcels = pfirst + n_read - 1

                    m = 1
                    do n = pfirst, n_parcels
                        if (is_contained(parcels%position(:, n))) then
                            cycle
                        endif

                        invalid(m) = n

                        m = m + 1
                    enddo

                    ! remove last increment
                    m = m - 1

                    ! updates the variable n_parcels
                    call parcel_delete(invalid(0:m), n_del=m)

                    ! adjust the chunk size to fit the remaining memory
                    ! in the parcel container
                    avail_size = max(0, max_num_parcels - n_parcels)

                    ! update start index to fill container
                    pfirst = 1 + n_parcels
                    plast = min(pfirst + avail_size, n_total_parcels, max_num_parcels)

                    ! we must make sure that we have enough data in the
                    ! file as well as in the parcel container
                    n_read = min(plast - pfirst, n_remaining)

                    ! update start and end index for reading chunk
                    start_index = 1 + end_index
                    end_index = end_index + n_read
                enddo

                deallocate(invalid)
            endif

            call close_netcdf_file(ncid)

            ! verify result
            n_total = n_parcels
            call MPI_Allreduce(MPI_IN_PLACE,    &
                               n_total,         &
                               1,               &
                               MPI_INTEGER,     &
                               MPI_SUM,         &
                               world%comm,      &
                               world%err)

            call mpi_check_for_error(world, &
                "in MPI_Allreduce of parcel_netcdf::read_netcdf_parcels.")

            if (n_total_parcels .ne. n_total) then
                call mpi_exit_on_error(&
                    "Local number of parcels does not sum up to total number!")
            endif

            call stop_timer(parcel_io_timer)

        end subroutine read_netcdf_parcels


        ! This subroutine assumes the NetCDF file to be open.
        subroutine read_chunk(first, last, pfirst)
            integer, intent(in) :: first, last, pfirst
            logical             :: l_valid = .false.
            integer             :: cnt(2), start(2)
            integer             :: num, plast

            num = last - first + 1
            plast = pfirst + num - 1

            if (plast > max_num_parcels) then
                print *, "Number of parcels exceeds limit of", max_num_parcels, &
                         ". You may increase parcel%size_factor. Exiting."
                call mpi_exit_on_error
            endif

            start = (/ first, 1 /)
            cnt   = (/ num,   1 /)

            if (has_dataset(ncid, 'B11')) then
                call read_netcdf_dataset(ncid, 'B11', parcels%B(1, pfirst:plast), start, cnt)
            else
                call mpi_exit_on_error(&
                    "The parcel shape component B11 must be present! Exiting.")
            endif

            if (has_dataset(ncid, 'B12')) then
                call read_netcdf_dataset(ncid, 'B12', parcels%B(2, pfirst:plast), start, cnt)
            else
                call mpi_exit_on_error(&
                    "The parcel shape component B12 must be present! Exiting.")
            endif

            if (has_dataset(ncid, 'B13')) then
                call read_netcdf_dataset(ncid, 'B13', parcels%B(3, pfirst:plast), start, cnt)
            else
                call mpi_exit_on_error(&
                    "The parcel shape component B13 must be present! Exiting.")
            endif

            if (has_dataset(ncid, 'B22')) then
                call read_netcdf_dataset(ncid, 'B22', parcels%B(4, pfirst:plast), start, cnt)
            else
                call mpi_exit_on_error(&
                    "The parcel shape component B22 must be present! Exiting.")
            endif

            if (has_dataset(ncid, 'B23')) then
                call read_netcdf_dataset(ncid, 'B23', parcels%B(5, pfirst:plast), start, cnt)
            else
                call mpi_exit_on_error(&
                    "The parcel shape component B23 must be present! Exiting.")
            endif

            if (has_dataset(ncid, 'x_position')) then
                call read_netcdf_dataset(ncid, 'x_position', &
                                         parcels%position(1, pfirst:plast), start, cnt)
            else
                call mpi_exit_on_error(&
                    "The parcel x position must be present! Exiting.")
            endif

            if (has_dataset(ncid, 'y_position')) then
                call read_netcdf_dataset(ncid, 'y_position', &
                                         parcels%position(2, pfirst:plast), start, cnt)
            else
                call mpi_exit_on_error(&
                    "The parcel y position must be present! Exiting.")
            endif

            if (has_dataset(ncid, 'z_position')) then
                call read_netcdf_dataset(ncid, 'z_position', &
                                         parcels%position(3, pfirst:plast), start, cnt)
            else
                call mpi_exit_on_error(&
                    "The parcel z position must be present! Exiting.")
            endif

            if (has_dataset(ncid, 'volume')) then
                call read_netcdf_dataset(ncid, 'volume', &
                                         parcels%volume(pfirst:plast), start, cnt)
            else
                call mpi_exit_on_error(&
                    "The parcel volume must be present! Exiting.")
            endif

            if (has_dataset(ncid, 'truevolume')) then
                call read_netcdf_dataset(ncid, 'truevolume', &
                                         parcels%truevolume(pfirst:plast), start, cnt)
            else
                call mpi_exit_on_error(&
                    "The parcel true volume must be present! Exiting.")
            endif


            if (has_dataset(ncid, 'x_vorticity')) then
                l_valid = .true.
                call read_netcdf_dataset(ncid, 'x_vorticity', &
                                         parcels%vorticity(1, pfirst:plast), start, cnt)
            endif

            if (has_dataset(ncid, 'y_vorticity')) then
                call read_netcdf_dataset(ncid, 'y_vorticity', &
                                         parcels%vorticity(2, pfirst:plast), start, cnt)
            endif

            if (has_dataset(ncid, 'z_vorticity')) then
                l_valid = .true.
                call read_netcdf_dataset(ncid, 'z_vorticity', &
                                         parcels%vorticity(3, pfirst:plast), start, cnt)
            endif

            if (has_dataset(ncid, 'theta')) then
                l_valid = .true.
                call read_netcdf_dataset(ncid, 'theta', &
                                         parcels%theta(pfirst:plast), start, cnt)
            endif

#ifndef ENABLE_DRY_MODE
            if (has_dataset(ncid, 'qv')) then
                l_valid = .true.
                call read_netcdf_dataset(ncid, 'qv', &
                                         parcels%qv(pfirst:plast), start, cnt)
            endif
            if (has_dataset(ncid, 'ql')) then
                l_valid = .true.
                call read_netcdf_dataset(ncid, 'ql', &
                                         parcels%ql(pfirst:plast), start, cnt)
            endif
#endif

            if (.not. l_valid) then
                call mpi_exit_on_error(&
                    "Either the parcel buoyancy or vorticity must be present! Exiting.")
            endif
        end subroutine read_chunk

end module parcel_netcdf<|MERGE_RESOLUTION|>--- conflicted
+++ resolved
@@ -25,12 +25,8 @@
 
     character(len=512) :: ncfname
     integer            :: ncid
-<<<<<<< HEAD
-    integer            :: npar_dim_id, vol_id, theta_id,    &
-=======
     integer            :: npar_dim_id, vol_id, truevol_id,  &
-                          buo_id,      &
->>>>>>> 29dbf6f9
+                          theta_id,      &
                           x_pos_id, y_pos_id, z_pos_id,     &
                           x_vor_id, y_vor_id, z_vor_id,     &
                           b11_id, b12_id, b13_id,           &
@@ -46,12 +42,8 @@
                x_pos_id, y_pos_id, z_pos_id, start_id,  &
                x_vor_id, y_vor_id, z_vor_id,            &
                b11_id, b12_id, b13_id, b22_id, b23_id,  &
-<<<<<<< HEAD
-               vol_id, theta_id, t_dim_id, t_axis_id,   &
-=======
                vol_id, truevol_id,                      &
-               buo_id, t_dim_id, t_axis_id,             &
->>>>>>> 29dbf6f9
+               theta_id, t_dim_id, t_axis_id,   &
                restart_time, mpi_dim_id,                &
                read_chunk
 
