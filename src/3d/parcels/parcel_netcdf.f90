module parcel_netcdf
    use options, only : output, verbose
    use constants, only : one
    use netcdf_utils
    use netcdf_writer
    use netcdf_reader
    use parcel_container, only : parcels            &
                               , n_parcels          &
                               , n_total_parcels    &
                               , parcel_delete
    use parameters, only : nx, ny, nz, extent, lower, max_num_parcels, write_zeta_boundary_flag
    use config, only : package_version, cf_version
    use mpi_timer, only : start_timer, stop_timer
    use iomanip, only : zfill
    use options, only : write_netcdf_options
    use physics, only : write_physical_quantities
    use mpi_environment
    use mpi_datatypes, only : MPI_INTEGER_64BIT
    use mpi_layout, only : box
    use mpi_ops, only : MPI_SUM_64BIT
    use datatypes, only : int64
    use mpi_utils, only : mpi_exit_on_error, mpi_print, mpi_check_for_error
    use fields, only : is_contained
    implicit none

    private

    integer :: parcel_io_timer

    integer :: n_writes = 1
    character(len=512) :: ncbasename

    character(len=512) :: ncfname
    integer            :: ncid
<<<<<<< HEAD
    integer            :: npar_dim_id, vol_id, theta_id,    &
                          x_pos_id, y_pos_id, z_pos_id,     &
                          x_vor_id, y_vor_id, z_vor_id,     &
                          b11_id, b12_id, b13_id,           &
                          b22_id, b23_id, start_id,         &
                          t_axis_id, t_dim_id, mpi_dim_id
=======
    integer            :: npar_dim_id   &
                        , t_axis_id     &
                        , t_dim_id      &
                        , mpi_dim_id
>>>>>>> cc213027
    double precision   :: restart_time

    integer, parameter :: NC_START = 1  &
                        , NC_XLO   = 2  &
                        , NC_XHI   = 3  &
                        , NC_YLO   = 4  &
                        , NC_YHI   = 5  &
                        , NC_VOL   = 6  &
                        , NC_X_POS = 7  &
                        , NC_Y_POS = 8  &
                        , NC_Z_POS = 9  &
                        , NC_BUOY  = 10 &
                        , NC_X_VOR = 11 &
                        , NC_Y_VOR = 12 &
                        , NC_Z_VOR = 13 &
                        , NC_B11   = 14 &
                        , NC_B12   = 15 &
                        , NC_B13   = 16 &
                        , NC_B22   = 17 &
                        , NC_B23   = 18

    logical :: l_first_write = .true.
    logical :: l_unable = .false.

#ifndef ENABLE_DRY_MODE
<<<<<<< HEAD
    integer :: qv_id, ql_id
#endif

    private :: ncid, ncfname, n_writes, npar_dim_id,    &
               x_pos_id, y_pos_id, z_pos_id, start_id,  &
               x_vor_id, y_vor_id, z_vor_id,            &
               b11_id, b12_id, b13_id, b22_id, b23_id,  &
               vol_id, theta_id, t_dim_id, t_axis_id,   &
               restart_time, mpi_dim_id,                &
               read_chunk

#ifndef ENABLE_DRY_MODE
    private :: qv_id, ql_id
=======
    integer, parameter :: NC_HUM   = 19

#ifdef ENABLE_LABELS
    integer, parameter :: NC_LABEL    = 20 &
                       ,  NC_DILUTION = 21

    type(netcdf_info) :: nc_dset(NC_DILUTION)
#else
    type(netcdf_info) :: nc_dset(NC_HUM)
>>>>>>> cc213027
#endif

#else

#ifdef ENABLE_LABELS
    integer, parameter :: NC_LABEL    = 19 &
                       ,  NC_DILUTION = 20

    type(netcdf_info) :: nc_dset(NC_DILUTION)
#else
    type(netcdf_info) :: nc_dset(NC_B23)
#endif
#endif

    public :: create_netcdf_parcel_file &
            , write_netcdf_parcels      &
            , read_netcdf_parcels       &
            , parcel_io_timer

    contains

        ! Create the parcel file.
        ! @param[in] basename of the file
        ! @param[in] overwrite the file
        subroutine create_netcdf_parcel_file(basename, overwrite, l_restart)
            character(*), intent(in)  :: basename
            logical,      intent(in)  :: overwrite
            logical,      intent(in)  :: l_restart
            logical                   :: l_exist
            integer                   :: dimids(2)
            integer                   :: n, n_total

            call set_netcdf_parcel_output

            ncfname =  basename // '_' // zfill(n_writes) // '_parcels.nc'

            ncbasename = basename

            restart_time = -one

            if (l_restart) then
                ! find the last parcel file in order to set "n_writes" properly
                call exist_netcdf_file(ncfname, l_exist)
                do while (l_exist)
                    n_writes = n_writes + 1
                    ncfname =  basename // '_' // zfill(n_writes) // '_parcels.nc'
                    call exist_netcdf_file(ncfname, l_exist)
                    if (l_exist) then
                        call open_netcdf_file(ncfname, NF90_NOWRITE, ncid)
                        call get_time(ncid, restart_time)
                        call close_netcdf_file(ncid)
                    endif
                enddo
                return
            endif

            ! all cores must know the correct number of total parcels
            n_total_parcels = n_parcels
            call MPI_Allreduce(MPI_IN_PLACE, n_total_parcels, 1, MPI_INTEGER_64BIT, &
                               MPI_SUM_64BIT, world%comm, world%err)

            if ((world%rank == world%root) .and. (n_total_parcels > huge(n_total))) then
                print *, "WARNING: Unable to write parcels to the NetCDF file"
                print *, "         as the number of total parcel exceeds integer limit."
                l_unable = .true.
                return
            endif
            l_unable = .false.

            n_total = int(n_total_parcels)

            call create_netcdf_file(ncfname, overwrite, ncid)

            ! define global attributes
            call write_netcdf_info(ncid=ncid,                    &
                                   version_tag=package_version,  &
                                   file_type='parcels',          &
                                   cf_version=cf_version)

            call write_netcdf_box(ncid, lower, extent, (/nx, ny, nz/))

            call write_physical_quantities(ncid)

            call write_netcdf_options(ncid)

            ! define dimensions
            call define_netcdf_dimension(ncid=ncid,                 &
                                         name='n_parcels',          &
                                         dimsize=n_total,           &
                                         dimid=npar_dim_id)

            call define_netcdf_dimension(ncid=ncid,                  &
                                         name='world%size',          &
                                         dimsize=world%size,         &
                                         dimid=mpi_dim_id)

            call define_netcdf_temporal_dimension(ncid, t_dim_id, t_axis_id)

            dimids = (/npar_dim_id, t_dim_id/)

<<<<<<< HEAD
            call define_netcdf_dataset(ncid=ncid,                           &
                                       name='x_position',                   &
                                       long_name='x position component',    &
                                       std_name='',                         &
                                       unit='m',                            &
                                       dtype=NF90_DOUBLE,                   &
                                       dimids=dimids,                       &
                                       varid=x_pos_id)

            call define_netcdf_dataset(ncid=ncid,                           &
                                       name='y_position',                   &
                                       long_name='y position component',    &
                                       std_name='',                         &
                                       unit='m',                            &
                                       dtype=NF90_DOUBLE,                   &
                                       dimids=dimids,                       &
                                       varid=y_pos_id)

            call define_netcdf_dataset(ncid=ncid,                           &
                                       name='z_position',                   &
                                       long_name='z position component',    &
                                       std_name='',                         &
                                       unit='m',                            &
                                       dtype=NF90_DOUBLE,                   &
                                       dimids=dimids,                       &
                                       varid=z_pos_id)

            call define_netcdf_dataset(ncid=ncid,                           &
                                       name='start_index',                  &
                                       long_name='MPI rank start index',    &
                                       std_name='',                         &
                                       unit='1',                            &
                                       dtype=NF90_INT,                      &
                                       dimids=(/mpi_dim_id/),               &
                                       varid=start_id)

            call define_netcdf_dataset(ncid=ncid,                               &
                                       name='B11',                              &
                                       long_name='B11 element of shape matrix', &
                                       std_name='',                             &
                                       unit='m^2',                              &
                                       dtype=NF90_DOUBLE,                       &
                                       dimids=dimids,                           &
                                       varid=b11_id)

            call define_netcdf_dataset(ncid=ncid,                               &
                                       name='B12',                              &
                                       long_name='B12 element of shape matrix', &
                                       std_name='',                             &
                                       unit='m^2',                              &
                                       dtype=NF90_DOUBLE,                       &
                                       dimids=dimids,                           &
                                       varid=b12_id)

            call define_netcdf_dataset(ncid=ncid,                               &
                                       name='B13',                              &
                                       long_name='B13 element of shape matrix', &
                                       std_name='',                             &
                                       unit='m^2',                              &
                                       dtype=NF90_DOUBLE,                       &
                                       dimids=dimids,                           &
                                       varid=b13_id)

            call define_netcdf_dataset(ncid=ncid,                               &
                                       name='B22',                              &
                                       long_name='B22 element of shape matrix', &
                                       std_name='',                             &
                                       unit='m^2',                              &
                                       dtype=NF90_DOUBLE,                       &
                                       dimids=dimids,                           &
                                       varid=b22_id)

            call define_netcdf_dataset(ncid=ncid,                               &
                                       name='B23',                              &
                                       long_name='B23 element of shape matrix', &
                                       std_name='',                             &
                                       unit='m^2',                              &
                                       dtype=NF90_DOUBLE,                       &
                                       dimids=dimids,                           &
                                       varid=b23_id)

            call define_netcdf_dataset(ncid=ncid,                               &
                                       name='volume',                           &
                                       long_name='parcel volume',               &
                                       std_name='',                             &
                                       unit='m^3',                              &
                                       dtype=NF90_DOUBLE,                       &
                                       dimids=dimids,                           &
                                       varid=vol_id)

            call define_netcdf_dataset(ncid=ncid,                               &
                                       name='x_vorticity',                      &
                                       long_name='x vorticity component',       &
                                       std_name='',                             &
                                       unit='1/s',                              &
                                       dtype=NF90_DOUBLE,                       &
                                       dimids=dimids,                           &
                                       varid=x_vor_id)

            call define_netcdf_dataset(ncid=ncid,                               &
                                       name='y_vorticity',                      &
                                       long_name='y vorticity component',       &
                                       std_name='',                             &
                                       unit='1/s',                              &
                                       dtype=NF90_DOUBLE,                       &
                                       dimids=dimids,                           &
                                       varid=y_vor_id)

            call define_netcdf_dataset(ncid=ncid,                               &
                                       name='z_vorticity',                      &
                                       long_name='z vorticity component',       &
                                       std_name='',                             &
                                       unit='1/s',                              &
                                       dtype=NF90_DOUBLE,                       &
                                       dimids=dimids,                           &
                                       varid=z_vor_id)

            call define_netcdf_dataset(ncid=ncid,                               &
                                       name='theta',                            &
                                       long_name='parcel potential temperature',&
                                       std_name='',                             &
                                       unit='K',                                &
                                       dtype=NF90_DOUBLE,                       &
                                       dimids=dimids,                           &
                                       varid=theta_id)

#ifndef ENABLE_DRY_MODE
            call define_netcdf_dataset(ncid=ncid,                               &
                                       name='qv',                               &
                                       long_name='parcel water vapour spec. hum.',&
                                       std_name='',                             &
                                       unit='kg/kg',                            &
                                       dtype=NF90_DOUBLE,                       &
                                       dimids=dimids,                           &
                                       varid=qv_id)

            call define_netcdf_dataset(ncid=ncid,                               &
                                       name='ql',                               &
                                       long_name='parcel liquid water spec. hum.',&
                                       std_name='',                             &
                                       unit='kg/kg',                            &
                                       dtype=NF90_DOUBLE,                       &
                                       dimids=dimids,                           &
                                       varid=ql_id)
#endif
=======
            ! define parcel attributes
            do n = NC_START, NC_YHI
                if (nc_dset(n)%l_enabled) then
                    call define_netcdf_dataset(ncid=ncid,                       &
                                               name=nc_dset(n)%name,            &
                                               long_name=nc_dset(n)%long_name,  &
                                               std_name=nc_dset(n)%std_name,    &
                                               unit=nc_dset(n)%unit,            &
                                               dtype=nc_dset(n)%dtype,          &
                                               dimids=(/mpi_dim_id/),           &
                                               varid=nc_dset(n)%varid)
                endif
            enddo

            do n = NC_VOL, size(nc_dset)
                if (nc_dset(n)%l_enabled) then
                    call define_netcdf_dataset(ncid=ncid,                       &
                                               name=nc_dset(n)%name,            &
                                               long_name=nc_dset(n)%long_name,  &
                                               std_name=nc_dset(n)%std_name,    &
                                               unit=nc_dset(n)%unit,            &
                                               dtype=nc_dset(n)%dtype,          &
                                               dimids=dimids,                   &
                                               varid=nc_dset(n)%varid)
                endif
            enddo
>>>>>>> cc213027

            call close_definition(ncid)

            call close_netcdf_file(ncid)

        end subroutine create_netcdf_parcel_file

        ! Write parcels of the current time step into the parcel file.
        ! @param[in] t is the time
        subroutine write_netcdf_parcels(t)
            double precision, intent(in) :: t
            integer                      :: cnt(2), start(2)
            integer                      :: recvcounts(world%size)
            integer                      :: sendbuf(world%size), start_index
#ifdef ENABLE_LABELS
            integer                      :: n
#endif

            call start_timer(parcel_io_timer)

            if (t <= restart_time) then
                call stop_timer(parcel_io_timer)
                return
            endif

            call create_netcdf_parcel_file(trim(ncbasename), .true., .false.)

            if (l_unable) then
                call stop_timer(parcel_io_timer)
                return
            endif

            call open_netcdf_file(ncfname, NF90_WRITE, ncid)

            ! we must write the boundary flag here
            call write_zeta_boundary_flag(ncid)

            ! write time
            call write_netcdf_scalar(ncid, t_axis_id, t, 1)

            ! after this operation all MPI ranks know their starting index
            recvcounts = 1
            start_index = 0
            sendbuf = 0
            sendbuf(world%rank+1:world%size) = n_parcels
            sendbuf(world%rank+1) = 0

            call MPI_Reduce_scatter(sendbuf(1:world%size),  &
                                    start_index,            &
                                    recvcounts,             &
                                    MPI_INTEGER,            &
                                    MPI_SUM,                &
                                    world%comm,             &
                                    world%err)

            call mpi_check_for_error(world, &
                "in MPI_Reduce_scatter of parcel_netcdf::write_netcdf_parcels.")

            ! we need to increase the start_index by 1
            ! since the starting index in Fortran is 1 and not 0.
            start_index = start_index + 1

            start = (/ start_index, 1 /)
            cnt   = (/ n_parcels,   1 /)

            if (nc_dset(NC_START)%l_enabled) then
                call write_netcdf_dataset(ncid, nc_dset(NC_START)%varid, (/start_index/), &
                                          start=(/1+world%rank, 1/), cnt=(/1, 1/))
            endif

            if (nc_dset(NC_XLO)%l_enabled) then
                call write_netcdf_dataset(ncid, nc_dset(NC_XLO)%varid, (/box%lo(1)/), &
                                          start=(/1+world%rank, 1/), cnt=(/1, 1/))
            endif

            if (nc_dset(NC_XHI)%l_enabled) then
                call write_netcdf_dataset(ncid, nc_dset(NC_XHI)%varid, (/box%hi(1)/), &
                                          start=(/1+world%rank, 1/), cnt=(/1, 1/))
            endif

            if (nc_dset(NC_YLO)%l_enabled) then
                call write_netcdf_dataset(ncid, nc_dset(NC_YLO)%varid, (/box%lo(2)/), &
                                          start=(/1+world%rank, 1/), cnt=(/1, 1/))
            endif

            if (nc_dset(NC_YHI)%l_enabled) then
                call write_netcdf_dataset(ncid, nc_dset(NC_YHI)%varid, (/box%hi(2)/), &
                                          start=(/1+world%rank, 1/), cnt=(/1, 1/))
            endif

            call write_parcel_attribute(NC_X_POS, parcels%position(1, :), start, cnt)
            call write_parcel_attribute(NC_Y_POS, parcels%position(2, :), start, cnt)
            call write_parcel_attribute(NC_Z_POS, parcels%position(3, :), start, cnt)

            call write_parcel_attribute(NC_B11, parcels%B(1, :), start, cnt)
            call write_parcel_attribute(NC_B12, parcels%B(2, :), start, cnt)
            call write_parcel_attribute(NC_B13, parcels%B(3, :), start, cnt)
            call write_parcel_attribute(NC_B22, parcels%B(4, :), start, cnt)
            call write_parcel_attribute(NC_B23, parcels%B(5, :), start, cnt)

            call write_parcel_attribute(NC_VOL, parcels%volume, start, cnt)

            call write_parcel_attribute(NC_X_VOR, parcels%vorticity(1, :), start, cnt)
            call write_parcel_attribute(NC_Y_VOR, parcels%vorticity(2, :), start, cnt)
            call write_parcel_attribute(NC_Z_VOR, parcels%vorticity(3, :), start, cnt)

<<<<<<< HEAD
            call write_netcdf_dataset(ncid, theta_id, parcels%theta(1:n_parcels), start, cnt)

#ifndef ENABLE_DRY_MODE
            call write_netcdf_dataset(ncid, qv_id, parcels%qv(1:n_parcels), start, cnt)
            call write_netcdf_dataset(ncid, ql_id, parcels%ql(1:n_parcels), start, cnt)
=======
            call write_parcel_attribute(NC_BUOY, parcels%buoyancy, start, cnt)

#ifndef ENABLE_DRY_MODE
            call write_parcel_attribute(NC_HUM, parcels%humidity, start, cnt)
#endif
#ifdef ENABLE_LABELS
            call write_parcel_attribute_int(NC_LABEL, parcels%label, start, cnt)
            call write_parcel_attribute(NC_DILUTION, parcels%dilution, start, cnt)
            ! reset the labels to Fortran index which corresponds to current label
            ! reset the dilution to get this from time step to time step
            do n = 1, n_parcels
               parcels%label(n) = start_index + n - 1
               parcels%dilution(n) = 0
            end do
>>>>>>> cc213027
#endif
            ! increment counter
            n_writes = n_writes + 1

            call close_netcdf_file(ncid)

            call stop_timer(parcel_io_timer)

        end subroutine write_netcdf_parcels

        !::::::::::::::::::::::::::::::::::::::::::::::::::::::::::::::::::::::

        subroutine write_parcel_attribute(id, pdata, start, cnt)
            integer,          intent(in) :: id
            double precision, intent(in) :: pdata(:)
            integer,          intent(in) :: cnt(2), start(2)

            if (nc_dset(id)%l_enabled) then
                call write_netcdf_dataset(ncid, nc_dset(id)%varid,  &
                                          pdata(1:n_parcels),       &
                                          start, cnt)
            endif
        end subroutine write_parcel_attribute

#ifdef ENABLE_LABELS
        subroutine write_parcel_attribute_int(id, pdata, start, cnt)
            integer,          intent(in) :: id
            integer(kind=8),  intent(in) :: pdata(:)
            integer,          intent(in) :: cnt(2), start(2)

            if (nc_dset(id)%l_enabled) then
                call write_netcdf_dataset(ncid, nc_dset(id)%varid,  &
                                          pdata(1:n_parcels),       &
                                          start, cnt)
            endif
        end subroutine write_parcel_attribute_int
#endif

        !::::::::::::::::::::::::::::::::::::::::::::::::::::::::::::::::::::::

        subroutine read_netcdf_parcels(fname)
            character(*),     intent(in) :: fname
            integer                      :: start_index, num_indices, end_index
            integer                      :: n, n_total, pfirst, plast
            integer                      :: avail_size, n_remaining, n_read
            integer                      :: start(2), xlo, xhi, ylo, yhi
            logical                      :: l_same_world_size

            call start_timer(parcel_io_timer)

            call set_netcdf_parcel_info

            call open_netcdf_file(fname, NF90_NOWRITE, ncid)

            call get_num_parcels(ncid, n_total)

            n_total_parcels = n_total

            ! The number of MPI ranks disagree! We cannot use the 'start_index'
            ! to read in parcels
            call get_dimension_size(ncid, 'world%size', num_indices)
            l_same_world_size = (num_indices == world%size)

            if (l_same_world_size .and. has_dataset(ncid, 'start_index')) then

                if (world%rank < world%size - 1) then
                    ! we must add +1 since the start index is 1
                    call read_netcdf_dataset(ncid, 'start_index', start, (/world%rank + 1/), (/2/))
                    start_index = start(1)
                    ! we must subtract 1, otherwise rank reads the first parcel of rank+1
                    end_index = start(2) - 1
                else
                    ! the last MPI rank must only read the start index
                    call read_netcdf_dataset(ncid, 'start_index', start_index, num_indices)
                    end_index = n_total
                endif

                n_parcels = end_index - start_index + 1

                if (n_parcels > max_num_parcels) then
                    print *, "Number of parcels exceeds limit of", max_num_parcels, &
                             ". You may increase parcel%size_factor. Exiting."
                    call mpi_exit_on_error
                endif

                call read_chunk(start_index, end_index, 1)
            else if (has_dataset(ncid, 'xlo') .and. has_dataset(ncid, 'xhi') .and. &
                     has_dataset(ncid, 'ylo') .and. has_dataset(ncid, 'yhi') .and. &
                     has_dataset(ncid, 'start_index')) then
                !
                ! READ PARCEL WITH REJECTION METHOD BUT MAKING USE OF
                ! MPI BOX LAYOUT
                !
                call mpi_print("WARNING: MPI ranks disagree. Reading parcels with optimised rejection method!")

                n_parcels = 0
                pfirst = 1

                do n = 1, num_indices

                    ! read local box
                    call read_netcdf_dataset(ncid, 'xlo', xlo, start=n)
                    call read_netcdf_dataset(ncid, 'xhi', xhi, start=n)
                    call read_netcdf_dataset(ncid, 'ylo', ylo, start=n)
                    call read_netcdf_dataset(ncid, 'yhi', yhi, start=n)

                    ! check if box overlap (19 April 2024, https://stackoverflow.com/a/3269471):
                    if ((xlo <= box%hi(1)) .and. (box%lo(1) <= xhi) .and. &
                        (ylo <= box%hi(2)) .and. (box%lo(2) <= yhi)) then

                        ! get start and end index:
                        if (n < num_indices) then
                            call read_netcdf_dataset(ncid, 'start_index', start, (/n/), (/2/))
                            start_index = start(1)
                            ! we must subtract 1, otherwise rank reads the first parcel of the next domain
                            end_index = start(2) - 1
                        else
                            ! for the last index we can only read the start index
                            call read_netcdf_dataset(ncid, 'start_index', start_index, num_indices)
                            call get_num_parcels(ncid, n_total)
                            end_index = n_total
                        endif

                        call rejection_method(start_index, end_index, pfirst)

                        ! set pfirst to the end of the parcel container
                        pfirst = n_parcels + 1
                    endif
                enddo
            else
                !
                ! READ PARCELS WITH REJECTION METHOD
                ! (reject all parcels that are not part of
                !  the sub-domain owned by *this* MPI rank)
                !
                call mpi_print("WARNING: Unable to retrieve information for fast parcel reading.")
                call mpi_print("         All MPI ranks read all parcels!")

                start_index = 1
                end_index = min(max_num_parcels, n_total)
                pfirst = 1
                n_remaining = n_total
                n_parcels = 0

                do while (start_index <= end_index)

                    n_read = end_index - start_index + 1
                    n_remaining = n_remaining - n_read

                    call rejection_method(start_index, end_index, pfirst)

                    ! adjust the chunk size to fit the remaining memory
                    ! in the parcel container
                    avail_size = max(0, max_num_parcels - n_parcels)

                    ! update start index to fill container
                    pfirst = 1 + n_parcels
                    plast = min(pfirst + avail_size, n_total, max_num_parcels)

                    ! we must make sure that we have enough data in the
                    ! file as well as in the parcel container
                    n_read = min(plast - pfirst, n_remaining)

                    ! update start and end index for reading chunk
                    start_index = 1 + end_index
                    end_index = end_index + n_read
                enddo
            endif

            call close_netcdf_file(ncid)

            ! verify result
            n_total = n_parcels
            call MPI_Allreduce(MPI_IN_PLACE,    &
                               n_total,         &
                               1,               &
                               MPI_INTEGER,     &
                               MPI_SUM,         &
                               world%comm,      &
                               world%err)

            call mpi_check_for_error(world, &
                "in MPI_Allreduce of parcel_netcdf::read_netcdf_parcels.")

            if (n_total_parcels .ne. n_total) then
                call mpi_exit_on_error(&
                    "Local number of parcels does not sum up to total number!")
            endif

            call stop_timer(parcel_io_timer)

        end subroutine read_netcdf_parcels

        !::::::::::::::::::::::::::::::::::::::::::::::::::::::::::::::::::::::

        subroutine rejection_method(start_index, end_index, pfirst)
            integer, intent(in)  :: start_index
            integer, intent(in)  :: end_index
            integer, intent(in)  :: pfirst
            integer              :: m, k, n_read
            integer, allocatable :: invalid(:)

            call read_chunk(start_index, end_index, pfirst)
            n_read = end_index - start_index + 1
            n_parcels = n_parcels + n_read

            ! if all MPI ranks read all parcels, each MPI rank must delete the parcels
            ! not belonging to its domain
            allocate(invalid(0:n_read))

            m = 1
            do k = pfirst, n_parcels
                if (is_contained(parcels%position(:, k))) then
                    cycle
                endif

                invalid(m) = k

                m = m + 1
            enddo

            ! remove last increment
            m = m - 1

            ! updates the variable n_parcels
            call parcel_delete(invalid(0:m), n_del=m)

            deallocate(invalid)

        end subroutine rejection_method

        !::::::::::::::::::::::::::::::::::::::::::::::::::::::::::::::::::::::

        ! This subroutine assumes the NetCDF file to be open.
        subroutine read_chunk(first, last, pfirst)
            integer, intent(in) :: first, last, pfirst
            logical             :: l_valid = .false.
            integer             :: cnt(2), start(2)
            integer             :: num, plast
#ifdef ENABLE_LABELS
            integer             :: n
#endif

            num = last - first + 1
            plast = pfirst + num - 1

            if (plast > max_num_parcels) then
                print *, "Number of parcels exceeds limit of", max_num_parcels, &
                         ". You may increase parcel%size_factor. Exiting."
                call mpi_exit_on_error
            endif

            start = (/ first, 1 /)
            cnt   = (/ num,   1 /)

            if (has_dataset(ncid, 'B11')) then
                call read_netcdf_dataset(ncid, 'B11', parcels%B(1, pfirst:plast), start, cnt)
            else
                call mpi_exit_on_error(&
                    "The parcel shape component B11 must be present! Exiting.")
            endif

            if (has_dataset(ncid, 'B12')) then
                call read_netcdf_dataset(ncid, 'B12', parcels%B(2, pfirst:plast), start, cnt)
            else
                call mpi_exit_on_error(&
                    "The parcel shape component B12 must be present! Exiting.")
            endif

            if (has_dataset(ncid, 'B13')) then
                call read_netcdf_dataset(ncid, 'B13', parcels%B(3, pfirst:plast), start, cnt)
            else
                call mpi_exit_on_error(&
                    "The parcel shape component B13 must be present! Exiting.")
            endif

            if (has_dataset(ncid, 'B22')) then
                call read_netcdf_dataset(ncid, 'B22', parcels%B(4, pfirst:plast), start, cnt)
            else
                call mpi_exit_on_error(&
                    "The parcel shape component B22 must be present! Exiting.")
            endif

            if (has_dataset(ncid, 'B23')) then
                call read_netcdf_dataset(ncid, 'B23', parcels%B(5, pfirst:plast), start, cnt)
            else
                call mpi_exit_on_error(&
                    "The parcel shape component B23 must be present! Exiting.")
            endif

            if (has_dataset(ncid, 'x_position')) then
                call read_netcdf_dataset(ncid, 'x_position', &
                                         parcels%position(1, pfirst:plast), start, cnt)
            else
                call mpi_exit_on_error(&
                    "The parcel x position must be present! Exiting.")
            endif

            if (has_dataset(ncid, 'y_position')) then
                call read_netcdf_dataset(ncid, 'y_position', &
                                         parcels%position(2, pfirst:plast), start, cnt)
            else
                call mpi_exit_on_error(&
                    "The parcel y position must be present! Exiting.")
            endif

            if (has_dataset(ncid, 'z_position')) then
                call read_netcdf_dataset(ncid, 'z_position', &
                                         parcels%position(3, pfirst:plast), start, cnt)
            else
                call mpi_exit_on_error(&
                    "The parcel z position must be present! Exiting.")
            endif

            if (has_dataset(ncid, 'volume')) then
                call read_netcdf_dataset(ncid, 'volume', &
                                         parcels%volume(pfirst:plast), start, cnt)
            else
                call mpi_exit_on_error(&
                    "The parcel volume must be present! Exiting.")
            endif

            if (has_dataset(ncid, 'x_vorticity')) then
                l_valid = .true.
                call read_netcdf_dataset(ncid, 'x_vorticity', &
                                         parcels%vorticity(1, pfirst:plast), start, cnt)
            endif

            if (has_dataset(ncid, 'y_vorticity')) then
                l_valid = .true.
                call read_netcdf_dataset(ncid, 'y_vorticity', &
                                         parcels%vorticity(2, pfirst:plast), start, cnt)
            endif

            if (has_dataset(ncid, 'z_vorticity')) then
                l_valid = .true.
                call read_netcdf_dataset(ncid, 'z_vorticity', &
                                         parcels%vorticity(3, pfirst:plast), start, cnt)
            endif

            if (has_dataset(ncid, 'theta')) then
                l_valid = .true.
                call read_netcdf_dataset(ncid, 'theta', &
                                         parcels%theta(pfirst:plast), start, cnt)
            endif

#ifndef ENABLE_DRY_MODE
            if (has_dataset(ncid, 'qv')) then
                l_valid = .true.
                call read_netcdf_dataset(ncid, 'qv', &
                                         parcels%qv(pfirst:plast), start, cnt)
            endif
            if (has_dataset(ncid, 'ql')) then
                l_valid = .true.
                call read_netcdf_dataset(ncid, 'ql', &
                                         parcels%ql(pfirst:plast), start, cnt)
            endif
#endif
#ifdef ENABLE_LABELS
            ! reset the labels to Fortran index which corresponds to current label
            ! reset the dilution to get this from time step to time step
            do n = pfirst, plast
               parcels%label(n) = first + n - pfirst 
               parcels%dilution(n) = 0
            end do
#endif


            if (.not. l_valid) then
                call mpi_exit_on_error(&
                    "Either the parcel buoyancy or vorticity must be present! Exiting.")
            endif
        end subroutine read_chunk

        !::::::::::::::::::::::::::::::::::::::::::::::::::::::::::::::::::::::

        subroutine set_netcdf_parcel_output
            integer :: n
            logical :: l_enabled_restart = .true.

            call set_netcdf_parcel_info

            ! check custom tags
            if (any('all' == output%parcel_list(:))) then
                nc_dset(:)%l_enabled = .true.
            else if (any('default' == output%parcel_list(:))) then
                nc_dset(NC_X_POS)%l_enabled = .true.
                nc_dset(NC_Y_POS)%l_enabled = .true.
                nc_dset(NC_Z_POS)%l_enabled = .true.
                nc_dset(NC_X_VOR)%l_enabled = .true.
                nc_dset(NC_Y_VOR)%l_enabled = .true.
                nc_dset(NC_Z_VOR)%l_enabled = .true.
                nc_dset(NC_BUOY)%l_enabled  = .true.
#ifndef ENABLE_DRY_MODE
                nc_dset(NC_HUM)%l_enabled   = .true.
#endif
#ifdef ENABLE_LABELS
                nc_dset(NC_LABEL)%l_enabled   = .true.
                nc_dset(NC_DILUTION)%l_enabled   = .true.
#endif
                nc_dset(NC_VOL)%l_enabled   = .true.
                nc_dset(NC_START)%l_enabled = .true.
                nc_dset(NC_XLO)%l_enabled   = .true.
                nc_dset(NC_XHI)%l_enabled   = .true.
                nc_dset(NC_YLO)%l_enabled   = .true.
                nc_dset(NC_YHI)%l_enabled   = .true.
                nc_dset(NC_B11)%l_enabled   = .true.
                nc_dset(NC_B12)%l_enabled   = .true.
                nc_dset(NC_B13)%l_enabled   = .true.
                nc_dset(NC_B22)%l_enabled   = .true.
                nc_dset(NC_B23)%l_enabled   = .true.
            else
                ! check individual fields
                do n = 1, size(nc_dset)
                    nc_dset(n)%l_enabled = any(nc_dset(n)%name == output%parcel_list(:))
                enddo
            endif

            if (count(nc_dset(:)%l_enabled) == 0) then
                if ((world%rank == world%root) .and. l_first_write) then
                    print *, "WARNING: No parcel attributes are actively selected. EPIC is going to write"
                    print *, "         the default parcel attributes. Stop the simulation now if this is"
                    print *, "         not your intention. Parcel attributes can be provided to the list"
                    print *, "         'output%parcel_list' in the configuration file."
                    print *, "         The following parcel attributes are available:"
                    do n = 1, size(nc_dset)
                        print *, "         " // nc_dset(n)%name // " : " // trim(nc_dset(n)%long_name)
                    enddo
                    print *, "         " // "all"     // repeat(" ", 29) // " : write all parcel attributes"
                    print *, "         " // "default" // repeat(" ", 25) // " : write default parcel attributes"
                    print *, ""
                endif
                nc_dset(NC_START)%l_enabled = .true.
                nc_dset(NC_XLO)%l_enabled   = .true.
                nc_dset(NC_XHI)%l_enabled   = .true.
                nc_dset(NC_YLO)%l_enabled   = .true.
                nc_dset(NC_YHI)%l_enabled   = .true.
                nc_dset(NC_X_POS)%l_enabled = .true.
                nc_dset(NC_Y_POS)%l_enabled = .true.
                nc_dset(NC_Z_POS)%l_enabled = .true.
                nc_dset(NC_X_VOR)%l_enabled = .true.
                nc_dset(NC_Y_VOR)%l_enabled = .true.
                nc_dset(NC_Z_VOR)%l_enabled = .true.
                nc_dset(NC_BUOY)%l_enabled  = .true.
#ifndef ENABLE_DRY_MODE
                nc_dset(NC_HUM)%l_enabled   = .true.
#endif
#ifdef ENABLE_LABELS
                nc_dset(NC_LABEL)%l_enabled   = .true.
                nc_dset(NC_DILUTION)%l_enabled   = .true.
#endif
                nc_dset(NC_VOL)%l_enabled   = .true.
                nc_dset(NC_B11)%l_enabled   = .true.
                nc_dset(NC_B12)%l_enabled   = .true.
                nc_dset(NC_B13)%l_enabled   = .true.
                nc_dset(NC_B22)%l_enabled   = .true.
                nc_dset(NC_B23)%l_enabled   = .true.
            endif

#ifdef ENABLE_VERBOSE
            if (verbose .and. (world%rank == world%root) .and. l_first_write) then
                print *, "EPIC is going to write the following parcel attributes:"
                do n = 1, size(nc_dset)
                    if (nc_dset(n)%l_enabled) then
                        print *, repeat(" ", 4) // trim(nc_dset(n)%name)
                    endif
                enddo
                print *, ""
            endif
#endif


            if (l_first_write) then
                l_first_write = .false.

                do n = NC_X_POS, NC_Y_POS
                    l_enabled_restart = (l_enabled_restart .and. nc_dset(n)%l_enabled)
                enddo

                do n = NC_B11, NC_B23
                    l_enabled_restart = (l_enabled_restart .and. nc_dset(n)%l_enabled)
                enddo
                l_enabled_restart = (l_enabled_restart .and. nc_dset(NC_VOL)%l_enabled)

                l_enabled_restart = (l_enabled_restart .and.                &
                                      ((nc_dset(NC_X_VOR)%l_enabled .and.   &
                                        nc_dset(NC_Y_VOR)%l_enabled .and.   &
                                        nc_dset(NC_Z_VOR)%l_enabled) .or.   &
                                        nc_dset(NC_BUOY)%l_enabled))


                if ((.not. l_enabled_restart) .and. (world%rank == world%root)) then
                    print *, "WARNING: EPIC will not be able to restart from a parcel file."
                    print *, "         You must at least write the B-shape matrix, parcel position"
                    print *, "         parcel volume and parcel vorticity or buoyancy to enable a"
                    print *, "         restart. If you intend to restart from a parcel file later,"
                    print *, "         you must stop the simulation immediately. Furthermore, you can"
                    print *, "         write the MPI 'start_index' to speed up the restart."
                endif
            endif

        end subroutine set_netcdf_parcel_output

        !::::::::::::::::::::::::::::::::::::::::::::::::::::::::::::::::::::::

        subroutine set_netcdf_parcel_info

            nc_dset(NC_X_POS) = netcdf_info(name='x_position',                   &
                                            long_name='x position component',    &
                                            std_name='',                         &
                                            unit='m',                            &
                                            dtype=NF90_DOUBLE)

            nc_dset(NC_Y_POS) = netcdf_info(name='y_position',                   &
                                            long_name='y position component',    &
                                            std_name='',                         &
                                            unit='m',                            &
                                            dtype=NF90_DOUBLE)

            nc_dset(NC_Z_POS) = netcdf_info(name='z_position',                   &
                                            long_name='z position component',    &
                                            std_name='',                         &
                                            unit='m',                            &
                                            dtype=NF90_DOUBLE)

            nc_dset(NC_START) = netcdf_info(name='start_index',                  &
                                            long_name='MPI rank start index',    &
                                            std_name='',                         &
                                            unit='1',                            &
                                            dtype=NF90_INT)

            nc_dset(NC_XLO) = netcdf_info(name='xlo',                           &
                                          long_name='lower box boundary in x',  &
                                          std_name='',                          &
                                          unit='1',                             &
                                          dtype=NF90_INT)

            nc_dset(NC_XHI) = netcdf_info(name='xhi',                           &
                                          long_name='upper box boundary in x',  &
                                          std_name='',                          &
                                          unit='1',                             &
                                          dtype=NF90_INT)

            nc_dset(NC_YLO) = netcdf_info(name='ylo',                           &
                                          long_name='lower box boundary in y',  &
                                          std_name='',                          &
                                          unit='1',                             &
                                          dtype=NF90_INT)

            nc_dset(NC_YHI) = netcdf_info(name='yhi',                           &
                                          long_name='upper box boundary in y',  &
                                          std_name='',                          &
                                          unit='1',                             &
                                          dtype=NF90_INT)

            nc_dset(NC_B11) = netcdf_info(name='B11',                              &
                                          long_name='B11 element of shape matrix', &
                                          std_name='',                             &
                                          unit='m^2',                              &
                                          dtype=NF90_DOUBLE)

            nc_dset(NC_B12) = netcdf_info(name='B12',                              &
                                          long_name='B12 element of shape matrix', &
                                          std_name='',                             &
                                          unit='m^2',                              &
                                          dtype=NF90_DOUBLE)

            nc_dset(NC_B13) = netcdf_info(name='B13',                              &
                                          long_name='B13 element of shape matrix', &
                                          std_name='',                             &
                                          unit='m^2',                              &
                                          dtype=NF90_DOUBLE)

            nc_dset(NC_B22) = netcdf_info(name='B22',                              &
                                          long_name='B22 element of shape matrix', &
                                          std_name='',                             &
                                          unit='m^2',                              &
                                          dtype=NF90_DOUBLE)

            nc_dset(NC_B23) = netcdf_info(name='B23',                              &
                                          long_name='B23 element of shape matrix', &
                                          std_name='',                             &
                                          unit='m^2',                              &
                                          dtype=NF90_DOUBLE)

            nc_dset(NC_VOL) = netcdf_info(name='volume',                           &
                                          long_name='parcel volume',               &
                                          std_name='',                             &
                                          unit='m^3',                              &
                                          dtype=NF90_DOUBLE)

            nc_dset(NC_X_VOR) = netcdf_info(name='x_vorticity',                      &
                                            long_name='x vorticity component',       &
                                            std_name='',                             &
                                            unit='1/s',                              &
                                            dtype=NF90_DOUBLE)

            nc_dset(NC_Y_VOR) = netcdf_info(name='y_vorticity',                      &
                                            long_name='y vorticity component',       &
                                            std_name='',                             &
                                            unit='1/s',                              &
                                            dtype=NF90_DOUBLE)

            nc_dset(NC_Z_VOR) = netcdf_info(name='z_vorticity',                      &
                                            long_name='z vorticity component',       &
                                            std_name='',                             &
                                            unit='1/s',                              &
                                            dtype=NF90_DOUBLE)

            nc_dset(NC_BUOY) = netcdf_info(name='buoyancy',                         &
                                           long_name='parcel buoyancy',             &
                                           std_name='',                             &
                                           unit='m/s^2',                            &
                                           dtype=NF90_DOUBLE)

#ifndef ENABLE_DRY_MODE
            nc_dset(NC_HUM) = netcdf_info(name='humidity',                         &
                                          long_name='parcel humidity',             &
                                          std_name='',                             &
                                          unit='1',                                &
                                          dtype=NF90_DOUBLE)
#endif
#ifdef ENABLE_LABELS
            nc_dset(NC_LABEL) = netcdf_info(name='label',                          &
                                          long_name='parcel label',                &
                                          std_name='',                             &
                                          unit='1',                                &
                                          dtype=NF90_INT64)

            nc_dset(NC_DILUTION) = netcdf_info(name='dilution',                    &
                                          long_name='parcel log dilution',         &
                                          std_name='',                             &
                                          unit='1',                                &
                                          dtype=NF90_DOUBLE)
#endif
        end subroutine set_netcdf_parcel_info

end module parcel_netcdf<|MERGE_RESOLUTION|>--- conflicted
+++ resolved
@@ -15,10 +15,6 @@
     use options, only : write_netcdf_options
     use physics, only : write_physical_quantities
     use mpi_environment
-    use mpi_datatypes, only : MPI_INTEGER_64BIT
-    use mpi_layout, only : box
-    use mpi_ops, only : MPI_SUM_64BIT
-    use datatypes, only : int64
     use mpi_utils, only : mpi_exit_on_error, mpi_print, mpi_check_for_error
     use fields, only : is_contained
     implicit none
@@ -32,81 +28,36 @@
 
     character(len=512) :: ncfname
     integer            :: ncid
-<<<<<<< HEAD
-    integer            :: npar_dim_id, vol_id, theta_id,    &
-                          x_pos_id, y_pos_id, z_pos_id,     &
-                          x_vor_id, y_vor_id, z_vor_id,     &
-                          b11_id, b12_id, b13_id,           &
-                          b22_id, b23_id, start_id,         &
-                          t_axis_id, t_dim_id, mpi_dim_id
-=======
     integer            :: npar_dim_id   &
                         , t_axis_id     &
                         , t_dim_id      &
                         , mpi_dim_id
->>>>>>> cc213027
     double precision   :: restart_time
 
     integer, parameter :: NC_START = 1  &
-                        , NC_XLO   = 2  &
-                        , NC_XHI   = 3  &
-                        , NC_YLO   = 4  &
-                        , NC_YHI   = 5  &
-                        , NC_VOL   = 6  &
-                        , NC_X_POS = 7  &
-                        , NC_Y_POS = 8  &
-                        , NC_Z_POS = 9  &
-                        , NC_BUOY  = 10 &
-                        , NC_X_VOR = 11 &
-                        , NC_Y_VOR = 12 &
-                        , NC_Z_VOR = 13 &
-                        , NC_B11   = 14 &
-                        , NC_B12   = 15 &
-                        , NC_B13   = 16 &
-                        , NC_B22   = 17 &
-                        , NC_B23   = 18
+                        , NC_VOL   = 2  &
+                        , NC_X_POS = 3  &
+                        , NC_Y_POS = 4  &
+                        , NC_Z_POS = 5  &
+                        , NC_THETA = 6  &
+                        , NC_X_VOR = 7  &
+                        , NC_Y_VOR = 8  &
+                        , NC_Z_VOR = 9  &
+                        , NC_B11   = 10 &
+                        , NC_B12   = 11 &
+                        , NC_B13   = 12 &
+                        , NC_B22   = 13 &
+                        , NC_B23   = 14
 
     logical :: l_first_write = .true.
-    logical :: l_unable = .false.
 
 #ifndef ENABLE_DRY_MODE
-<<<<<<< HEAD
-    integer :: qv_id, ql_id
-#endif
-
-    private :: ncid, ncfname, n_writes, npar_dim_id,    &
-               x_pos_id, y_pos_id, z_pos_id, start_id,  &
-               x_vor_id, y_vor_id, z_vor_id,            &
-               b11_id, b12_id, b13_id, b22_id, b23_id,  &
-               vol_id, theta_id, t_dim_id, t_axis_id,   &
-               restart_time, mpi_dim_id,                &
-               read_chunk
-
-#ifndef ENABLE_DRY_MODE
-    private :: qv_id, ql_id
-=======
-    integer, parameter :: NC_HUM   = 19
-
-#ifdef ENABLE_LABELS
-    integer, parameter :: NC_LABEL    = 20 &
-                       ,  NC_DILUTION = 21
-
-    type(netcdf_info) :: nc_dset(NC_DILUTION)
-#else
-    type(netcdf_info) :: nc_dset(NC_HUM)
->>>>>>> cc213027
-#endif
-
-#else
-
-#ifdef ENABLE_LABELS
-    integer, parameter :: NC_LABEL    = 19 &
-                       ,  NC_DILUTION = 20
-
-    type(netcdf_info) :: nc_dset(NC_DILUTION)
+    integer, parameter :: NC_QV   = 15
+    integer, parameter :: NC_QL   = 16
+
+    type(netcdf_info) :: nc_dset(NC_QL)
 #else
     type(netcdf_info) :: nc_dset(NC_B23)
-#endif
 #endif
 
     public :: create_netcdf_parcel_file &
@@ -125,7 +76,7 @@
             logical,      intent(in)  :: l_restart
             logical                   :: l_exist
             integer                   :: dimids(2)
-            integer                   :: n, n_total
+            integer                   :: n
 
             call set_netcdf_parcel_output
 
@@ -151,21 +102,6 @@
                 return
             endif
 
-            ! all cores must know the correct number of total parcels
-            n_total_parcels = n_parcels
-            call MPI_Allreduce(MPI_IN_PLACE, n_total_parcels, 1, MPI_INTEGER_64BIT, &
-                               MPI_SUM_64BIT, world%comm, world%err)
-
-            if ((world%rank == world%root) .and. (n_total_parcels > huge(n_total))) then
-                print *, "WARNING: Unable to write parcels to the NetCDF file"
-                print *, "         as the number of total parcel exceeds integer limit."
-                l_unable = .true.
-                return
-            endif
-            l_unable = .false.
-
-            n_total = int(n_total_parcels)
-
             call create_netcdf_file(ncfname, overwrite, ncid)
 
             ! define global attributes
@@ -180,10 +116,15 @@
 
             call write_netcdf_options(ncid)
 
+            ! all cores must know the correct number of total parcels
+            n_total_parcels = n_parcels
+            call MPI_Allreduce(MPI_IN_PLACE, n_total_parcels, 1, MPI_INTEGER, &
+                               MPI_SUM, world%comm, world%err)
+
             ! define dimensions
-            call define_netcdf_dimension(ncid=ncid,                 &
-                                         name='n_parcels',          &
-                                         dimsize=n_total,           &
+            call define_netcdf_dimension(ncid=ncid,                         &
+                                         name='n_parcels',                  &
+                                         dimsize=n_total_parcels,           &
                                          dimid=npar_dim_id)
 
             call define_netcdf_dimension(ncid=ncid,                  &
@@ -195,168 +136,20 @@
 
             dimids = (/npar_dim_id, t_dim_id/)
 
-<<<<<<< HEAD
-            call define_netcdf_dataset(ncid=ncid,                           &
-                                       name='x_position',                   &
-                                       long_name='x position component',    &
-                                       std_name='',                         &
-                                       unit='m',                            &
-                                       dtype=NF90_DOUBLE,                   &
-                                       dimids=dimids,                       &
-                                       varid=x_pos_id)
-
-            call define_netcdf_dataset(ncid=ncid,                           &
-                                       name='y_position',                   &
-                                       long_name='y position component',    &
-                                       std_name='',                         &
-                                       unit='m',                            &
-                                       dtype=NF90_DOUBLE,                   &
-                                       dimids=dimids,                       &
-                                       varid=y_pos_id)
-
-            call define_netcdf_dataset(ncid=ncid,                           &
-                                       name='z_position',                   &
-                                       long_name='z position component',    &
-                                       std_name='',                         &
-                                       unit='m',                            &
-                                       dtype=NF90_DOUBLE,                   &
-                                       dimids=dimids,                       &
-                                       varid=z_pos_id)
-
-            call define_netcdf_dataset(ncid=ncid,                           &
-                                       name='start_index',                  &
-                                       long_name='MPI rank start index',    &
-                                       std_name='',                         &
-                                       unit='1',                            &
-                                       dtype=NF90_INT,                      &
-                                       dimids=(/mpi_dim_id/),               &
-                                       varid=start_id)
-
-            call define_netcdf_dataset(ncid=ncid,                               &
-                                       name='B11',                              &
-                                       long_name='B11 element of shape matrix', &
-                                       std_name='',                             &
-                                       unit='m^2',                              &
-                                       dtype=NF90_DOUBLE,                       &
-                                       dimids=dimids,                           &
-                                       varid=b11_id)
-
-            call define_netcdf_dataset(ncid=ncid,                               &
-                                       name='B12',                              &
-                                       long_name='B12 element of shape matrix', &
-                                       std_name='',                             &
-                                       unit='m^2',                              &
-                                       dtype=NF90_DOUBLE,                       &
-                                       dimids=dimids,                           &
-                                       varid=b12_id)
-
-            call define_netcdf_dataset(ncid=ncid,                               &
-                                       name='B13',                              &
-                                       long_name='B13 element of shape matrix', &
-                                       std_name='',                             &
-                                       unit='m^2',                              &
-                                       dtype=NF90_DOUBLE,                       &
-                                       dimids=dimids,                           &
-                                       varid=b13_id)
-
-            call define_netcdf_dataset(ncid=ncid,                               &
-                                       name='B22',                              &
-                                       long_name='B22 element of shape matrix', &
-                                       std_name='',                             &
-                                       unit='m^2',                              &
-                                       dtype=NF90_DOUBLE,                       &
-                                       dimids=dimids,                           &
-                                       varid=b22_id)
-
-            call define_netcdf_dataset(ncid=ncid,                               &
-                                       name='B23',                              &
-                                       long_name='B23 element of shape matrix', &
-                                       std_name='',                             &
-                                       unit='m^2',                              &
-                                       dtype=NF90_DOUBLE,                       &
-                                       dimids=dimids,                           &
-                                       varid=b23_id)
-
-            call define_netcdf_dataset(ncid=ncid,                               &
-                                       name='volume',                           &
-                                       long_name='parcel volume',               &
-                                       std_name='',                             &
-                                       unit='m^3',                              &
-                                       dtype=NF90_DOUBLE,                       &
-                                       dimids=dimids,                           &
-                                       varid=vol_id)
-
-            call define_netcdf_dataset(ncid=ncid,                               &
-                                       name='x_vorticity',                      &
-                                       long_name='x vorticity component',       &
-                                       std_name='',                             &
-                                       unit='1/s',                              &
-                                       dtype=NF90_DOUBLE,                       &
-                                       dimids=dimids,                           &
-                                       varid=x_vor_id)
-
-            call define_netcdf_dataset(ncid=ncid,                               &
-                                       name='y_vorticity',                      &
-                                       long_name='y vorticity component',       &
-                                       std_name='',                             &
-                                       unit='1/s',                              &
-                                       dtype=NF90_DOUBLE,                       &
-                                       dimids=dimids,                           &
-                                       varid=y_vor_id)
-
-            call define_netcdf_dataset(ncid=ncid,                               &
-                                       name='z_vorticity',                      &
-                                       long_name='z vorticity component',       &
-                                       std_name='',                             &
-                                       unit='1/s',                              &
-                                       dtype=NF90_DOUBLE,                       &
-                                       dimids=dimids,                           &
-                                       varid=z_vor_id)
-
-            call define_netcdf_dataset(ncid=ncid,                               &
-                                       name='theta',                            &
-                                       long_name='parcel potential temperature',&
-                                       std_name='',                             &
-                                       unit='K',                                &
-                                       dtype=NF90_DOUBLE,                       &
-                                       dimids=dimids,                           &
-                                       varid=theta_id)
-
-#ifndef ENABLE_DRY_MODE
-            call define_netcdf_dataset(ncid=ncid,                               &
-                                       name='qv',                               &
-                                       long_name='parcel water vapour spec. hum.',&
-                                       std_name='',                             &
-                                       unit='kg/kg',                            &
-                                       dtype=NF90_DOUBLE,                       &
-                                       dimids=dimids,                           &
-                                       varid=qv_id)
-
-            call define_netcdf_dataset(ncid=ncid,                               &
-                                       name='ql',                               &
-                                       long_name='parcel liquid water spec. hum.',&
-                                       std_name='',                             &
-                                       unit='kg/kg',                            &
-                                       dtype=NF90_DOUBLE,                       &
-                                       dimids=dimids,                           &
-                                       varid=ql_id)
-#endif
-=======
             ! define parcel attributes
-            do n = NC_START, NC_YHI
-                if (nc_dset(n)%l_enabled) then
-                    call define_netcdf_dataset(ncid=ncid,                       &
-                                               name=nc_dset(n)%name,            &
-                                               long_name=nc_dset(n)%long_name,  &
-                                               std_name=nc_dset(n)%std_name,    &
-                                               unit=nc_dset(n)%unit,            &
-                                               dtype=nc_dset(n)%dtype,          &
-                                               dimids=(/mpi_dim_id/),           &
-                                               varid=nc_dset(n)%varid)
-                endif
-            enddo
-
-            do n = NC_VOL, size(nc_dset)
+            n = NC_START
+            if (nc_dset(n)%l_enabled) then
+                call define_netcdf_dataset(ncid=ncid,                       &
+                                           name=nc_dset(n)%name,            &
+                                           long_name=nc_dset(n)%long_name,  &
+                                           std_name=nc_dset(n)%std_name,    &
+                                           unit=nc_dset(n)%unit,            &
+                                           dtype=nc_dset(n)%dtype,          &
+                                           dimids=(/mpi_dim_id/),           &
+                                           varid=nc_dset(n)%varid)
+            endif
+
+            do n = 2, size(nc_dset)
                 if (nc_dset(n)%l_enabled) then
                     call define_netcdf_dataset(ncid=ncid,                       &
                                                name=nc_dset(n)%name,            &
@@ -368,7 +161,6 @@
                                                varid=nc_dset(n)%varid)
                 endif
             enddo
->>>>>>> cc213027
 
             call close_definition(ncid)
 
@@ -383,9 +175,6 @@
             integer                      :: cnt(2), start(2)
             integer                      :: recvcounts(world%size)
             integer                      :: sendbuf(world%size), start_index
-#ifdef ENABLE_LABELS
-            integer                      :: n
-#endif
 
             call start_timer(parcel_io_timer)
 
@@ -395,11 +184,6 @@
             endif
 
             call create_netcdf_parcel_file(trim(ncbasename), .true., .false.)
-
-            if (l_unable) then
-                call stop_timer(parcel_io_timer)
-                return
-            endif
 
             call open_netcdf_file(ncfname, NF90_WRITE, ncid)
 
@@ -439,26 +223,6 @@
                                           start=(/1+world%rank, 1/), cnt=(/1, 1/))
             endif
 
-            if (nc_dset(NC_XLO)%l_enabled) then
-                call write_netcdf_dataset(ncid, nc_dset(NC_XLO)%varid, (/box%lo(1)/), &
-                                          start=(/1+world%rank, 1/), cnt=(/1, 1/))
-            endif
-
-            if (nc_dset(NC_XHI)%l_enabled) then
-                call write_netcdf_dataset(ncid, nc_dset(NC_XHI)%varid, (/box%hi(1)/), &
-                                          start=(/1+world%rank, 1/), cnt=(/1, 1/))
-            endif
-
-            if (nc_dset(NC_YLO)%l_enabled) then
-                call write_netcdf_dataset(ncid, nc_dset(NC_YLO)%varid, (/box%lo(2)/), &
-                                          start=(/1+world%rank, 1/), cnt=(/1, 1/))
-            endif
-
-            if (nc_dset(NC_YHI)%l_enabled) then
-                call write_netcdf_dataset(ncid, nc_dset(NC_YHI)%varid, (/box%hi(2)/), &
-                                          start=(/1+world%rank, 1/), cnt=(/1, 1/))
-            endif
-
             call write_parcel_attribute(NC_X_POS, parcels%position(1, :), start, cnt)
             call write_parcel_attribute(NC_Y_POS, parcels%position(2, :), start, cnt)
             call write_parcel_attribute(NC_Z_POS, parcels%position(3, :), start, cnt)
@@ -475,28 +239,11 @@
             call write_parcel_attribute(NC_Y_VOR, parcels%vorticity(2, :), start, cnt)
             call write_parcel_attribute(NC_Z_VOR, parcels%vorticity(3, :), start, cnt)
 
-<<<<<<< HEAD
-            call write_netcdf_dataset(ncid, theta_id, parcels%theta(1:n_parcels), start, cnt)
+            call write_parcel_attribute(NC_THETA, parcels%theta, start, cnt)
 
 #ifndef ENABLE_DRY_MODE
-            call write_netcdf_dataset(ncid, qv_id, parcels%qv(1:n_parcels), start, cnt)
-            call write_netcdf_dataset(ncid, ql_id, parcels%ql(1:n_parcels), start, cnt)
-=======
-            call write_parcel_attribute(NC_BUOY, parcels%buoyancy, start, cnt)
-
-#ifndef ENABLE_DRY_MODE
-            call write_parcel_attribute(NC_HUM, parcels%humidity, start, cnt)
-#endif
-#ifdef ENABLE_LABELS
-            call write_parcel_attribute_int(NC_LABEL, parcels%label, start, cnt)
-            call write_parcel_attribute(NC_DILUTION, parcels%dilution, start, cnt)
-            ! reset the labels to Fortran index which corresponds to current label
-            ! reset the dilution to get this from time step to time step
-            do n = 1, n_parcels
-               parcels%label(n) = start_index + n - 1
-               parcels%dilution(n) = 0
-            end do
->>>>>>> cc213027
+            call write_parcel_attribute(NC_QV, parcels%qv, start, cnt)
+            call write_parcel_attribute(NC_QL, parcels%ql, start, cnt)
 #endif
             ! increment counter
             n_writes = n_writes + 1
@@ -521,29 +268,15 @@
             endif
         end subroutine write_parcel_attribute
 
-#ifdef ENABLE_LABELS
-        subroutine write_parcel_attribute_int(id, pdata, start, cnt)
-            integer,          intent(in) :: id
-            integer(kind=8),  intent(in) :: pdata(:)
-            integer,          intent(in) :: cnt(2), start(2)
-
-            if (nc_dset(id)%l_enabled) then
-                call write_netcdf_dataset(ncid, nc_dset(id)%varid,  &
-                                          pdata(1:n_parcels),       &
-                                          start, cnt)
-            endif
-        end subroutine write_parcel_attribute_int
-#endif
-
         !::::::::::::::::::::::::::::::::::::::::::::::::::::::::::::::::::::::
 
         subroutine read_netcdf_parcels(fname)
             character(*),     intent(in) :: fname
             integer                      :: start_index, num_indices, end_index
-            integer                      :: n, n_total, pfirst, plast
+            integer, allocatable         :: invalid(:)
+            integer                      :: n, m, n_total, pfirst, plast
+            integer                      :: start(2)
             integer                      :: avail_size, n_remaining, n_read
-            integer                      :: start(2), xlo, xhi, ylo, yhi
-            logical                      :: l_same_world_size
 
             call start_timer(parcel_io_timer)
 
@@ -551,16 +284,14 @@
 
             call open_netcdf_file(fname, NF90_NOWRITE, ncid)
 
-            call get_num_parcels(ncid, n_total)
-
-            n_total_parcels = n_total
-
-            ! The number of MPI ranks disagree! We cannot use the 'start_index'
-            ! to read in parcels
-            call get_dimension_size(ncid, 'world%size', num_indices)
-            l_same_world_size = (num_indices == world%size)
-
-            if (l_same_world_size .and. has_dataset(ncid, 'start_index')) then
+            call get_num_parcels(ncid, n_total_parcels)
+
+            if (has_dataset(ncid, 'start_index')) then
+                call get_dimension_size(ncid, 'world%size', num_indices)
+
+                if (num_indices .ne. world%size) then
+                    call mpi_exit_on_error("The number of MPI ranks disagree!")
+                endif
 
                 if (world%rank < world%size - 1) then
                     ! we must add +1 since the start index is 1
@@ -570,8 +301,9 @@
                     end_index = start(2) - 1
                 else
                     ! the last MPI rank must only read the start index
-                    call read_netcdf_dataset(ncid, 'start_index', start_index, num_indices)
-                    end_index = n_total
+                    call read_netcdf_dataset(ncid, 'start_index', start, (/num_indices/), (/1/))
+                    start_index = start(1)
+                    end_index = n_total_parcels
                 endif
 
                 n_parcels = end_index - start_index + 1
@@ -583,70 +315,46 @@
                 endif
 
                 call read_chunk(start_index, end_index, 1)
-            else if (has_dataset(ncid, 'xlo') .and. has_dataset(ncid, 'xhi') .and. &
-                     has_dataset(ncid, 'ylo') .and. has_dataset(ncid, 'yhi') .and. &
-                     has_dataset(ncid, 'start_index')) then
-                !
-                ! READ PARCEL WITH REJECTION METHOD BUT MAKING USE OF
-                ! MPI BOX LAYOUT
-                !
-                call mpi_print("WARNING: MPI ranks disagree. Reading parcels with optimised rejection method!")
-
-                n_parcels = 0
-                pfirst = 1
-
-                do n = 1, num_indices
-
-                    ! read local box
-                    call read_netcdf_dataset(ncid, 'xlo', xlo, start=n)
-                    call read_netcdf_dataset(ncid, 'xhi', xhi, start=n)
-                    call read_netcdf_dataset(ncid, 'ylo', ylo, start=n)
-                    call read_netcdf_dataset(ncid, 'yhi', yhi, start=n)
-
-                    ! check if box overlap (19 April 2024, https://stackoverflow.com/a/3269471):
-                    if ((xlo <= box%hi(1)) .and. (box%lo(1) <= xhi) .and. &
-                        (ylo <= box%hi(2)) .and. (box%lo(2) <= yhi)) then
-
-                        ! get start and end index:
-                        if (n < num_indices) then
-                            call read_netcdf_dataset(ncid, 'start_index', start, (/n/), (/2/))
-                            start_index = start(1)
-                            ! we must subtract 1, otherwise rank reads the first parcel of the next domain
-                            end_index = start(2) - 1
-                        else
-                            ! for the last index we can only read the start index
-                            call read_netcdf_dataset(ncid, 'start_index', start_index, num_indices)
-                            call get_num_parcels(ncid, n_total)
-                            end_index = n_total
-                        endif
-
-                        call rejection_method(start_index, end_index, pfirst)
-
-                        ! set pfirst to the end of the parcel container
-                        pfirst = n_parcels + 1
-                    endif
-                enddo
             else
                 !
                 ! READ PARCELS WITH REJECTION METHOD
                 ! (reject all parcels that are not part of
                 !  the sub-domain owned by *this* MPI rank)
                 !
-                call mpi_print("WARNING: Unable to retrieve information for fast parcel reading.")
-                call mpi_print("         All MPI ranks read all parcels!")
-
+                call mpi_print("WARNING: The start index is not provided. All MPI ranks read all parcels!")
                 start_index = 1
-                end_index = min(max_num_parcels, n_total)
+                end_index = min(max_num_parcels, n_total_parcels)
                 pfirst = 1
-                n_remaining = n_total
-                n_parcels = 0
+                n_remaining = n_total_parcels
+
+                ! if all MPI ranks read all parcels, each MPI rank must delete the parcels
+                ! not belonging to its domain
+                allocate(invalid(0:end_index))
 
                 do while (start_index <= end_index)
+
+                    call read_chunk(start_index, end_index, pfirst)
 
                     n_read = end_index - start_index + 1
                     n_remaining = n_remaining - n_read
-
-                    call rejection_method(start_index, end_index, pfirst)
+                    n_parcels = pfirst + n_read - 1
+
+                    m = 1
+                    do n = pfirst, n_parcels
+                        if (is_contained(parcels%position(:, n))) then
+                            cycle
+                        endif
+
+                        invalid(m) = n
+
+                        m = m + 1
+                    enddo
+
+                    ! remove last increment
+                    m = m - 1
+
+                    ! updates the variable n_parcels
+                    call parcel_delete(invalid(0:m), n_del=m)
 
                     ! adjust the chunk size to fit the remaining memory
                     ! in the parcel container
@@ -654,7 +362,7 @@
 
                     ! update start index to fill container
                     pfirst = 1 + n_parcels
-                    plast = min(pfirst + avail_size, n_total, max_num_parcels)
+                    plast = min(pfirst + avail_size, n_total_parcels, max_num_parcels)
 
                     ! we must make sure that we have enough data in the
                     ! file as well as in the parcel container
@@ -664,6 +372,8 @@
                     start_index = 1 + end_index
                     end_index = end_index + n_read
                 enddo
+
+                deallocate(invalid)
             endif
 
             call close_netcdf_file(ncid)
@@ -690,45 +400,6 @@
 
         end subroutine read_netcdf_parcels
 
-        !::::::::::::::::::::::::::::::::::::::::::::::::::::::::::::::::::::::
-
-        subroutine rejection_method(start_index, end_index, pfirst)
-            integer, intent(in)  :: start_index
-            integer, intent(in)  :: end_index
-            integer, intent(in)  :: pfirst
-            integer              :: m, k, n_read
-            integer, allocatable :: invalid(:)
-
-            call read_chunk(start_index, end_index, pfirst)
-            n_read = end_index - start_index + 1
-            n_parcels = n_parcels + n_read
-
-            ! if all MPI ranks read all parcels, each MPI rank must delete the parcels
-            ! not belonging to its domain
-            allocate(invalid(0:n_read))
-
-            m = 1
-            do k = pfirst, n_parcels
-                if (is_contained(parcels%position(:, k))) then
-                    cycle
-                endif
-
-                invalid(m) = k
-
-                m = m + 1
-            enddo
-
-            ! remove last increment
-            m = m - 1
-
-            ! updates the variable n_parcels
-            call parcel_delete(invalid(0:m), n_del=m)
-
-            deallocate(invalid)
-
-        end subroutine rejection_method
-
-        !::::::::::::::::::::::::::::::::::::::::::::::::::::::::::::::::::::::
 
         ! This subroutine assumes the NetCDF file to be open.
         subroutine read_chunk(first, last, pfirst)
@@ -736,9 +407,6 @@
             logical             :: l_valid = .false.
             integer             :: cnt(2), start(2)
             integer             :: num, plast
-#ifdef ENABLE_LABELS
-            integer             :: n
-#endif
 
             num = last - first + 1
             plast = pfirst + num - 1
@@ -845,25 +513,15 @@
 
 #ifndef ENABLE_DRY_MODE
             if (has_dataset(ncid, 'qv')) then
-                l_valid = .true.
                 call read_netcdf_dataset(ncid, 'qv', &
                                          parcels%qv(pfirst:plast), start, cnt)
             endif
+            
             if (has_dataset(ncid, 'ql')) then
-                l_valid = .true.
                 call read_netcdf_dataset(ncid, 'ql', &
                                          parcels%ql(pfirst:plast), start, cnt)
             endif
 #endif
-#ifdef ENABLE_LABELS
-            ! reset the labels to Fortran index which corresponds to current label
-            ! reset the dilution to get this from time step to time step
-            do n = pfirst, plast
-               parcels%label(n) = first + n - pfirst 
-               parcels%dilution(n) = 0
-            end do
-#endif
-
 
             if (.not. l_valid) then
                 call mpi_exit_on_error(&
@@ -889,20 +547,13 @@
                 nc_dset(NC_X_VOR)%l_enabled = .true.
                 nc_dset(NC_Y_VOR)%l_enabled = .true.
                 nc_dset(NC_Z_VOR)%l_enabled = .true.
-                nc_dset(NC_BUOY)%l_enabled  = .true.
+                nc_dset(NC_THETA)%l_enabled  = .true.
 #ifndef ENABLE_DRY_MODE
-                nc_dset(NC_HUM)%l_enabled   = .true.
-#endif
-#ifdef ENABLE_LABELS
-                nc_dset(NC_LABEL)%l_enabled   = .true.
-                nc_dset(NC_DILUTION)%l_enabled   = .true.
+                nc_dset(NC_QV)%l_enabled   = .true.
+                nc_dset(NC_QL)%l_enabled   = .true.
 #endif
                 nc_dset(NC_VOL)%l_enabled   = .true.
                 nc_dset(NC_START)%l_enabled = .true.
-                nc_dset(NC_XLO)%l_enabled   = .true.
-                nc_dset(NC_XHI)%l_enabled   = .true.
-                nc_dset(NC_YLO)%l_enabled   = .true.
-                nc_dset(NC_YHI)%l_enabled   = .true.
                 nc_dset(NC_B11)%l_enabled   = .true.
                 nc_dset(NC_B12)%l_enabled   = .true.
                 nc_dset(NC_B13)%l_enabled   = .true.
@@ -930,23 +581,16 @@
                     print *, ""
                 endif
                 nc_dset(NC_START)%l_enabled = .true.
-                nc_dset(NC_XLO)%l_enabled   = .true.
-                nc_dset(NC_XHI)%l_enabled   = .true.
-                nc_dset(NC_YLO)%l_enabled   = .true.
-                nc_dset(NC_YHI)%l_enabled   = .true.
                 nc_dset(NC_X_POS)%l_enabled = .true.
                 nc_dset(NC_Y_POS)%l_enabled = .true.
                 nc_dset(NC_Z_POS)%l_enabled = .true.
                 nc_dset(NC_X_VOR)%l_enabled = .true.
                 nc_dset(NC_Y_VOR)%l_enabled = .true.
                 nc_dset(NC_Z_VOR)%l_enabled = .true.
-                nc_dset(NC_BUOY)%l_enabled  = .true.
+                nc_dset(NC_THETA)%l_enabled  = .true.
 #ifndef ENABLE_DRY_MODE
-                nc_dset(NC_HUM)%l_enabled   = .true.
-#endif
-#ifdef ENABLE_LABELS
-                nc_dset(NC_LABEL)%l_enabled   = .true.
-                nc_dset(NC_DILUTION)%l_enabled   = .true.
+                nc_dset(NC_QV)%l_enabled   = .true.
+                nc_dset(NC_QL)%l_enabled   = .true.
 #endif
                 nc_dset(NC_VOL)%l_enabled   = .true.
                 nc_dset(NC_B11)%l_enabled   = .true.
@@ -985,7 +629,7 @@
                                       ((nc_dset(NC_X_VOR)%l_enabled .and.   &
                                         nc_dset(NC_Y_VOR)%l_enabled .and.   &
                                         nc_dset(NC_Z_VOR)%l_enabled) .or.   &
-                                        nc_dset(NC_BUOY)%l_enabled))
+                                        nc_dset(NC_THETA)%l_enabled))
 
 
                 if ((.not. l_enabled_restart) .and. (world%rank == world%root)) then
@@ -1028,30 +672,6 @@
                                             unit='1',                            &
                                             dtype=NF90_INT)
 
-            nc_dset(NC_XLO) = netcdf_info(name='xlo',                           &
-                                          long_name='lower box boundary in x',  &
-                                          std_name='',                          &
-                                          unit='1',                             &
-                                          dtype=NF90_INT)
-
-            nc_dset(NC_XHI) = netcdf_info(name='xhi',                           &
-                                          long_name='upper box boundary in x',  &
-                                          std_name='',                          &
-                                          unit='1',                             &
-                                          dtype=NF90_INT)
-
-            nc_dset(NC_YLO) = netcdf_info(name='ylo',                           &
-                                          long_name='lower box boundary in y',  &
-                                          std_name='',                          &
-                                          unit='1',                             &
-                                          dtype=NF90_INT)
-
-            nc_dset(NC_YHI) = netcdf_info(name='yhi',                           &
-                                          long_name='upper box boundary in y',  &
-                                          std_name='',                          &
-                                          unit='1',                             &
-                                          dtype=NF90_INT)
-
             nc_dset(NC_B11) = netcdf_info(name='B11',                              &
                                           long_name='B11 element of shape matrix', &
                                           std_name='',                             &
@@ -1106,30 +726,23 @@
                                             unit='1/s',                              &
                                             dtype=NF90_DOUBLE)
 
-            nc_dset(NC_BUOY) = netcdf_info(name='buoyancy',                         &
-                                           long_name='parcel buoyancy',             &
-                                           std_name='',                             &
-                                           unit='m/s^2',                            &
+            nc_dset(NC_THETA) = netcdf_info(name='theta',                            &
+                                           long_name='potential temperature',        &
+                                           std_name='',                              &
+                                           unit='K',                                 &
                                            dtype=NF90_DOUBLE)
 
 #ifndef ENABLE_DRY_MODE
-            nc_dset(NC_HUM) = netcdf_info(name='humidity',                         &
-                                          long_name='parcel humidity',             &
-                                          std_name='',                             &
-                                          unit='1',                                &
+            nc_dset(NC_QV) = netcdf_info(name='qv',                                  &
+                                          long_name='water vapor mixing ratio',      &
+                                          std_name='',                               &
+                                          unit='kg/kg',                              &
                                           dtype=NF90_DOUBLE)
-#endif
-#ifdef ENABLE_LABELS
-            nc_dset(NC_LABEL) = netcdf_info(name='label',                          &
-                                          long_name='parcel label',                &
-                                          std_name='',                             &
-                                          unit='1',                                &
-                                          dtype=NF90_INT64)
-
-            nc_dset(NC_DILUTION) = netcdf_info(name='dilution',                    &
-                                          long_name='parcel log dilution',         &
-                                          std_name='',                             &
-                                          unit='1',                                &
+            
+            nc_dset(NC_QL) = netcdf_info(name='ql',                                  &
+                                          long_name='liquid water mixing ratio',     &
+                                          std_name='',                               &
+                                          unit='kg/kg',                              &
                                           dtype=NF90_DOUBLE)
 #endif
         end subroutine set_netcdf_parcel_info
