--- conflicted
+++ resolved
@@ -929,36 +929,22 @@
                                             unit='1/s',                              &
                                             dtype=NF90_DOUBLE)
 
-<<<<<<< HEAD
-            nc_dset(NC_THETA) = netcdf_info(name='theta'               ,             &
+            call nc_dset(NC_THETA)%set_info(name='theta'               ,             &
                                            long_name='parcel potential temperature', &
                                            std_name='',                              &
                                            unit='K',                                 &
                                            dtype=NF90_DOUBLE)
 
 #ifndef ENABLE_DRY_MODE
-            nc_dset(NC_QV) = netcdf_info(name='qv',                                      &
+            call nc_dset(NC_QV)%set_info(name='qv',                                      &
                                           long_name='parcel water vapour mixing ratio',  &
                                           std_name='',                                   &
                                           unit='1',                                      &
                                           dtype=NF90_DOUBLE)
-            nc_dset(NC_QL) = netcdf_info(name='ql',                                      &
+            call nc_dset(NC_QL)%set_info(name='ql',                                      &
                                           long_name='parcel liquid water mixing ratio',  &
                                           std_name='',                                   &
                                           unit='1',                                      &
-=======
-            call nc_dset(NC_BUOY)%set_info(name='buoyancy',                         &
-                                           long_name='parcel buoyancy',             &
-                                           std_name='',                             &
-                                           unit='m/s^2',                            &
-                                           dtype=NF90_DOUBLE)
-
-#ifndef ENABLE_DRY_MODE
-            call nc_dset(NC_HUM)%set_info(name='humidity',                         &
-                                          long_name='parcel humidity',             &
-                                          std_name='',                             &
-                                          unit='1',                                &
->>>>>>> 4ac62c27
                                           dtype=NF90_DOUBLE)
 #endif
 #ifdef ENABLE_LABELS
