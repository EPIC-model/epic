--- conflicted
+++ resolved
@@ -3,16 +3,11 @@
     use netcdf_utils
     use netcdf_writer
     use netcdf_reader
-<<<<<<< HEAD
     use parcel_container, only : parcels            &
                                , n_parcels          &
                                , n_total_parcels    &
                                , parcel_delete
-    use parameters, only : nx, ny, nz, extent, lower, max_num_parcels
-=======
-    use parcel_container, only : parcels, n_parcels
     use parameters, only : nx, ny, nz, extent, lower, max_num_parcels, write_zeta_boundary_flag
->>>>>>> d1951648
     use config, only : package_version, cf_version
     use timer, only : start_timer, stop_timer
     use iomanip, only : zfill
