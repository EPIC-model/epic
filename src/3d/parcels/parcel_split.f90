! =============================================================================
!                           Module to split ellipsoids
! =============================================================================
module parcel_split_mod
    use options, only : parcel
#if defined (ENABLE_VERBOSE) && !defined (NDEBUG)
    use options, only : verbose
#endif
    use constants, only : pi, three, five, f12, f34
    use parameters, only : amax, max_num_parcels
    use parcel_container, only : parcels                &
                               , n_parcels              &
                               , n_total_parcels        &
                               , parcel_resize
    use parcel_bc, only : apply_reflective_bc
    use parcel_mpi, only : parcel_communicate
    use parcel_ellipsoid, only : diagonalise, get_aspect_ratio, get_eigenvalues
    use mpi_timer, only : start_timer, stop_timer, timings
    use omp_lib
    use mpi_environment, only : world, MPI_SUM
    use mpi_collectives, only : mpi_blocking_reduce
    implicit none

    double precision, parameter :: dh = f12 * dsqrt(three / five)

    private :: dh

    integer :: split_timer

    ! number of parcel splits (is reset in every write step)
    integer :: n_parcel_splits = 0


    contains

        !::::::::::::::::::::::::::::::::::::::::::::::::::::::::::::::::::::::

        ! Split elongated parcels (semi-major axis larger than amax) or
        ! parcels with aspect ratios larger than parcel%lambda_max.
        subroutine parcel_split
            double precision     :: B(5)
            double precision     :: vol, truevol, lam
            double precision     :: D(3), V(3, 3)
            integer              :: last_index, n_indices
            integer              :: grown_size, shrunk_size, n_required
            integer              :: i, n, n_thread_loc
            integer              :: pid(2 * n_parcels)
            integer, allocatable :: invalid(:), indices(:)
#if defined (ENABLE_VERBOSE) && !defined (NDEBUG)
            integer              :: orig_num

            orig_num = n_total_parcels
#endif
            call start_timer(split_timer)

            !------------------------------------------------------------------
            ! Check which parcels split and store the indices in *pid*:
            !$omp parallel default(shared)
            !$omp do private(n, B, vol, truevol, lam, D)
            do n = 1, n_parcels
                B = parcels%B(:, n)
                vol = parcels%volume(n)
                truevol = parcels%truevolume(n)

                D = get_eigenvalues(B, vol)

                ! evaluate maximum aspect ratio (a2 >= b2 >= c2)
                lam = get_aspect_ratio(D)

                pid(n) = 0

                if (lam < parcel%lambda_max .and. D(1)*(truevol/vol)**(2./3.) < amax ** 2) then
                    cycle
                endif

                pid(n) = n

            enddo
            !$omp end do
            !$omp end parallel

            ! contains all indices of parcels that split
            indices = pack(pid(1:n_parcels), pid(1:n_parcels) /= 0)

            n_indices = size(indices)

            !------------------------------------------------------------------
            ! Adapt container size if needed:

            ! we get additional "n_indices" parcels
            n_required = n_parcels + n_indices

            shrunk_size = nint(parcel%shrink_factor * n_required)

            call stop_timer(split_timer)

            if (n_required > max_num_parcels) then
                grown_size = nint(parcel%grow_factor * n_required)
                call parcel_resize(grown_size)
            else if (n_required < nint(f34 * shrunk_size)) then
                call parcel_resize(shrunk_size)
            endif

            call start_timer(split_timer)

            !------------------------------------------------------------------
            ! Loop over all parcels that really split:

            last_index = n_parcels

            !$omp parallel default(shared)
            !$omp do private(i, n, B, vol, truevol, lam, D, V, n_thread_loc)
            do i = 1, n_indices

                ! get parcel index
                n = indices(i)

                B = parcels%B(:, n)
                vol = parcels%volume(n)
                truevol = parcels%truevolume(n)

                call diagonalise(B, vol, D, V)

                pid(n) = 0

                !
                ! this ellipsoid is split, i.e., add a new parcel
                !
                parcels%B(1, n) = B(1) - f34 * D(1) * V(1, 1) ** 2
                parcels%B(2, n) = B(2) - f34 * D(1) * V(1, 1) * V(2, 1)
                parcels%B(3, n) = B(3) - f34 * D(1) * V(1, 1) * V(3, 1)
                parcels%B(4, n) = B(4) - f34 * D(1) * V(2, 1) ** 2
                parcels%B(5, n) = B(5) - f34 * D(1) * V(2, 1) * V(3, 1)

                parcels%volume(n) = f12 * vol
                parcels%truevolume(n) = f12 * truevol

                !$omp critical
                n_thread_loc = n_parcels + 1

                ! we only need to add one new parcel
                n_parcels = n_parcels + 1
                !$omp end critical

                parcels%B(:, n_thread_loc) = parcels%B(:, n)

                parcels%vorticity(:, n_thread_loc) = parcels%vorticity(:, n)
                parcels%volume(n_thread_loc) = parcels%volume(n)
<<<<<<< HEAD
                parcels%theta(n_thread_loc) = parcels%theta(n)
=======
                parcels%truevolume(n_thread_loc) = parcels%truevolume(n)
                parcels%buoyancy(n_thread_loc) = parcels%buoyancy(n)
>>>>>>> 29dbf6f9
#ifndef ENABLE_DRY_MODE
                parcels%qv(n_thread_loc) = parcels%qv(n)
                parcels%ql(n_thread_loc) = parcels%ql(n)
#endif
                V(:, 1) = V(:, 1) * dh * dsqrt(D(1)) * (parcels%truevolume(n)/parcels%volume(n))**(1./3.)
                parcels%position(:, n_thread_loc) = parcels%position(:, n) - V(:, 1)
                parcels%position(:, n) = parcels%position(:, n) + V(:, 1)

                ! child parcels need to be reflected into domain, if their center
                ! is inside the halo region
                call apply_reflective_bc(parcels%position(:, n_thread_loc), &
                                         parcels%B(:, n_thread_loc))

                call apply_reflective_bc(parcels%position(:, n), parcels%B(:, n))

                ! save parcel indices of child parcels for the
                ! halo swap routine
                pid(n) = n
                pid(n_thread_loc) = n_thread_loc
            enddo
            !$omp end do
            !$omp end parallel

            n_parcel_splits = n_parcel_splits + n_parcels - last_index

            ! after this operation the root MPI process knows the new
            ! number of parcels in the simulation
            n_total_parcels = n_parcels
            call mpi_blocking_reduce(n_total_parcels, MPI_SUM, world)

            ! all entries in "pid" that are non-zero are indices of
            ! child parcels; remove all zero entries such that
            ! we can do a halo swap
            invalid = pack(pid(1:n_parcels), pid(1:n_parcels) /= 0)

            ! send the invalid parcels to the proper MPI process;
            ! delete them on *this* MPI process and
            ! apply periodic boundary condition
            call parcel_communicate(invalid)

#if defined (ENABLE_VERBOSE) && !defined (NDEBUG)
            if (verbose .and. (world%rank == world%root)) then
                print "(a36, i0, a3, i0)", &
                      "no. parcels before and after split: ", orig_num, "...", n_total_parcels
            endif
#endif
            call stop_timer(split_timer)

            ! subtract one call as we start and stop the timer twice here:
            timings(split_timer)%n_calls = timings(split_timer)%n_calls - 1

        end subroutine parcel_split

end module parcel_split_mod<|MERGE_RESOLUTION|>--- conflicted
+++ resolved
@@ -146,12 +146,8 @@
 
                 parcels%vorticity(:, n_thread_loc) = parcels%vorticity(:, n)
                 parcels%volume(n_thread_loc) = parcels%volume(n)
-<<<<<<< HEAD
                 parcels%theta(n_thread_loc) = parcels%theta(n)
-=======
                 parcels%truevolume(n_thread_loc) = parcels%truevolume(n)
-                parcels%buoyancy(n_thread_loc) = parcels%buoyancy(n)
->>>>>>> 29dbf6f9
 #ifndef ENABLE_DRY_MODE
                 parcels%qv(n_thread_loc) = parcels%qv(n)
                 parcels%ql(n_thread_loc) = parcels%ql(n)
