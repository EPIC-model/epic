! =============================================================================
!                               Parcel diagnostics
! =============================================================================
module parcel_diagnostics
    use constants, only : zero, one, f12, thousand
    use merge_sort
    use parameters, only : extent, lower, vcell, vmin, nx, nz
    use parcel_container, only : parcels, n_parcels, n_total_parcels
    use parcel_ellipsoid
    use omp_lib
    use timer, only : start_timer, stop_timer
    use mpi_communicator
    use mpi_collectives, only : mpi_blocking_reduce
    implicit none

    integer :: parcel_stats_timer

#ifndef NDEBUG
    double precision, parameter :: thres = thousand * epsilon(zero)
#endif

    ! peref : potential energy reference (only correct on MPI root)
    double precision :: peref

<<<<<<< HEAD
    integer, parameter :: IDX_PE       =  1, & ! potential energy
                          IDX_KE       =  2, & ! kinetic energy
                          IDX_N_SMALL  =  3, & ! number of small parcels (V_i < V_min)
                          IDX_AVG_LAM  =  4, & ! mean aspect ratio over all parcels
                          IDX_AVG_VOL  =  5, & ! mean volume over all parcels
                          IDX_STD_LAM  =  6, & ! standard deviation of aspect ratio
                          IDX_STD_VOL  =  7, & ! standard deviation of volume
                          IDX_SUM_VOL  =  8, & ! total volume
                          IDX_RMS_XI   =  9, & ! rms value of x-vorticity
                          IDX_RMS_ETA  = 10, & ! rms value of y-vorticity
                          IDX_RMS_ZETA = 11, & ! rms value of z-vorticity
                          IDX_NTOT_PAR = 12    ! total number of parcels
=======
    ! psi : enstrophy
    double precision :: psi

    integer :: n_small
>>>>>>> 935ebc2d

    double precision :: parcel_stats(IDX_NTOT_PAR)

    contains

        ! Compute the reference potential energy
        subroutine init_parcel_diagnostics
            integer          :: ii(n_parcels), n
            double precision :: b(n_parcels)
            double precision :: gam, zmean

            call start_timer(parcel_stats_timer)

            b = parcels%buoyancy(1:n_parcels)

            ! sort buoyancy in ascending order
            call msort(b, ii)

            gam = one / (extent(1) * extent(2))

            ! initially all parcels have the same volume,
            ! hence, this is valid on each MPI rank
            zmean = gam * parcels%volume(ii(1))

            peref = - b(1) * parcels%volume(ii(1)) * zmean
            do n = 2, n_parcels
                zmean = zmean + gam * (parcels%volume(ii(n-1)) + parcels%volume(ii(n)))

                peref = peref &
                      - b(n) * parcels%volume(ii(n)) * zmean
            enddo

            call mpi_blocking_reduce(peref, MPI_SUM)

            call stop_timer(parcel_stats_timer)
        end subroutine init_parcel_diagnostics


        ! Calculate all parcel related diagnostics
        subroutine calculate_parcel_diagnostics(velocity)
            double precision :: velocity(:, :)
            integer          :: n
<<<<<<< HEAD
            double precision :: b, z, vel(3), vol, zmin
            double precision :: evals(3), lam
            double precision :: ntoti

=======
            double precision :: b, z, vel(3), vol, zmin, vor(3)
            double precision :: evals(3), lam, lsum, l2sum, v2sum
>>>>>>> 935ebc2d

            call start_timer(parcel_stats_timer)

            ! reset
<<<<<<< HEAD
            parcel_stats = zero
=======
            ke = zero
            pe = zero
            psi = zero

            lsum = zero
            l2sum = zero
            v2sum = zero

            rms_zeta = zero

            n_small = zero
>>>>>>> 935ebc2d

            zmin = lower(3)

            parcel_stats(IDX_NTOT_PAR) = dble(n_parcels)

            !$omp parallel default(shared)
<<<<<<< HEAD
            !$omp do private(n, vel, vol, b, z, evals, lam) &
            !$omp& reduction(+: parcel_stats)
=======
            !$omp do private(n, vel, vol, b, z, evals, lam, vor) &
            !$omp& reduction(+: ke, pe, lsum, l2sum, sum_vol, v2sum, n_small, rms_zeta, psi)
>>>>>>> 935ebc2d
            do n = 1, n_parcels

                vel = velocity(:, n)
                vor = parcels%vorticity(:, n)
                vol = parcels%volume(n)
                b   = parcels%buoyancy(n)
                z   = parcels%position(3, n) - zmin

                ! kinetic energy
                parcel_stats(IDX_KE) = parcel_stats(IDX_KE) + (vel(1) ** 2 + vel(2) ** 2 + vel(3) ** 2) * vol

                ! potential energy
                parcel_stats(IDX_PE) = parcel_stats(IDX_PE) - b * z * vol

                ! enstrophy
                psi = psi + (vor(1) ** 2 + vor(2) ** 2 + vor(3) ** 2) * vol

                evals = get_eigenvalues(parcels%B(:, n), parcels%volume(n))
                lam = get_aspect_ratio(evals)

                parcel_stats(IDX_AVG_LAM) = parcel_stats(IDX_AVG_LAM) + lam
                parcel_stats(IDX_STD_LAM) = parcel_stats(IDX_STD_LAM) + lam ** 2

                parcel_stats(IDX_SUM_VOL) = parcel_stats(IDX_SUM_VOL) + vol
                parcel_stats(IDX_STD_VOL) = parcel_stats(IDX_STD_VOL) + vol ** 2

                if (vol <= vmin) then
                    parcel_stats(IDX_N_SMALL) = parcel_stats(IDX_N_SMALL) + one
                endif

#ifndef NDEBUG
                !$omp critical
                if (abs(get_determinant(parcels%B(:, n), vol) / get_abc(vol) ** 2 - one) > thres) then
                    print *, "Parcel determinant not preserved!"
                    stop
                endif
                !$omp end critical
#endif
<<<<<<< HEAD
                parcel_stats(IDX_RMS_XI)   = parcel_stats(IDX_RMS_XI)   + vol * parcels%vorticity(1, n) ** 2
                parcel_stats(IDX_RMS_ETA)  = parcel_stats(IDX_RMS_ETA)  + vol * parcels%vorticity(2, n) ** 2
                parcel_stats(IDX_RMS_ZETA) = parcel_stats(IDX_RMS_ZETA) + vol * parcels%vorticity(3, n) ** 2
=======
                rms_zeta = rms_zeta + vol * vor ** 2
>>>>>>> 935ebc2d

            enddo
            !$omp end do
            !$omp end parallel

<<<<<<< HEAD
            call mpi_blocking_reduce(parcel_stats, MPI_SUM)

            n_total_parcels = int(parcel_stats(IDX_NTOT_PAR))
            ntoti = one / parcel_stats(IDX_NTOT_PAR)

            parcel_stats(IDX_KE) = f12 * parcel_stats(IDX_KE)
            parcel_stats(IDX_PE) = parcel_stats(IDX_PE) - peref
=======
            ke = f12 * ke
            pe = pe - peref
            psi = f12 * psi
>>>>>>> 935ebc2d

            parcel_stats(IDX_AVG_LAM) = parcel_stats(IDX_AVG_LAM) * ntoti
            parcel_stats(IDX_STD_LAM) = dsqrt(abs(parcel_stats(IDX_STD_LAM) * ntoti &
                                                - parcel_stats(IDX_AVG_LAM) ** 2))

            parcel_stats(IDX_RMS_XI)   = dsqrt(parcel_stats(IDX_RMS_XI)   / parcel_stats(IDX_SUM_VOL))
            parcel_stats(IDX_RMS_ETA)  = dsqrt(parcel_stats(IDX_RMS_ETA)  / parcel_stats(IDX_SUM_VOL))
            parcel_stats(IDX_RMS_ZETA) = dsqrt(parcel_stats(IDX_RMS_ZETA) / parcel_stats(IDX_SUM_VOL))

            parcel_stats(IDX_AVG_VOL) = parcel_stats(IDX_SUM_VOL) * ntoti
            parcel_stats(IDX_STD_VOL) = dsqrt(abs(parcel_stats(IDX_STD_VOL) * ntoti &
                                                - parcel_stats(IDX_AVG_VOL) ** 2))

            call stop_timer(parcel_stats_timer)

        end subroutine calculate_parcel_diagnostics

end module parcel_diagnostics<|MERGE_RESOLUTION|>--- conflicted
+++ resolved
@@ -22,27 +22,21 @@
     ! peref : potential energy reference (only correct on MPI root)
     double precision :: peref
 
-<<<<<<< HEAD
-    integer, parameter :: IDX_PE       =  1, & ! potential energy
-                          IDX_KE       =  2, & ! kinetic energy
-                          IDX_N_SMALL  =  3, & ! number of small parcels (V_i < V_min)
-                          IDX_AVG_LAM  =  4, & ! mean aspect ratio over all parcels
-                          IDX_AVG_VOL  =  5, & ! mean volume over all parcels
-                          IDX_STD_LAM  =  6, & ! standard deviation of aspect ratio
-                          IDX_STD_VOL  =  7, & ! standard deviation of volume
-                          IDX_SUM_VOL  =  8, & ! total volume
-                          IDX_RMS_XI   =  9, & ! rms value of x-vorticity
-                          IDX_RMS_ETA  = 10, & ! rms value of y-vorticity
-                          IDX_RMS_ZETA = 11, & ! rms value of z-vorticity
-                          IDX_NTOT_PAR = 12    ! total number of parcels
-=======
-    ! psi : enstrophy
-    double precision :: psi
+    integer, parameter :: IDX_PE        =  1, & ! potential energy
+                          IDX_KE        =  2, & ! kinetic energy
+                          IDX_N_SMALL   =  3, & ! number of small parcels (V_i < V_min)
+                          IDX_AVG_LAM   =  4, & ! mean aspect ratio over all parcels
+                          IDX_AVG_VOL   =  5, & ! mean volume over all parcels
+                          IDX_STD_LAM   =  6, & ! standard deviation of aspect ratio
+                          IDX_STD_VOL   =  7, & ! standard deviation of volume
+                          IDX_SUM_VOL   =  8, & ! total volume
+                          IDX_RMS_XI    =  9, & ! rms value of x-vorticity
+                          IDX_RMS_ETA   = 10, & ! rms value of y-vorticity
+                          IDX_RMS_ZETA  = 11, & ! rms value of z-vorticity
+                          IDX_NTOT_PAR  = 12, & ! total number of parcels
+                          IDX_ENSTROPHY = 13    ! enstrophy
 
-    integer :: n_small
->>>>>>> 935ebc2d
-
-    double precision :: parcel_stats(IDX_NTOT_PAR)
+    double precision :: parcel_stats(IDX_ENSTROPHY)
 
     contains
 
@@ -83,47 +77,22 @@
         subroutine calculate_parcel_diagnostics(velocity)
             double precision :: velocity(:, :)
             integer          :: n
-<<<<<<< HEAD
-            double precision :: b, z, vel(3), vol, zmin
+            double precision :: b, z, vel(3), vol, zmin, vor(3)
             double precision :: evals(3), lam
             double precision :: ntoti
-
-=======
-            double precision :: b, z, vel(3), vol, zmin, vor(3)
-            double precision :: evals(3), lam, lsum, l2sum, v2sum
->>>>>>> 935ebc2d
 
             call start_timer(parcel_stats_timer)
 
             ! reset
-<<<<<<< HEAD
             parcel_stats = zero
-=======
-            ke = zero
-            pe = zero
-            psi = zero
-
-            lsum = zero
-            l2sum = zero
-            v2sum = zero
-
-            rms_zeta = zero
-
-            n_small = zero
->>>>>>> 935ebc2d
 
             zmin = lower(3)
 
             parcel_stats(IDX_NTOT_PAR) = dble(n_parcels)
 
             !$omp parallel default(shared)
-<<<<<<< HEAD
-            !$omp do private(n, vel, vol, b, z, evals, lam) &
+            !$omp do private(n, vel, vol, b, z, evals, lam, vor) &
             !$omp& reduction(+: parcel_stats)
-=======
-            !$omp do private(n, vel, vol, b, z, evals, lam, vor) &
-            !$omp& reduction(+: ke, pe, lsum, l2sum, sum_vol, v2sum, n_small, rms_zeta, psi)
->>>>>>> 935ebc2d
             do n = 1, n_parcels
 
                 vel = velocity(:, n)
@@ -139,7 +108,8 @@
                 parcel_stats(IDX_PE) = parcel_stats(IDX_PE) - b * z * vol
 
                 ! enstrophy
-                psi = psi + (vor(1) ** 2 + vor(2) ** 2 + vor(3) ** 2) * vol
+                parcel_stats(IDX_ENSTROPHY) = parcel_stats(IDX_ENSTROPHY) &
+                                            + (vor(1) ** 2 + vor(2) ** 2 + vor(3) ** 2) * vol
 
                 evals = get_eigenvalues(parcels%B(:, n), parcels%volume(n))
                 lam = get_aspect_ratio(evals)
@@ -162,19 +132,14 @@
                 endif
                 !$omp end critical
 #endif
-<<<<<<< HEAD
                 parcel_stats(IDX_RMS_XI)   = parcel_stats(IDX_RMS_XI)   + vol * parcels%vorticity(1, n) ** 2
                 parcel_stats(IDX_RMS_ETA)  = parcel_stats(IDX_RMS_ETA)  + vol * parcels%vorticity(2, n) ** 2
                 parcel_stats(IDX_RMS_ZETA) = parcel_stats(IDX_RMS_ZETA) + vol * parcels%vorticity(3, n) ** 2
-=======
-                rms_zeta = rms_zeta + vol * vor ** 2
->>>>>>> 935ebc2d
 
             enddo
             !$omp end do
             !$omp end parallel
 
-<<<<<<< HEAD
             call mpi_blocking_reduce(parcel_stats, MPI_SUM)
 
             n_total_parcels = int(parcel_stats(IDX_NTOT_PAR))
@@ -182,11 +147,7 @@
 
             parcel_stats(IDX_KE) = f12 * parcel_stats(IDX_KE)
             parcel_stats(IDX_PE) = parcel_stats(IDX_PE) - peref
-=======
-            ke = f12 * ke
-            pe = pe - peref
-            psi = f12 * psi
->>>>>>> 935ebc2d
+            parcel_stats(IDX_ENSTROPHY) = f12 * parcel_stats(IDX_ENSTROPHY)
 
             parcel_stats(IDX_AVG_LAM) = parcel_stats(IDX_AVG_LAM) * ntoti
             parcel_stats(IDX_STD_LAM) = dsqrt(abs(parcel_stats(IDX_STD_LAM) * ntoti &
