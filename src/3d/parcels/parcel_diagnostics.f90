--- conflicted
+++ resolved
@@ -132,13 +132,8 @@
             parcel_merge_stats = n_way_parcel_mergers
             call mpi_blocking_reduce(parcel_merge_stats, MPI_SUM, world)
 
-<<<<<<< HEAD
-            parcels%total_num = nint(parcel_stats(IDX_NTOT_PAR))
+            parcels%total_num = nint(parcel_stats(IDX_NTOT_PAR), kind=int64)
             ntoti = one / dble(parcels%total_num)
-=======
-            n_total_parcels = nint(parcel_stats(IDX_NTOT_PAR), kind=int64)
-            ntoti = one / dble(n_total_parcels)
->>>>>>> bf037d2a
 
             ! divide by domain volume to get domain-averaged quantities
             parcel_stats(IDX_KE) = f12 * parcel_stats(IDX_KE) * vdomaini
