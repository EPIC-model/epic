--- conflicted
+++ resolved
@@ -265,15 +265,9 @@
             call pcont%delete(invalid, n_total_sends)
 
 #ifndef NDEBUG
-<<<<<<< HEAD
-            n = pcont%local_num
-            call mpi_blocking_reduce(n, MPI_SUM, world)
-            if ((world%rank == world%root) .and. (.not. n == pcont%total_num)) then
-=======
-            n_total = n_parcels
+            n_total = pcont%local_num
             call mpi_blocking_reduce(n_total, MPI_SUM, world)
-            if ((world%rank == world%root) .and. (.not. n_total == n_total_parcels)) then
->>>>>>> bf037d2a
+            if ((world%rank == world%root) .and. (.not. n_total == pcont%total_num)) then
                 call mpi_exit_on_error(&
                     "in parcel_mpi::communicate_parcels: We lost parcels.")
             endif
