--- conflicted
+++ resolved
@@ -250,13 +250,9 @@
             parcels%position(:, n)  = parcels%position(:, m)
             parcels%vorticity(:, n) = parcels%vorticity(:, m)
             parcels%volume(n)       = parcels%volume(m)
-<<<<<<< HEAD
             parcels%theta(n)        = parcels%theta(m)
-=======
             parcels%truevolume(n)   = parcels%truevolume(m)
             parcels%delta_truevolume(n) = parcels%delta_truevolume(m)
-            parcels%buoyancy(n)     = parcels%buoyancy(m)
->>>>>>> 29dbf6f9
 #ifndef ENABLE_DRY_MODE
             parcels%qv(n)           = parcels%qv(m)
             parcels%ql(n)           = parcels%ql(m)
@@ -294,13 +290,9 @@
             call resize_array(parcels%vorticity, new_size, n_parcels)
             call resize_array(parcels%B, new_size, n_parcels)
             call resize_array(parcels%volume, new_size, n_parcels)
-<<<<<<< HEAD
             call resize_array(parcels%theta, new_size, n_parcels)
-=======
             call resize_array(parcels%truevolume, new_size, n_parcels)
             call resize_array(parcels%delta_truevolume, new_size, n_parcels)
-            call resize_array(parcels%buoyancy, new_size, n_parcels)
->>>>>>> 29dbf6f9
 #ifndef ENABLE_DRY_MODE
             call resize_array(parcels%qv, new_size, n_parcels)
             call resize_array(parcels%ql, new_size, n_parcels)
@@ -330,13 +322,9 @@
             allocate(parcels%vorticity(3, num))
             allocate(parcels%B(5, num))
             allocate(parcels%volume(num))
-<<<<<<< HEAD
             allocate(parcels%theta(num))
-=======
             allocate(parcels%truevolume(num))
             allocate(parcels%delta_truevolume(num))
-            allocate(parcels%buoyancy(num))
->>>>>>> 29dbf6f9
 #ifndef ENABLE_DRY_MODE
             allocate(parcels%qv(num))
             allocate(parcels%ql(num))
@@ -367,13 +355,9 @@
             deallocate(parcels%vorticity)
             deallocate(parcels%B)
             deallocate(parcels%volume)
-<<<<<<< HEAD
             deallocate(parcels%theta)
-=======
             deallocate(parcels%truevolume)
             deallocate(parcels%delta_truevolume)
-            deallocate(parcels%buoyancy)
->>>>>>> 29dbf6f9
 #ifndef ENABLE_DRY_MODE
             deallocate(parcels%qv)
             deallocate(parcels%ql)
@@ -399,13 +383,9 @@
             buffer(IDX_X_VOR:IDX_Z_VOR) = parcels%vorticity(:, n)
             buffer(IDX_B11:IDX_B23)     = parcels%B(:, n)
             buffer(IDX_VOL)             = parcels%volume(n)
-<<<<<<< HEAD
             buffer(IDX_THETA)           = parcels%theta(n)
-=======
             buffer(IDX_TRUEVOL)         = parcels%truevolume(n)
             buffer(IDX_RK4_TRUEVOL)     = parcels%delta_truevolume(n)
-            buffer(IDX_BUO)             = parcels%buoyancy(n)
->>>>>>> 29dbf6f9
 #ifndef ENABLE_DRY_MODE
             buffer(IDX_QV)              = parcels%qv(n)
             buffer(IDX_QL)              = parcels%ql(n)
@@ -430,13 +410,9 @@
             parcels%vorticity(:, n) = buffer(IDX_X_VOR:IDX_Z_VOR)
             parcels%B(:, n)         = buffer(IDX_B11:IDX_B23)
             parcels%volume(n)       = buffer(IDX_VOL)
-<<<<<<< HEAD
             parcels%theta(n)        = buffer(IDX_THETA)
-=======
             parcels%truevolume(n)   = buffer(IDX_TRUEVOL)
             parcels%delta_truevolume(n)  = buffer(IDX_RK4_TRUEVOL)
-            parcels%buoyancy(n)     = buffer(IDX_BUO)
->>>>>>> 29dbf6f9
 #ifndef ENABLE_DRY_MODE
             parcels%qv(n)           = buffer(IDX_QV)
             parcels%ql(n)           = buffer(IDX_QL)
