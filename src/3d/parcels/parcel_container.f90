--- conflicted
+++ resolved
@@ -134,18 +134,6 @@
             IDX_RK4_DB13 = i + 8
             IDX_RK4_DB22 = i + 9
             IDX_RK4_DB23 = i + 10
-<<<<<<< HEAD
-            IDX_RK4_DUDX = i + 11
-            IDX_RK4_DUDY = i + 12
-            IDX_RK4_DUDZ = i + 13
-            IDX_RK4_DVDX = i + 14
-            IDX_RK4_DVDY = i + 15
-            IDX_RK4_DVDZ = i + 16
-            IDX_RK4_DWDX = i + 17
-            IDX_RK4_DWDY = i + 18
-
-            i = i + 19
-=======
             IDX_RK4_DB33 = i + 11
             IDX_RK4_DUDX = i + 12
             IDX_RK4_DUDY = i + 13
@@ -157,7 +145,6 @@
             IDX_RK4_DWDY = i + 19
 
             i = i + 20
->>>>>>> 36e6b0d1
 
             n_par_attrib = set_ellipsoid_buffer_indices(i)
 
@@ -339,11 +326,7 @@
             allocate(parcels%delta_pos(3, num))
             allocate(parcels%delta_vor(3, num))
             allocate(parcels%strain(8, num))
-<<<<<<< HEAD
-            allocate(parcels%delta_b(5, num))
-=======
             allocate(parcels%delta_b(6, num))
->>>>>>> 36e6b0d1
 
         end subroutine parcel_alloc
 
