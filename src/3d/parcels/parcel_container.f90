! =============================================================================
! This module provides the base class for parcel containers.
! =============================================================================
module parcel_container
    use datatypes, only : int64
    use options, only : verbose
    use parameters, only : extent, extenti, center, lower, upper
    use mpi_environment
    use mpi_collectives, only : mpi_blocking_reduce
    use mpi_utils, only : mpi_exit_on_error
    use armanip, only : resize_array
    use mpi_timer, only : start_timer, stop_timer
    implicit none

<<<<<<< HEAD
=======
    integer             :: n_parcels        ! local number of parcels
    integer(kind=int64) :: n_total_parcels  ! global number of parcels (over all MPI ranks)

>>>>>>> bf037d2a
    integer :: resize_timer

    ! Parcel container type
    type, abstract :: pc_type

            ! number of  parcel attributes
            ! (components are counted individually, e.g. position counts as 3 attributes)
            integer :: attr_num     ! number of parcel attributes
            integer :: mix_attr_num ! number of parcel attributes used in mixing
            integer :: local_num    ! local number of parcels
            integer :: total_num    ! global number of parcels (over all MPI ranks)
            integer :: max_num      ! capacity per attribute, i.e. maximum number of parcels
            integer :: nz           ! number of grid cells this parcel container contributes to
                                    ! (used for the MPI communication)

            ! ---------------------------------------------------------------------
            !   Parcel attributes (common to all types):
            double precision, allocatable, dimension(:, :) :: &
                position,   &
                vorticity,  &
                B               ! B matrix entries; ordering:
                                ! B(:, 1) = B11, B(:, 2) = B12, B(:, 3) = B13
                                ! B(:, 4) = B22, B(:, 5) = B23

            double precision, allocatable, dimension(:) :: &
                volume,     &
#ifndef ENABLE_DRY_MODE
                humidity,   &
#endif
<<<<<<< HEAD
                buoyancy

            ! ---------------------------------------------------------------------
            ! LS-RK variables:
            double precision, allocatable, dimension(:, :) :: &
                delta_pos,  &   ! velocity
                delta_vor,  &   ! vorticity tendency
                strain,     &
                delta_b         ! B-matrix tendency

            ! -------------------------------------------------------------------------
            ! buffer indices to access parcel attributes for (de-)serialization;
            ! the buffer indices are set in the extendend types
            integer :: IDX_POS_BEG,         & ! position vector begin
                       IDX_POS_END,         & ! position vector end
                       IDX_VOR_BEG,         & ! vorticity vector begin
                       IDX_VOR_END,         & ! vorticity vector end
                       IDX_SHAPE_BEG,       & ! shape matrix begin
                       IDX_SHAPE_END,       & ! shape matrix end
                       IDX_VOL,             & ! volume
                       IDX_BUO,             & ! buoyancy
=======
#ifdef ENABLE_LABELS
                          IDX_LABEL,        & ! label
                          IDX_DILUTION,     & ! dilution
#endif
                          IDX_RK4_X_DPOS,   & ! RK4 variable delta x-position
                          IDX_RK4_Y_DPOS,   & ! RK4 variable delta y-position
                          IDX_RK4_Z_DPOS,   & ! RK4 variable delta z-position
                          IDX_RK4_X_DVOR,   & ! RK4 variable delta x-vorticity
                          IDX_RK4_Y_DVOR,   & ! RK4 variable delta y-vorticity
                          IDX_RK4_Z_DVOR,   & ! RK4 variable delta z-vorticity
                          IDX_RK4_DB11,     & ! RK4 variable for B11
                          IDX_RK4_DB12,     & ! RK4 variable for B12
                          IDX_RK4_DB13,     & ! RK4 variable for B13
                          IDX_RK4_DB22,     & ! RK4 variable for B22
                          IDX_RK4_DB23,     & ! RK4 variable for B23
                          IDX_RK4_DUDX,     & ! RK4 variable du/dx
                          IDX_RK4_DUDY,     & ! RK4 variable du/dy
                          IDX_RK4_DUDZ,     & ! RK4 variable du/dz
                          IDX_RK4_DVDX,     & ! RK4 variable dv/dx
                          IDX_RK4_DVDY,     & ! RK4 variable dv/dy
                          IDX_RK4_DVDZ,     & ! RK4 variable dv/dz
                          IDX_RK4_DWDX,     & ! RK4 variable dw/dx
                          IDX_RK4_DWDY        ! RK4 variable dw/dy

    ! number of  parcel attributes
    ! (components are counted individually, e.g. position counts as 3 attributes)
    integer, protected :: n_par_attrib

    type parcel_container_type
        double precision, allocatable, dimension(:, :) :: &
            position,   &
            vorticity,  &
            B               ! B matrix entries; ordering:
                            ! B(:, 1) = B11, B(:, 2) = B12, B(:, 3) = B13
                            ! B(:, 4) = B22, B(:, 5) = B23

        double precision, allocatable, dimension(:) :: &
            volume,     &
>>>>>>> bf037d2a
#ifndef ENABLE_DRY_MODE
                       IDX_HUM,             & ! humidity
#endif
<<<<<<< HEAD
                       IDX_RK_POS_BEG,      & ! RK variable delta position vector begin
                       IDX_RK_POS_END,      & ! RK variable delta position vecto end
                       IDX_RK_VOR_BEG,      & ! RK variable delta vorticity vector begin
                       IDX_RK_VOR_END,      & ! RK variable delta vorticity vector end
                       IDX_RK_SHAPE_BEG,    & ! RK variable shape vector begin
                       IDX_RK_SHAPE_END,    & ! RK variable shape vector end
                       IDX_RK_STRAIN_BEG,   & ! RK variable strain vector begin
                       IDX_RK_STRAIN_END      ! RK variable strain vector end

        contains
            ! Base procedures (usually called in derived class procedures):
            procedure :: parcel_base_allocate
            procedure :: parcel_base_deallocate
            procedure :: parcel_base_replace
            procedure :: parcel_base_resize
            procedure :: parcel_base_serialize
            procedure :: parcel_base_deserialize
            ! Basic procedures common to all derived classes:
            procedure :: mixing_serialize     => parcel_mixing_serialize
            procedure :: mixing_deserialize   => parcel_mixing_deserialize
            procedure :: pack                 => parcel_pack
            procedure :: unpack               => parcel_unpack
            procedure :: delete               => parcel_delete
            ! Pure virtual procedures:
            procedure(parcel_allocate),       deferred :: allocate
            procedure(parcel_deallocate),     deferred :: deallocate
            procedure(parcel_serialize),      deferred :: serialize
            procedure(parcel_deserialize),    deferred :: deserialize
            procedure(parcel_replace),        deferred :: replace
            procedure(parcel_resize),         deferred :: resize
            procedure(parcel_is_small),       deferred :: is_small
            procedure(parcel_get_z_position), deferred :: get_z_position
            procedure(parcel_get_position),   deferred :: get_position
            procedure(parcel_set_position),   deferred :: set_position
            procedure(parcel_set_volume),     deferred :: set_volume

    end type pc_type

        interface
            subroutine parcel_allocate(this, num)
                import :: pc_type
                class(pc_type), intent(inout) :: this
                integer,        intent(in)    :: num
            end subroutine parcel_allocate

            subroutine parcel_deallocate(this)
                import :: pc_type
                class(pc_type), intent(inout) :: this
            end subroutine parcel_deallocate

            subroutine parcel_replace(this, n, m)
                import :: pc_type
                class(pc_type), intent(inout) :: this
                integer,        intent(in)    :: n, m
            end subroutine

            subroutine parcel_resize(this, new_size)
                import :: pc_type
                class(pc_type), intent(inout) :: this
                integer,        intent(in)    :: new_size
            end subroutine parcel_resize

            subroutine parcel_serialize(this, n, buffer)
                import :: pc_type
                class(pc_type),   intent(in)  :: this
                integer,          intent(in)  :: n
                double precision, intent(out) :: buffer(this%attr_num)
            end subroutine parcel_serialize

            subroutine parcel_deserialize(this, n, buffer)
                import :: pc_type
                class(pc_type),   intent(inout) :: this
                integer,          intent(in)    :: n
                double precision, intent(in)    :: buffer(this%attr_num)
            end subroutine parcel_deserialize

            logical pure function parcel_is_small(this, n)
                import :: pc_type
                class(pc_type), intent(in) :: this
                integer,        intent(in) :: n
            end function parcel_is_small

            double precision pure function parcel_get_z_position(this, n)
                import :: pc_type
                class(pc_type),   intent(in)  :: this
                integer,          intent(in)  :: n
            end function parcel_get_z_position

            pure function parcel_get_position(this, n) result(pos)
                import :: pc_type
                class(pc_type), intent(in) :: this
                integer,        intent(in) :: n
                double precision           :: pos(3)
            end function parcel_get_position

            subroutine parcel_set_position(this, n, pos)
                import :: pc_type
                class(pc_type),   intent(inout) :: this
                integer,          intent(in)    :: n
                double precision, intent(in)    :: pos(3)
            end subroutine parcel_set_position

            subroutine parcel_set_volume(this, n, vol)
                import :: pc_type
                class(pc_type),   intent(inout) :: this
                integer,          intent(in)    :: n
                double precision, intent(in)    :: vol
            end subroutine parcel_set_volume
        end interface

    contains
=======
#ifdef ENABLE_LABELS
            dilution,   &
#endif
            buoyancy

        ! LS-RK4 variables
        double precision, allocatable, dimension(:, :) :: &
            delta_pos,  &   ! velocity
            delta_vor,  &   ! vorticity tendency
            strain,     &
            delta_b         ! B-matrix tendency

#ifdef ENABLE_LABELS
        integer(kind=8), allocatable, dimension(:) :: &
            label
#endif

    end type parcel_container_type
>>>>>>> bf037d2a

        !::::::::::::::::::::::::::::::::::::::::::::::::::::::::::::::::::::::

        ! Allocate parcel memory
        ! ATTENTION: Extended types must allocate additional parcel attributes
        !            in their own routine.
        ! @param[in] num number of parcels
        ! @param[in] n_pos number of spatial dimensions
        ! @param[in] n_vec number of dimensions of vector attributes
        ! @param[in] n_shape number of B matrix elements
        ! @param[in] n_strain number of strain elements
        subroutine parcel_base_allocate(this, num, n_pos, n_vec, n_shape, n_strain)
            class(pc_type), intent(inout) :: this
            integer,        intent(in)    :: num
            integer,        intent(in)    :: n_pos, n_vec, n_shape, n_strain

            allocate(this%position(n_pos, num))
            allocate(this%vorticity(n_vec, num))
            allocate(this%B(n_shape, num))
            allocate(this%volume(num))
            allocate(this%buoyancy(num))
#ifndef ENABLE_DRY_MODE
            allocate(this%humidity(num))
#endif
            ! LS-RK variables
            allocate(this%delta_pos(n_pos, num))
            allocate(this%delta_vor(n_vec, num))
            allocate(this%strain(n_strain, num))
            allocate(this%delta_b(n_shape, num))

            this%max_num = num

            ! vorticity, buoyancy, volume
            this%mix_attr_num = n_vec + 2
#ifndef ENABLE_DRY_MODE
            ! and humidity
            this%mix_attr_num = this%mix_attr_num + 1
#endif
#ifdef ENABLE_LABELS
            IDX_LABEL  = i
            IDX_DILUTION  = i +1
            i = i + 2
#endif

<<<<<<< HEAD
        end subroutine parcel_base_allocate
=======
            ! LS-RK4 variables
            IDX_RK4_X_DPOS = i
            IDX_RK4_Y_DPOS = i + 1
            IDX_RK4_Z_DPOS = i + 2
            IDX_RK4_X_DVOR = i + 3
            IDX_RK4_Y_DVOR = i + 4
            IDX_RK4_Z_DVOR = i + 5
            IDX_RK4_DB11 = i + 6
            IDX_RK4_DB12 = i + 7
            IDX_RK4_DB13 = i + 8
            IDX_RK4_DB22 = i + 9
            IDX_RK4_DB23 = i + 10
            IDX_RK4_DUDX = i + 11
            IDX_RK4_DUDY = i + 12
            IDX_RK4_DUDZ = i + 13
            IDX_RK4_DVDX = i + 14
            IDX_RK4_DVDY = i + 15
            IDX_RK4_DVDZ = i + 16
            IDX_RK4_DWDX = i + 17
            IDX_RK4_DWDY = i + 18

            i = i + 19

            n_par_attrib = set_ellipsoid_buffer_indices(i)

        end subroutine set_buffer_indices
>>>>>>> bf037d2a

        !::::::::::::::::::::::::::::::::::::::::::::::::::::::::::::::::::::::

        ! Deallocate parcel memory
        ! ATTENTION: Extended types must deallocate additional parcel attributes
        !            in their own routine.
        subroutine parcel_base_deallocate(this)
            class(pc_type), intent(inout) :: this

            if (.not. allocated(this%position)) then
                return
            endif

            this%local_num = 0
            this%total_num = 0
            this%max_num   = 0

            deallocate(this%position)
            deallocate(this%vorticity)
            deallocate(this%B)
            deallocate(this%volume)
            deallocate(this%buoyancy)
#ifndef ENABLE_DRY_MODE
            deallocate(this%humidity)
#endif
            ! LS-RK variables
            deallocate(this%delta_pos)
            deallocate(this%delta_vor)
            deallocate(this%strain)
            deallocate(this%delta_b)

        end subroutine parcel_base_deallocate

        !::::::::::::::::::::::::::::::::::::::::::::::::::::::::::::::::::::::

        ! Overwrite parcel n with parcel m. This subroutine only replaces the
        ! common types.
        ! ATTENTION: Extended types must replace additional parcel attributes
        !            in their own routine.
        ! @param[in] n index of parcel to be replaced
        ! @param[in] m index of parcel used to replace parcel at index n
        ! @pre n and m must be valid parcel indices
        subroutine parcel_base_replace(this, n, m)
            class(pc_type), intent(inout) :: this
            integer,        intent(in)    :: n, m

            this%position(:, n)  = this%position(:, m)
            this%vorticity(:, n) = this%vorticity(:, m)
            this%volume(n)       = this%volume(m)
            this%buoyancy(n)     = this%buoyancy(m)
#ifndef ENABLE_DRY_MODE
            this%humidity(n)     = this%humidity(m)
#endif
<<<<<<< HEAD
            this%B(:, n)         = this%B(:, m)
=======
#ifdef ENABLE_LABELS
            parcels%label(n)        = parcels%label(m)
            parcels%dilution(n)     = parcels%dilution(m)
#endif
            parcels%B(:, n)         = parcels%B(:, m)
>>>>>>> bf037d2a

            ! LS-RK variables:
            this%delta_pos(:, n) = this%delta_pos(:, m)
            this%delta_vor(:, n) = this%delta_vor(:, m)
            this%delta_b(:, n)   = this%delta_b(:, m)
            this%strain(:, n)    = this%strain(:, m)

        end subroutine parcel_base_replace

        !::::::::::::::::::::::::::::::::::::::::::::::::::::::::::::::::::::::

        ! Resize the parcel container
        ! ATTENTION: Extended types must resize additional parcel attributes
        !            in their own routine.
        ! @param[in] new_size is the new size of each attribute
        subroutine parcel_base_resize(this, new_size)
            class(pc_type), intent(inout) :: this
            integer,        intent(in)    :: new_size

            call start_timer(resize_timer)

            if (new_size < this%local_num) then
                call mpi_exit_on_error(&
                    "in parcel_container::parcel_base_resize: losing parcels when resizing.")
            endif

            this%max_num = new_size

            call resize_array(this%position, new_size, this%local_num)

            call resize_array(this%vorticity, new_size, this%local_num)
            call resize_array(this%B, new_size, this%local_num)
            call resize_array(this%volume, new_size, this%local_num)
            call resize_array(this%buoyancy, new_size, this%local_num)
#ifndef ENABLE_DRY_MODE
            call resize_array(this%humidity, new_size, this%local_num)
#endif
<<<<<<< HEAD
=======
#ifdef ENABLE_LABELS
            call resize_array(parcels%label, new_size, n_parcels)
            call resize_array(parcels%dilution, new_size, n_parcels)
#endif
            call parcel_ellipsoid_resize(new_size, n_parcels)
>>>>>>> bf037d2a

            ! LS-RK variables
            call resize_array(this%delta_pos, new_size, this%local_num)
            call resize_array(this%delta_vor, new_size, this%local_num)
            call resize_array(this%strain, new_size, this%local_num)
            call resize_array(this%delta_b, new_size, this%local_num)

            call stop_timer(resize_timer)

        end subroutine parcel_base_resize

        !::::::::::::::::::::::::::::::::::::::::::::::::::::::::::::::::::::::

        ! Serialize all parcel attributes into a single buffer
        subroutine parcel_base_serialize(this, n, buffer)
            class(pc_type),   intent(in)  :: this
            integer,          intent(in)  :: n
            double precision, intent(out) :: buffer(this%attr_num)

            buffer(this%IDX_POS_BEG:this%IDX_POS_END)       = this%position(:, n)
            buffer(this%IDX_VOR_BEG:this%IDX_VOR_END)       = this%vorticity(:, n)
            buffer(this%IDX_SHAPE_BEG:this%IDX_SHAPE_END)   = this%B(:, n)
            buffer(this%IDX_VOL)                            = this%volume(n)
            buffer(this%IDX_BUO)                            = this%buoyancy(n)
#ifndef ENABLE_DRY_MODE
            buffer(this%IDX_HUM)                            = this%humidity(n)
#endif
<<<<<<< HEAD
            ! LS-RK variables:
            buffer(this%IDX_RK_POS_BEG:this%IDX_RK_POS_END)       = this%delta_pos(:, n)
            buffer(this%IDX_RK_VOR_BEG:this%IDX_RK_VOR_END)       = this%delta_vor(:, n)
            buffer(this%IDX_RK_SHAPE_BEG:this%IDX_RK_SHAPE_END)   = this%delta_b(:, n)
            buffer(this%IDX_RK_STRAIN_BEG:this%IDX_RK_STRAIN_END) = this%strain(:, n)

        end subroutine parcel_base_serialize
=======
#ifdef ENABLE_LABELS
            allocate(parcels%label(num))
            allocate(parcels%dilution(num))
#endif
            call parcel_ellipsoid_allocate(num)

            ! LS-RK4 variables
            allocate(parcels%delta_pos(3, num))
            allocate(parcels%delta_vor(3, num))
            allocate(parcels%strain(8, num))
            allocate(parcels%delta_b(5, num))

        end subroutine parcel_alloc
>>>>>>> bf037d2a

        !::::::::::::::::::::::::::::::::::::::::::::::::::::::::::::::::::::::

        ! Deserialize all parcel attributes from a single buffer
        subroutine parcel_base_deserialize(this, n, buffer)
            class(pc_type),   intent(inout) :: this
            integer,          intent(in)    :: n
            double precision, intent(in)    :: buffer(this%attr_num)

            this%position(:, n)  = buffer(this%IDX_POS_BEG:this%IDX_POS_END)
            this%vorticity(:, n) = buffer(this%IDX_VOR_BEG:this%IDX_VOR_END)
            this%B(:, n)         = buffer(this%IDX_SHAPE_BEG:this%IDX_SHAPE_END)
            this%volume(n)       = buffer(this%IDX_VOL)
            this%buoyancy(n)     = buffer(this%IDX_BUO)
#ifndef ENABLE_DRY_MODE
            this%humidity(n)     = buffer(this%IDX_HUM)
#endif
<<<<<<< HEAD
            ! LS-RK variables:
            this%delta_pos(:, n) = buffer(this%IDX_RK_POS_BEG:this%IDX_RK_POS_END)
            this%delta_vor(:, n) = buffer(this%IDX_RK_VOR_BEG:this%IDX_RK_VOR_END)
            this%delta_b(:, n)   = buffer(this%IDX_RK_SHAPE_BEG:this%IDX_RK_SHAPE_END)
            this%strain(:, n)    = buffer(this%IDX_RK_STRAIN_BEG:this%IDX_RK_STRAIN_END)
=======
#ifdef ENABLE_LABELS
            deallocate(parcels%label)
            deallocate(parcels%dilution)
#endif
            call parcel_ellipsoid_deallocate

            ! LS-RK4 variables
            deallocate(parcels%delta_pos)
            deallocate(parcels%delta_vor)
            deallocate(parcels%strain)
            deallocate(parcels%delta_b)
>>>>>>> bf037d2a

        end subroutine parcel_base_deserialize

        !::::::::::::::::::::::::::::::::::::::::::::::::::::::::::::::::::::::

        ! Serialize all parcel attributes to mix into a single buffer
        subroutine parcel_mixing_serialize(this, n, buffer)
            class(pc_type),   intent(in)  :: this
            integer,          intent(in)  :: n
            double precision, intent(out) :: buffer(this%mix_attr_num)

            buffer(1:3) = this%vorticity(:, n)
            buffer(4)   = this%volume(n)
            buffer(5)   = this%buoyancy(n)
#ifndef ENABLE_DRY_MODE
            buffer(6)   = this%humidity(n)
#endif
<<<<<<< HEAD
        end subroutine parcel_mixing_serialize
=======
#ifdef ENABLE_LABELS
            buffer(IDX_LABEL)           = parcels%label(n)
            buffer(IDX_DILUTION)        = parcels%dilution(n)
#endif
            ! LS-RK4 variables:
            buffer(IDX_RK4_X_DPOS:IDX_RK4_Z_DPOS) = parcels%delta_pos(:, n)
            buffer(IDX_RK4_X_DVOR:IDX_RK4_Z_DVOR) = parcels%delta_vor(:, n)
            buffer(IDX_RK4_DB11:IDX_RK4_DB23)     = parcels%delta_b(:, n)
            buffer(IDX_RK4_DUDX:IDX_RK4_DWDY)     = parcels%strain(:, n)

            call parcel_ellipsoid_serialize(n, buffer)
        end subroutine parcel_serialize
>>>>>>> bf037d2a

        !::::::::::::::::::::::::::::::::::::::::::::::::::::::::::::::::::::::

        ! Deserialize all parcel attributes to mix from a single buffer
        subroutine parcel_mixing_deserialize(this, n, buffer)
            class(pc_type),   intent(inout) :: this
            integer,          intent(in)    :: n
            double precision, intent(in)    :: buffer(this%mix_attr_num)

            this%vorticity(:, n) = buffer(1:3)
            this%volume(n)       = buffer(4)
            this%buoyancy(n)     = buffer(5)
#ifndef ENABLE_DRY_MODE
            this%humidity(n)     = buffer(6)
#endif
<<<<<<< HEAD
        end subroutine parcel_mixing_deserialize
=======
#ifdef ENABLE_LABELS
            parcels%label(n)        = nint(buffer(IDX_LABEL))
            parcels%dilution(n)     = buffer(IDX_DILUTION)
#endif
            ! LS-RK4 variables:
            parcels%delta_pos(:, n) = buffer(IDX_RK4_X_DPOS:IDX_RK4_Z_DPOS)
            parcels%delta_vor(:, n) = buffer(IDX_RK4_X_DVOR:IDX_RK4_Z_DVOR)
            parcels%delta_b(:, n)   = buffer(IDX_RK4_DB11:IDX_RK4_DB23)
            parcels%strain(:, n)    = buffer(IDX_RK4_DUDX:IDX_RK4_DWDY)

            call parcel_ellipsoid_deserialize(n, buffer)
        end subroutine parcel_deserialize
>>>>>>> bf037d2a

        !::::::::::::::::::::::::::::::::::::::::::::::::::::::::::::::::::::::

        subroutine parcel_pack(this, pid, num, buffer)
            class(pc_type),   intent(in)  :: this
            integer,          intent(in)  :: pid(:)
            integer,          intent(in)  :: num
            double precision, intent(out) :: buffer(:)
            integer                       :: n, i, j

            do n = 1, num
                i = 1 + (n-1) * this%attr_num
                j = n * this%attr_num
                call this%serialize(pid(n), buffer(i:j))
            enddo
        end subroutine parcel_pack

        !::::::::::::::::::::::::::::::::::::::::::::::::::::::::::::::::::::::

        subroutine parcel_unpack(this, num, buffer)
            class(pc_type),   intent(inout) :: this
            integer,          intent(in)    :: num
            double precision, intent(in)    :: buffer(:)
            integer                         :: n, i, j

            do n = 1, num
                i = 1 + (n-1) * this%attr_num
                j = n * this%attr_num
                call this%deserialize(this%local_num + n, buffer(i:j))
            enddo

            this%local_num = this%local_num + num

        end subroutine parcel_unpack

        !::::::::::::::::::::::::::::::::::::::::::::::::::::::::::::::::::::::

        ! This algorithm replaces invalid parcels with valid parcels
        ! from the end of the container
        ! @param[in] pid are the parcel indices of the parcels to be deleted
        ! @param[in] n_del is the array size of pid
        ! @pre
        !   - pid must be sorted in ascending order
        !   - pid must be contiguously filled
        !   The above preconditions must be fulfilled so that the
        !   parcel pack algorithm works correctly.
        subroutine parcel_delete(this, pid, n_del)
            class(pc_type), intent(inout) :: this
            integer,        intent(in)    :: pid(0:)
            integer,        intent(in)    :: n_del
            integer                       :: k, l, m

            ! l points always to the last valid parcel
            l = this%local_num

            ! k points always to last invalid parcel in pid
            k = n_del

            ! find last parcel which is not invalid
            do while ((k > 0) .and. (l == pid(k)))
                l = l - 1
                k = k - 1
            enddo

            if (l == -1) then
                call mpi_exit_on_error(&
                    "in parcel_container::parcel_delete: more than all parcels are invalid.")
            endif

            ! replace invalid parcels with the last valid parcel
            m = 1

            do while (m <= k)
                ! invalid parcel; overwrite *pid(m)* with last valid parcel *l*
                call this%replace(pid(m), l)

                l = l - 1

                ! find next valid last parcel
                do while ((k > 0) .and. (l == pid(k)))
                    l = l - 1
                    k = k - 1
                enddo

                ! next invalid
                m = m + 1
            enddo

            ! update number of valid parcels
            this%local_num = this%local_num - n_del

        end subroutine parcel_delete

end module parcel_container<|MERGE_RESOLUTION|>--- conflicted
+++ resolved
@@ -12,12 +12,6 @@
     use mpi_timer, only : start_timer, stop_timer
     implicit none
 
-<<<<<<< HEAD
-=======
-    integer             :: n_parcels        ! local number of parcels
-    integer(kind=int64) :: n_total_parcels  ! global number of parcels (over all MPI ranks)
-
->>>>>>> bf037d2a
     integer :: resize_timer
 
     ! Parcel container type
@@ -25,13 +19,13 @@
 
             ! number of  parcel attributes
             ! (components are counted individually, e.g. position counts as 3 attributes)
-            integer :: attr_num     ! number of parcel attributes
-            integer :: mix_attr_num ! number of parcel attributes used in mixing
-            integer :: local_num    ! local number of parcels
-            integer :: total_num    ! global number of parcels (over all MPI ranks)
-            integer :: max_num      ! capacity per attribute, i.e. maximum number of parcels
-            integer :: nz           ! number of grid cells this parcel container contributes to
-                                    ! (used for the MPI communication)
+            integer             :: attr_num     ! number of parcel attributes
+            integer             :: mix_attr_num ! number of parcel attributes used in mixing
+            integer             :: local_num    ! local number of parcels
+            integer(kind=int64) :: total_num    ! global number of parcels (over all MPI ranks)
+            integer             :: max_num      ! capacity per attribute, i.e. maximum number of parcels
+            integer             :: nz           ! number of grid cells this parcel container contributes to
+                                                ! (used for the MPI communication)
 
             ! ---------------------------------------------------------------------
             !   Parcel attributes (common to all types):
@@ -47,7 +41,9 @@
 #ifndef ENABLE_DRY_MODE
                 humidity,   &
 #endif
-<<<<<<< HEAD
+#ifdef ENABLE_LABELS
+                dilution,   &
+#endif
                 buoyancy
 
             ! ---------------------------------------------------------------------
@@ -58,6 +54,10 @@
                 strain,     &
                 delta_b         ! B-matrix tendency
 
+#ifdef ENABLE_LABELS
+            integer(kind=8), allocatable, dimension(:) :: &
+                label
+#endif
             ! -------------------------------------------------------------------------
             ! buffer indices to access parcel attributes for (de-)serialization;
             ! the buffer indices are set in the extendend types
@@ -69,50 +69,13 @@
                        IDX_SHAPE_END,       & ! shape matrix end
                        IDX_VOL,             & ! volume
                        IDX_BUO,             & ! buoyancy
-=======
-#ifdef ENABLE_LABELS
-                          IDX_LABEL,        & ! label
-                          IDX_DILUTION,     & ! dilution
-#endif
-                          IDX_RK4_X_DPOS,   & ! RK4 variable delta x-position
-                          IDX_RK4_Y_DPOS,   & ! RK4 variable delta y-position
-                          IDX_RK4_Z_DPOS,   & ! RK4 variable delta z-position
-                          IDX_RK4_X_DVOR,   & ! RK4 variable delta x-vorticity
-                          IDX_RK4_Y_DVOR,   & ! RK4 variable delta y-vorticity
-                          IDX_RK4_Z_DVOR,   & ! RK4 variable delta z-vorticity
-                          IDX_RK4_DB11,     & ! RK4 variable for B11
-                          IDX_RK4_DB12,     & ! RK4 variable for B12
-                          IDX_RK4_DB13,     & ! RK4 variable for B13
-                          IDX_RK4_DB22,     & ! RK4 variable for B22
-                          IDX_RK4_DB23,     & ! RK4 variable for B23
-                          IDX_RK4_DUDX,     & ! RK4 variable du/dx
-                          IDX_RK4_DUDY,     & ! RK4 variable du/dy
-                          IDX_RK4_DUDZ,     & ! RK4 variable du/dz
-                          IDX_RK4_DVDX,     & ! RK4 variable dv/dx
-                          IDX_RK4_DVDY,     & ! RK4 variable dv/dy
-                          IDX_RK4_DVDZ,     & ! RK4 variable dv/dz
-                          IDX_RK4_DWDX,     & ! RK4 variable dw/dx
-                          IDX_RK4_DWDY        ! RK4 variable dw/dy
-
-    ! number of  parcel attributes
-    ! (components are counted individually, e.g. position counts as 3 attributes)
-    integer, protected :: n_par_attrib
-
-    type parcel_container_type
-        double precision, allocatable, dimension(:, :) :: &
-            position,   &
-            vorticity,  &
-            B               ! B matrix entries; ordering:
-                            ! B(:, 1) = B11, B(:, 2) = B12, B(:, 3) = B13
-                            ! B(:, 4) = B22, B(:, 5) = B23
-
-        double precision, allocatable, dimension(:) :: &
-            volume,     &
->>>>>>> bf037d2a
+#ifdef ENABLE_LABELS
+                       IDX_LABEL,           & ! label
+                       IDX_DILUTION,        & ! dilution
+#endif
 #ifndef ENABLE_DRY_MODE
                        IDX_HUM,             & ! humidity
 #endif
-<<<<<<< HEAD
                        IDX_RK_POS_BEG,      & ! RK variable delta position vector begin
                        IDX_RK_POS_END,      & ! RK variable delta position vecto end
                        IDX_RK_VOR_BEG,      & ! RK variable delta vorticity vector begin
@@ -224,26 +187,6 @@
         end interface
 
     contains
-=======
-#ifdef ENABLE_LABELS
-            dilution,   &
-#endif
-            buoyancy
-
-        ! LS-RK4 variables
-        double precision, allocatable, dimension(:, :) :: &
-            delta_pos,  &   ! velocity
-            delta_vor,  &   ! vorticity tendency
-            strain,     &
-            delta_b         ! B-matrix tendency
-
-#ifdef ENABLE_LABELS
-        integer(kind=8), allocatable, dimension(:) :: &
-            label
-#endif
-
-    end type parcel_container_type
->>>>>>> bf037d2a
 
         !::::::::::::::::::::::::::::::::::::::::::::::::::::::::::::::::::::::
 
@@ -268,6 +211,12 @@
 #ifndef ENABLE_DRY_MODE
             allocate(this%humidity(num))
 #endif
+
+#ifdef ENABLE_LABELS
+            allocate(this%label(num))
+            allocate(this%dilution(num))
+#endif
+
             ! LS-RK variables
             allocate(this%delta_pos(n_pos, num))
             allocate(this%delta_vor(n_vec, num))
@@ -282,42 +231,7 @@
             ! and humidity
             this%mix_attr_num = this%mix_attr_num + 1
 #endif
-#ifdef ENABLE_LABELS
-            IDX_LABEL  = i
-            IDX_DILUTION  = i +1
-            i = i + 2
-#endif
-
-<<<<<<< HEAD
         end subroutine parcel_base_allocate
-=======
-            ! LS-RK4 variables
-            IDX_RK4_X_DPOS = i
-            IDX_RK4_Y_DPOS = i + 1
-            IDX_RK4_Z_DPOS = i + 2
-            IDX_RK4_X_DVOR = i + 3
-            IDX_RK4_Y_DVOR = i + 4
-            IDX_RK4_Z_DVOR = i + 5
-            IDX_RK4_DB11 = i + 6
-            IDX_RK4_DB12 = i + 7
-            IDX_RK4_DB13 = i + 8
-            IDX_RK4_DB22 = i + 9
-            IDX_RK4_DB23 = i + 10
-            IDX_RK4_DUDX = i + 11
-            IDX_RK4_DUDY = i + 12
-            IDX_RK4_DUDZ = i + 13
-            IDX_RK4_DVDX = i + 14
-            IDX_RK4_DVDY = i + 15
-            IDX_RK4_DVDZ = i + 16
-            IDX_RK4_DWDX = i + 17
-            IDX_RK4_DWDY = i + 18
-
-            i = i + 19
-
-            n_par_attrib = set_ellipsoid_buffer_indices(i)
-
-        end subroutine set_buffer_indices
->>>>>>> bf037d2a
 
         !::::::::::::::::::::::::::::::::::::::::::::::::::::::::::::::::::::::
 
@@ -343,6 +257,12 @@
 #ifndef ENABLE_DRY_MODE
             deallocate(this%humidity)
 #endif
+
+#ifdef ENABLE_LABELS
+            deallocate(this%label)
+            deallocate(this%dilution)
+#endif
+
             ! LS-RK variables
             deallocate(this%delta_pos)
             deallocate(this%delta_vor)
@@ -371,15 +291,11 @@
 #ifndef ENABLE_DRY_MODE
             this%humidity(n)     = this%humidity(m)
 #endif
-<<<<<<< HEAD
+#ifdef ENABLE_LABELS
+            this%label(n)        = this%label(m)
+            this%dilution(n)     = this%dilution(m)
+#endif
             this%B(:, n)         = this%B(:, m)
-=======
-#ifdef ENABLE_LABELS
-            parcels%label(n)        = parcels%label(m)
-            parcels%dilution(n)     = parcels%dilution(m)
-#endif
-            parcels%B(:, n)         = parcels%B(:, m)
->>>>>>> bf037d2a
 
             ! LS-RK variables:
             this%delta_pos(:, n) = this%delta_pos(:, m)
@@ -417,14 +333,10 @@
 #ifndef ENABLE_DRY_MODE
             call resize_array(this%humidity, new_size, this%local_num)
 #endif
-<<<<<<< HEAD
-=======
-#ifdef ENABLE_LABELS
-            call resize_array(parcels%label, new_size, n_parcels)
-            call resize_array(parcels%dilution, new_size, n_parcels)
-#endif
-            call parcel_ellipsoid_resize(new_size, n_parcels)
->>>>>>> bf037d2a
+#ifdef ENABLE_LABELS
+            call resize_array(this%label, new_size, this%local_num)
+            call resize_array(this%dilution, new_size, this%local_num)
+#endif
 
             ! LS-RK variables
             call resize_array(this%delta_pos, new_size, this%local_num)
@@ -452,7 +364,12 @@
 #ifndef ENABLE_DRY_MODE
             buffer(this%IDX_HUM)                            = this%humidity(n)
 #endif
-<<<<<<< HEAD
+
+#ifdef ENABLE_LABELS
+            buffer(this%IDX_LABEL)           = this%label(n)
+            buffer(this%IDX_DILUTION)        = this%dilution(n)
+#endif
+
             ! LS-RK variables:
             buffer(this%IDX_RK_POS_BEG:this%IDX_RK_POS_END)       = this%delta_pos(:, n)
             buffer(this%IDX_RK_VOR_BEG:this%IDX_RK_VOR_END)       = this%delta_vor(:, n)
@@ -460,21 +377,6 @@
             buffer(this%IDX_RK_STRAIN_BEG:this%IDX_RK_STRAIN_END) = this%strain(:, n)
 
         end subroutine parcel_base_serialize
-=======
-#ifdef ENABLE_LABELS
-            allocate(parcels%label(num))
-            allocate(parcels%dilution(num))
-#endif
-            call parcel_ellipsoid_allocate(num)
-
-            ! LS-RK4 variables
-            allocate(parcels%delta_pos(3, num))
-            allocate(parcels%delta_vor(3, num))
-            allocate(parcels%strain(8, num))
-            allocate(parcels%delta_b(5, num))
-
-        end subroutine parcel_alloc
->>>>>>> bf037d2a
 
         !::::::::::::::::::::::::::::::::::::::::::::::::::::::::::::::::::::::
 
@@ -492,25 +394,15 @@
 #ifndef ENABLE_DRY_MODE
             this%humidity(n)     = buffer(this%IDX_HUM)
 #endif
-<<<<<<< HEAD
+#ifdef ENABLE_LABELS
+            this%label(n)        = nint(buffer(this%IDX_LABEL))
+            this%dilution(n)     = buffer(this%IDX_DILUTION)
+#endif
             ! LS-RK variables:
             this%delta_pos(:, n) = buffer(this%IDX_RK_POS_BEG:this%IDX_RK_POS_END)
             this%delta_vor(:, n) = buffer(this%IDX_RK_VOR_BEG:this%IDX_RK_VOR_END)
             this%delta_b(:, n)   = buffer(this%IDX_RK_SHAPE_BEG:this%IDX_RK_SHAPE_END)
             this%strain(:, n)    = buffer(this%IDX_RK_STRAIN_BEG:this%IDX_RK_STRAIN_END)
-=======
-#ifdef ENABLE_LABELS
-            deallocate(parcels%label)
-            deallocate(parcels%dilution)
-#endif
-            call parcel_ellipsoid_deallocate
-
-            ! LS-RK4 variables
-            deallocate(parcels%delta_pos)
-            deallocate(parcels%delta_vor)
-            deallocate(parcels%strain)
-            deallocate(parcels%delta_b)
->>>>>>> bf037d2a
 
         end subroutine parcel_base_deserialize
 
@@ -528,53 +420,7 @@
 #ifndef ENABLE_DRY_MODE
             buffer(6)   = this%humidity(n)
 #endif
-<<<<<<< HEAD
         end subroutine parcel_mixing_serialize
-=======
-#ifdef ENABLE_LABELS
-            buffer(IDX_LABEL)           = parcels%label(n)
-            buffer(IDX_DILUTION)        = parcels%dilution(n)
-#endif
-            ! LS-RK4 variables:
-            buffer(IDX_RK4_X_DPOS:IDX_RK4_Z_DPOS) = parcels%delta_pos(:, n)
-            buffer(IDX_RK4_X_DVOR:IDX_RK4_Z_DVOR) = parcels%delta_vor(:, n)
-            buffer(IDX_RK4_DB11:IDX_RK4_DB23)     = parcels%delta_b(:, n)
-            buffer(IDX_RK4_DUDX:IDX_RK4_DWDY)     = parcels%strain(:, n)
-
-            call parcel_ellipsoid_serialize(n, buffer)
-        end subroutine parcel_serialize
->>>>>>> bf037d2a
-
-        !::::::::::::::::::::::::::::::::::::::::::::::::::::::::::::::::::::::
-
-        ! Deserialize all parcel attributes to mix from a single buffer
-        subroutine parcel_mixing_deserialize(this, n, buffer)
-            class(pc_type),   intent(inout) :: this
-            integer,          intent(in)    :: n
-            double precision, intent(in)    :: buffer(this%mix_attr_num)
-
-            this%vorticity(:, n) = buffer(1:3)
-            this%volume(n)       = buffer(4)
-            this%buoyancy(n)     = buffer(5)
-#ifndef ENABLE_DRY_MODE
-            this%humidity(n)     = buffer(6)
-#endif
-<<<<<<< HEAD
-        end subroutine parcel_mixing_deserialize
-=======
-#ifdef ENABLE_LABELS
-            parcels%label(n)        = nint(buffer(IDX_LABEL))
-            parcels%dilution(n)     = buffer(IDX_DILUTION)
-#endif
-            ! LS-RK4 variables:
-            parcels%delta_pos(:, n) = buffer(IDX_RK4_X_DPOS:IDX_RK4_Z_DPOS)
-            parcels%delta_vor(:, n) = buffer(IDX_RK4_X_DVOR:IDX_RK4_Z_DVOR)
-            parcels%delta_b(:, n)   = buffer(IDX_RK4_DB11:IDX_RK4_DB23)
-            parcels%strain(:, n)    = buffer(IDX_RK4_DUDX:IDX_RK4_DWDY)
-
-            call parcel_ellipsoid_deserialize(n, buffer)
-        end subroutine parcel_deserialize
->>>>>>> bf037d2a
 
         !::::::::::::::::::::::::::::::::::::::::::::::::::::::::::::::::::::::
 
