!==============================================================================
!               Finds the parcels nearest every "small" parcel
!==============================================================================
module parcel_nearest
    use dimensions, only : n_dim
    use constants, only : pi, f12
    use parcel_container, only : parcels, n_parcels, get_delx, get_dely
    use parameters, only : dx, dxi, vcell, hli, lower, extent, ncell, nx, ny, nz, vmin, max_num_parcels
    use options, only : parcel
<<<<<<< HEAD
    use mpi_communicator
    use mpi_layout
    use parcel_mpi
    use timer, only : start_timer, stop_timer
=======
    use mpi_timer, only : start_timer, stop_timer
>>>>>>> 686e4e31

    implicit none

    integer:: merge_nearest_timer, merge_tree_resolve_timer

    private

    !Used for searching for possible parcel merger:
    integer, allocatable :: nppc(:), kc1(:), kc2(:)
    integer, allocatable :: lloca(:)
    integer, allocatable :: gloca(:)
    integer, allocatable :: node(:)

    ! Logicals used to determine which mergers are executed
    ! Integers above could be reused for this, but this would
    ! make the algorithm less readable
    logical, allocatable :: l_leaf(:)
    logical, allocatable :: l_available(:)
    logical, allocatable :: l_merged(:) ! indicates parcels merged in first stage

#ifndef NDEBUG
    ! Logicals that are only needed for sanity checks
    logical, allocatable :: l_is_merged(:) ! SANITY CHECK ONLY
    logical, allocatable :: l_small(:)     ! SANITY CHECK ONLY
    logical, allocatable :: l_close(:)     ! SANITY CHECK ONLY
#endif

    logical :: l_continue_iteration, l_do_merge

    !Other variables:
    double precision:: delx, dely, delz, dsq, dsqmin, x_small, y_small, z_small
    integer :: ic, is, rc, k, m, j
    integer :: lijk ! local ijk index
    integer :: gijk ! global ijk index
!     integer :: n_halo_small(8)  ! number of small parcels in halo regions

    integer :: n_small_to_neighbours(8)
    integer :: n_small_neighbours

    type(MPI_Win) :: win_merged, win_avail, win_leaf

#ifndef NDEBUG
    type(MPI_Win) :: win_is_merged, win_small, win_close
#endif

    public :: find_nearest, merge_nearest_timer, merge_tree_resolve_timer

    contains

        subroutine nearest_allocate
            integer, parameter :: disp = 1
            integer (KIND=MPI_ADDRESS_KIND) :: length

            if (.not. allocated(nppc)) then
                allocate(nppc(box%ncell))
                allocate(kc1(box%ncell))
                allocate(kc2(box%ncell))
                allocate(lloca(max_num_parcels))
                allocate(gloca(max_num_parcels))
                allocate(node(max_num_parcels))
                allocate(l_leaf(max_num_parcels))
                allocate(l_available(max_num_parcels))
                allocate(l_merged(max_num_parcels))

                length = sizeof(l_do_merge) * max_num_parcels
                call MPI_Win_create(l_leaf, length, 1, MPI_INFO_NULL, comm_world, win_leaf, mpi_err)
                call MPI_Win_create(l_available, length, 1, MPI_INFO_NULL, comm_world, win_avail, mpi_err)
                call MPI_Win_create(l_merged, length, 1, MPI_INFO_NULL, comm_world, win_merged, mpi_err)

#ifndef NDEBUG
                allocate(l_is_merged(max_num_parcels))
                allocate(l_small(max_num_parcels))
                allocate(l_close(max_num_parcels))

                !     MPI_Win_create(base, size, disp_unit, info, comm, win, ierror)
                !     TYPE(*), DIMENSION(..), ASYNCHRONOUS :: base
                !     INTEGER(KIND=MPI_ADDRESS_KIND), INTENT(IN) :: size
                !     INTEGER, INTENT(IN) :: disp_unit
                !     TYPE(MPI_Info), INTENT(IN) :: info
                !     TYPE(MPI_Comm), INTENT(IN) :: comm
                !     TYPE(MPI_Win), INTENT(OUT) :: win
                !     INTEGER, OPTIONAL, INTENT(OUT) :: ierror
                call MPI_Win_create(l_is_merged, length, 1, MPI_INFO_NULL, comm_world, win_is_merged, mpi_err)
                call MPI_Win_create(l_small, length, 1, MPI_INFO_NULL, comm_world, win_small, mpi_err)
                call MPI_Win_create(l_close, length, 1, MPI_INFO_NULL, comm_world, win_close, mpi_err)
#endif
            endif
        end subroutine nearest_allocate

        ! @param[out] isma indices of small parcels
        ! @param[out] iclo indices of close parcels
        ! @param[out] n_local_merge number of merges
        ! @post
        !   - isma must be sorted in ascending order
        !   - isma and iclo must be filled contiguously
        !   - parcel indices in isma cannot be in iclo, and vice-versa
        !   - the m-th entry in isma relates to the m-th entry in iclo
        subroutine find_nearest(isma, iclo, n_local_merge)
            integer, allocatable, intent(out) :: isma(:)
            integer, allocatable, intent(out) :: iclo(:)
            integer,              intent(out) :: n_local_merge
            integer, allocatable              :: rclo(:)
            integer                           :: n_global_merge
            integer                           :: ix, iy, iz, ix0, iy0, iz0
            integer                           :: n

            call start_timer(merge_nearest_timer)

            call nearest_allocate

            n_local_merge = 0
            n_global_merge = 0
            n_small_neighbours = 0 ! number of received small parcels from neighbours
            n_small_to_neighbours(:) = 0

            !---------------------------------------------------------------------
            ! Initialise search:
            nppc = 0 !nppc(lijk) will contain the number of parcels in grid cell gijk

            ! Bin parcels in cells:
            ! Form list of small parcels:
            do n = 1, n_parcels
                ix = int(dxi(1) * (parcels%position(1, n) - lower(1)))
                iy = int(dxi(2) * (parcels%position(2, n) - lower(2)))
                iz = min(int(dxi(3) * (parcels%position(3, n) - lower(3))), nz-1)

                ! Cell index of parcel:
                gijk = 1 + ix +     nx * iy +     nx *     ny * iz
                lijk = 1 + ix + box%nx * iy + box%nx * box%ny * iz !This runs from 1 to box%ncell

                ! Accumulate number of parcels in this grid cell:
                nppc(lijk) = nppc(lijk) + 1

                ! Store grid cell that this parcel is in:
                lloca(n) = lijk
                gloca(n) = gijk

                if (parcels%volume(n) < vmin) then
                    n_local_merge = n_local_merge + 1

                    ! If in halo region add to proper location in
                    ! n_small_to_neighbours array. Also, fill send
                    ! buffers with parcel index.
                    call locate_small_parcel(n, ix, iy)
                endif
            enddo

            call MPI_Allreduce(n_local_merge, n_global_merge, 1, MPI_INTEGER, MPI_SUM, comm_world, mpi_err)

            if (n_global_merge == 0) then
                call stop_timer(merge_nearest_timer)
                return
            endif

            ! send small parcels to neighbours
            call send_small_to_neighbours(north_buf, neighbour%north, neighbour%south, &
                                          NORTH_TAG, NB_NORTH, NB_SOUTH)

            call send_small_to_neighbours(east_buf, neighbour%east, neighbour%west, &
                                          EAST_TAG, NB_EAST, NB_WEST)

            call send_small_to_neighbours(south_buf, neighbour%south, neighbour%north, &
                                          SOUTH_TAG, NB_SOUTH, NB_NORTH)

            call send_small_to_neighbours(west_buf, neighbour%west, neighbour%east, &
                                          WEST_TAG, NB_WEST, NB_EAST)

            call send_small_to_neighbours(northwest_buf, neighbour%northwest, neighbour%northeast, &
                                          NORTHWEST_TAG, NB_NORTHWEST, NB_NORTHEAST)

            call send_small_to_neighbours(northeast_buf, neighbour%northeast, neighbour%northwest, &
                                          NORTHEAST_TAG, NB_NORTHEAST, NB_NORTHWEST)

            call send_small_to_neighbours(southwest_buf, neighbour%southwest, neighbour%southeast, &
                                          SOUTHWEST_TAG, NB_SOUTHWEST, NB_SOUTHEAST)

            call send_small_to_neighbours(southeast_buf, neighbour%southeast, neighbour%southwest, &
                                          SOUTHEAST_TAG, NB_SOUTHEAST, NB_SOUTHWEST)


            if ((n_local_merge == 0) .and. (n_small_neighbours > 0)) then
                ! This rank has no local small parcels. To be not involved in any merging,
                ! it must send all its close parcels to its neighbours owning the small
                ! parcel. Although this rank is not involved in any merging, it must nevertheless
                ! call the tree resolving routine as there is global synchronisation taking place.

!                 call send_close_to_neighbours

                call resolve_tree(isma, iclo, rclo, n_local_merge)

                return

            else if (n_local_merge + n_small_neighbours == 0) then
                ! This rank is involved in no merging process. Nevertheless, it must
                ! call the tree resolving routine as there is global synchronisation taking place
                call resolve_tree(isma, iclo, rclo, n_local_merge)

                return
            endif

            ! allocate arrays
            allocate(isma(0:n_local_merge + n_small_neighbours))
            allocate(iclo(n_local_merge + n_small_neighbours))
            allocate(rclo(n_local_merge + n_small_neighbours))


            isma = 0
            iclo = 0
            rclo = -1

            ! Find arrays kc1(lijk) & kc2(lijk) which indicate the parcels in grid cell lijk
            ! through n = node(k), for k = kc1(lijk), kc2(lijk):
            kc1(1) = 1
            do lijk = 1, box%ncell-1
                kc1(lijk+1) = kc1(lijk) + nppc(lijk)
            enddo

            kc2 = kc1 - 1
            j = 0
            do n = 1, n_parcels
                lijk = lloca(n)
                k = kc2(lijk) + 1
                node(k) = n
                kc2(lijk) = k

                if (parcels%volume(n) < vmin) then
                    j = j + 1
                    isma(j) = n
                endif
#ifndef NDEBUG
                l_is_merged(n)=.false.! SANITY CHECK ONLY
                l_small(n)=.false. ! SANITY CHECK ONLY
                l_close(n)=.false. ! SANITY CHECK ONLY
#endif
            enddo

            !---------------------------------------------------------------------
            ! Now find the nearest grid point to each small parcel (to be merged)
            ! and search over the surrounding 8 grid cells for the closest parcel:

            ! SB: do not use temporary (j) index here, so we will be able to parallelise.
            ! Rather, stop if no nearest parcel found  in surrounding grid boxes
            do m = 1, n_local_merge
                is = isma(m)
                x_small = parcels%position(1, is)
                y_small = parcels%position(2, is)
                z_small = parcels%position(3, is)
                ! Parcel "is" is small and should be merged; find closest other:
                ix0 = nint(dxi(1) * (x_small - lower(1))) ! ranges from 0 to nx
                iy0 = nint(dxi(2) * (y_small - lower(2))) ! ranges from 0 to ny
                iz0 = nint(dxi(3) * (z_small - lower(3))) ! ranges from 0 to nz

                ! Grid point (ix0, iy0, iz0) is closest to parcel "is"

                dsqmin = product(extent)
                ic = 0

                ! Loop over 8 cells surrounding (ix0, iy0, iz0):
                do iz = max(0, iz0-1), min(box%nz-1, iz0) !=> iz=0 for iz0=0 & iz=nz-1 for iz0=nz
                    do iy = iy0-1, iy0
                        do ix = ix0-1, ix0
                            ! Cell index:
                            gijk = 1 + mod(nx + ix, nx) + nx * mod(ny + iy, ny) + nx * ny * iz
                            ! Search small parcels for closest other:
                            do k = kc1(gijk), kc2(gijk)
                                n = node(k)
                                if (n .ne. is) then
                                    delz = parcels%position(3, n) - z_small
                                    if (delz*delz < dsqmin) then
                                        ! works across periodic edge
                                        delx = get_delx(parcels%position(1, n), x_small)
                                        dely = get_dely(parcels%position(2, n), y_small)
                                        ! Minimise dsqmin
                                        dsq = delx ** 2 + dely ** 2 + delz ** 2
                                        if (dsq < dsqmin) then
                                            dsqmin = dsq
                                            ic = n
                                        endif
                                    endif
                                endif
                            enddo
                        enddo
                    enddo
                enddo

                if (ic == 0) then
                  print *, 'Merge error: no near neighbour found.'
                  stop
                end if

                ! Store the index of the parcel to be potentially merged with:
                isma(m) = is
                iclo(m) = ic
                l_merged(is)=.false.
                l_merged(ic)=.false.
            enddo

#ifndef NDEBUG
            write(*,*) 'start merging, nmerge='
            write(*,*) n_local_merge
#endif

            call stop_timer(merge_nearest_timer)

            call resolve_tree(isma, iclo, rclo, n_local_merge)

        end subroutine find_nearest


        subroutine resolve_tree(isma, iclo, rclo, n_local_merge)
            integer, intent(inout)         :: isma(:)
            integer, intent(inout)         :: iclo(:)
            integer, intent(inout)         :: rclo(:)
            integer, intent(inout)         :: n_local_merge
            logical                        :: l_helper
            integer(KIND=MPI_ADDRESS_KIND) :: icm
#ifndef NDEBUG
            integer                        :: n
#endif

            call start_timer(merge_tree_resolve_timer)

            ! First implementation of iterative algorithm

            ! Could be improved by keeping track of "finalised mergers"
            ! But going for more readable implementation here first.

            ! First, iterative, stage
            l_continue_iteration = .true.

            do while(l_continue_iteration)
                l_continue_iteration = .false.
                ! reset relevant properties for candidate mergers

                call MPI_Win_fence(0, win_avail, mpi_err)

                do m = 1, n_local_merge
                    is = isma(m)
                    ! only consider links that still may be merging
                    ! reset relevant properties
                    if (.not. l_merged(is)) then
                        ic = iclo(m)
                        rc = rclo(m)
                        l_leaf(is) = .true.

                        if (rc == mpi_rank) then
                            l_available(ic) = .true.
                        else
                            !     MPI_Put(origin_addr, origin_count, origin_datatype, target_rank,
                            !         target_disp, target_count, target_datatype, win, ierror)
                            !     TYPE(*), DIMENSION(..), INTENT(IN), ASYNCHRONOUS :: origin_addr
                            !     INTEGER, INTENT(IN) :: origin_count, target_rank, target_count
                            !     TYPE(MPI_Datatype), INTENT(IN) :: origin_datatype, target_datatype
                            !     INTEGER(KIND=MPI_ADDRESS_KIND), INTENT(IN) :: target_disp
                            !     TYPE(MPI_Win), INTENT(IN) :: win
                            !     INTEGER, OPTIONAL, INTENT(OUT) :: ierror
                            l_helper = .true.
                            icm = ic
                            call MPI_Put(l_helper, 1, MPI_LOGICAL, rc, icm, max_num_parcels, &
                                         MPI_LOGICAL, win_avail, mpi_err)
                        endif
                    endif
                enddo

                call MPI_Win_fence(0, win_avail, mpi_err)

                call MPI_Win_fence(0, win_leaf, mpi_err)

                ! determine leaf parcels
                do m = 1, n_local_merge
                    is = isma(m)
                    if (.not. l_merged(is)) then
                        ic = iclo(m)
                        rc = rclo(m)

                        if (rc == mpi_rank) then
                            l_leaf(ic) = .false.
                        else
                            l_helper = .false.
                            icm = ic
                            call MPI_Put(l_helper, 1, MPI_LOGICAL, rc, icm, max_num_parcels, &
                                         MPI_LOGICAL, win_leaf, mpi_err)
                        endif
                    endif
                enddo

                call MPI_Win_fence(0, win_leaf, mpi_err)

                call MPI_Win_fence(0, win_avail, mpi_err)

                ! filter out parcels that are "unavailable" for merging
                do m = 1, n_local_merge
                    is = isma(m)
                    if (.not. l_merged(is)) then
                        if (.not. l_leaf(is)) then
                            ic = iclo(m)
                            rc = rclo(m)

                            if (rc == mpi_rank) then
                                l_available(ic) = .false.
                            else
                                l_helper = .false.
                                icm = ic
                                call MPI_Put(l_helper, 1, MPI_LOGICAL, rc, icm, max_num_parcels, &
                                             MPI_LOGICAL, win_avail, mpi_err)
                            endif
                        endif
                    endif
                enddo

                call MPI_Win_fence(0, win_avail, mpi_err)

                call MPI_Win_fence(0, win_merged, mpi_err)

                ! identify mergers in this iteration
                do m = 1, n_local_merge
                    is = isma(m)
                    if (.not. l_merged(is)) then
                        ic = iclo(m)
                        rc = rclo(m)

                        l_helper = .false.
                        if (rc == mpi_rank) then
                            l_helper = l_available(ic)
                        else
                            !     MPI_Get(origin_addr, origin_count, origin_datatype, target_rank,
                            !         target_disp, target_count, target_datatype, win, ierror)
                            !     TYPE(*), DIMENSION(..), ASYNCHRONOUS :: origin_addr
                            !     INTEGER, INTENT(IN) :: origin_count, target_rank, target_count
                            !     TYPE(MPI_Datatype), INTENT(IN) :: origin_datatype, target_datatype
                            !     INTEGER(KIND=MPI_ADDRESS_KIND), INTENT(IN) :: target_disp
                            !     TYPE(MPI_Win), INTENT(IN) :: win
                            !     INTEGER, OPTIONAL, INTENT(OUT) :: ierror
                            icm = ic
                            call MPI_Get(l_helper, 1, MPI_LOGICAL, rc, icm, max_num_parcels, &
                                         MPI_LOGICAL, win_avail, mpi_err)
                        endif

                        if (l_leaf(is) .and. l_helper) then
                            l_continue_iteration = .true. ! merger means continue iteration
                            l_merged(is) = .true.

                            if (rc == mpi_rank) then
                                l_merged(ic) = .true.
                            else
                                l_helper = .true.
                                icm = ic
                                call MPI_Put(l_helper, 1, MPI_LOGICAL, rc, icm, max_num_parcels, &
                                             MPI_LOGICAL, win_merged, mpi_err)
                            endif
                        endif
                    endif
                enddo

                call MPI_Win_fence(0, win_merged, mpi_err)

                ! Performance improvement: We actually only need to synchronize with neighbours
                call MPI_Allreduce(MPI_IN_PLACE, l_continue_iteration, 1, MPI_LOGICAL, &
                                   MPI_LOR, comm_world, mpi_err)
            enddo


            call MPI_Win_fence(0, win_avail, mpi_err)

            ! Second stage, related to dual links
            do m = 1, n_local_merge
                is = isma(m)
                if (.not. l_merged(is)) then
                    if (l_leaf(is)) then ! set in last iteration of stage 1
                        ic = iclo(m)
                        rc = rclo(m)

                        if (rc == mpi_rank) then
                            l_available(ic) = .true.
                        else
                            l_helper = .true.
                            icm = ic
                            call MPI_Put(l_helper, 1, MPI_LOGICAL, rc, icm, max_num_parcels, &
                                         MPI_LOGICAL, win_avail, mpi_err)
                        endif
                    endif
                endif
            enddo

            call MPI_Win_fence(0, win_avail, mpi_err)

            call MPI_Win_fence(0, win_avail, mpi_err)

            ! Second stage (hard to parallelise with openmp?)
            j = 0
            do m = 1, n_local_merge
                is = isma(m)
                ic = iclo(m)
                rc = rclo(m)
                l_do_merge = .false.
                if (l_merged(is) .and. l_leaf(is)) then
                    ! previously identified mergers: keep
                    l_do_merge = .true.
#ifndef NDEBUG
                    ! sanity check on first stage mergers
                    ! parcel cannot be both initiator and receiver in stage 1
                    if (l_leaf(ic)) then
                        write(*,*) 'first stage error'
                    endif
#endif
                elseif (.not. l_merged(is)) then
                    if (l_leaf(is)) then
                        ! links from leafs
                        l_do_merge = .true.
                    elseif (.not. l_available(is)) then
                        ! Above means parcels that have been made 'available' do not keep outgoing links

                        if (rc == mpi_rank) then
                            l_helper = l_available(ic)
                        else
                            call MPI_Get(l_helper, 1, MPI_LOGICAL, rc, icm, max_num_parcels, &
                                         MPI_LOGICAL, win_avail, mpi_err)
                        endif

                        if (l_helper) then
                            ! merge this parcel into ic along with the leaf parcels
                            l_do_merge = .true.
                        else
                            ! isolated dual link
                            ! Don't keep current link
                            ! But make small parcel available so other parcel can merge with it
                            ! THIS NEEDS THINKING ABOUT A PARALLEL IMPLEMENTATION
                            ! This could be based on the other parcel being outside the domain
                            ! And a "processor order"
                            l_available(is) = .true.
                        endif
                    endif
              endif

              call MPI_Win_fence(0, win_avail, mpi_err)

              if (l_do_merge) then
                   j = j + 1
                   isma(j) = is
                   iclo(j) = ic
                   rclo(j) = rc
#ifndef NDEBUG
                   l_is_merged(is)=.true.
                   l_is_merged(ic)=.true.
                   l_small(is)=.true.
                   l_close(ic)=.true.
#endif
              end if
            end do
            n_local_merge = j

#ifndef NDEBUG
            write(*,*) 'after second stage, nmerge='
            write(*,*) n_local_merge
            write(*,*) 'finished'

            ! MORE SANITY CHECKS
            ! CHECK ISMA ORDER
            do m = 1, n_local_merge
              if(.not. (isma(m)>isma(m-1))) then
                write(*,*) 'isma order broken'
              end if
            end do

            ! 1. CHECK RESULTING MERGERS
            do m = 1, n_local_merge
              if(.not. l_is_merged(isma(m))) write(*,*) 'merge_error: isma(m) not merged, m=', m
              if(.not. l_is_merged(iclo(m))) write(*,*) 'merge_error: iclo(m) not merged, m=', m
              if(.not. l_small(isma(m))) write(*,*) 'merge_error: isma(m) not marked as small, m=', m
              if(.not. l_close(iclo(m))) write(*,*) 'merge_error: iclo(m) not marked as close, m=', m
              if(l_close(isma(m))) write(*,*) 'merge_error: isma(m) both small and close, m=', m
              if(l_small(iclo(m))) write(*,*) 'merge_error: iclo(m) both small and close, m=', m
            end do

            ! 2. CHECK MERGING PARCELS
            do n = 1, n_parcels
              if (parcels%volume(n) < vmin) then
                if(.not. l_is_merged(n)) write(*,*) 'merge_error: parcel n not merged (should be), n=', n
                if(.not. (l_small(n) .or. l_close(n))) write(*,*) 'merge_error: parcel n not small or close (should be), n=', n
                if(l_small(n) .and. l_close(n)) write(*,*) 'merge_error: parcel n both small and close, n=', n
              else
                if(l_small(n)) write(*,*) 'merge_error: parcel n small (should not be), n=', n
                if(l_is_merged(n) .and. (.not. l_close(n))) write(*,*) 'merge_error: parcel n merged (should not be), n=', n
              end if
            enddo
#endif

            call stop_timer(merge_tree_resolve_timer)

        end subroutine resolve_tree

        subroutine locate_small_parcel(n, ix, iy)
            integer, intent(in) :: n, ix, iy
            integer             :: m

            ! check lower x-direction
            if (ix == box%lo(1)) then

                if (iy == box%lo(2)) then     ! check southwest corner
                    ! neighbours: west, south and southwest
                    m = n_small_to_neighbours(NB_SOUTH) + 1
                    south_buf(m) = n
                    n_small_to_neighbours(NB_SOUTH) = m

                    m = n_small_to_neighbours(NB_SOUTHWEST) + 1
                    southwest_buf(m) = n
                    n_small_to_neighbours(NB_SOUTHWEST) = m

                else if (iy == box%hi(2)) then
                    ! neighbours: west, north and northwest
                    m = n_small_to_neighbours(NB_NORTH) + 1
                    north_buf(m) = n
                    n_small_to_neighbours(NB_NORTH) = m

                    m = n_small_to_neighbours(NB_NORTHWEST) + 1
                    northwest_buf(m) = n
                    n_small_to_neighbours(NB_NORTHWEST) = m
                endif

                ! neighbour: west
                m = n_small_to_neighbours(NB_WEST) + 1
                west_buf(m) = n
                n_small_to_neighbours(NB_WEST) = m
            endif

            ! check upper x-direction (use >= as a parcel might be directly on the cell edge)
            if (ix >= box%hi(1)) then

                if (iy == box%lo(2)) then     ! check southeast corner
                    ! neighbours: east, south and southeast
                    m = n_small_to_neighbours(NB_SOUTH) + 1
                    south_buf(m) = n
                    n_small_to_neighbours(NB_SOUTH) = m

                    m = n_small_to_neighbours(NB_SOUTHEAST) + 1
                    southeast_buf(m) = n
                    n_small_to_neighbours(NB_SOUTHEAST) = m

                else if (iy == box%hi(2)) then
                    ! neighbours: east, north and northeast
                    m = n_small_to_neighbours(NB_NORTH) + 1
                    north_buf(m) = n
                    n_small_to_neighbours(NB_NORTH) = m

                    m = n_small_to_neighbours(NB_NORTHEAST) + 1
                    northeast_buf(m) = n
                    n_small_to_neighbours(NB_NORTHEAST) = m
                endif

                ! neighbours: east
                m = n_small_to_neighbours(NB_EAST) + 1
                east_buf(m) = n
                n_small_to_neighbours(NB_EAST) = m
            endif

        end subroutine locate_small_parcel

        ! Send position attribute of small parcels in boundary region
        ! to neighbours. We only need to send the position as this is the
        ! only attribute needed to figure out with whom a parcel might merge.
        subroutine send_small_to_neighbours(pid, dest, source, tag, sendloc, recvloc)
            integer,                      intent(in) :: pid(:)
            integer, intent(in)                      :: dest, source, tag
            integer, intent(in)                      :: sendloc, recvloc
            double precision, allocatable            :: sendbuf(:), recvbuf(:)
            integer                                  :: send_size, recv_size
            integer                                  :: n, i, j, sendcount, recvcount, k
            type(MPI_Request)                        :: request

            sendcount = n_small_to_neighbours(sendloc)
            recvcount = n_small_to_neighbours(recvloc)

            send_size = n_dim * n_small_to_neighbours(sendloc)
            recv_size = n_dim * n_small_to_neighbours(recvloc)

            allocate(sendbuf(send_size))
            allocate(recvbuf(recv_size))

            ! pack parcel positions to send buffer
            do n = 1, sendcount
                i = 1 + (n-1) * n_dim
                j = n * n_dim
                sendbuf(i:j) = parcels%position(:, pid(n))
            enddo

            call MPI_Isend(sendbuf, send_size, MPI_DOUBLE, dest, tag, comm_cart, request, mpi_err)
            call MPI_Request_free(request)

            call MPI_Recv(recvbuf, recv_size, MPI_DOUBLE, source, tag, &
                          comm_cart, MPI_STATUS_IGNORE, mpi_err)


            ! unpack parcel positions to recv buffer
            do n = 1, recvcount
                i = 1 + (n-1) * n_dim
                j = n * n_dim
                k = n_parcels + n
                parcels%position(:, k) = recvbuf(i:j)
            enddo

            n_small_neighbours = n_small_neighbours + recvcount

            deallocate(sendbuf)
            deallocate(recvbuf)

        end subroutine send_small_to_neighbours

end module parcel_nearest<|MERGE_RESOLUTION|>--- conflicted
+++ resolved
@@ -7,15 +7,10 @@
     use parcel_container, only : parcels, n_parcels, get_delx, get_dely
     use parameters, only : dx, dxi, vcell, hli, lower, extent, ncell, nx, ny, nz, vmin, max_num_parcels
     use options, only : parcel
-<<<<<<< HEAD
     use mpi_communicator
     use mpi_layout
     use parcel_mpi
-    use timer, only : start_timer, stop_timer
-=======
     use mpi_timer, only : start_timer, stop_timer
->>>>>>> 686e4e31
-
     implicit none
 
     integer:: merge_nearest_timer, merge_tree_resolve_timer
@@ -143,7 +138,7 @@
 
                 ! Cell index of parcel:
                 gijk = 1 + ix +     nx * iy +     nx *     ny * iz
-                lijk = 1 + ix + box%nx * iy + box%nx * box%ny * iz !This runs from 1 to box%ncell
+                lijk = 1 + ix + box%size(1) * iy + box%size(1) * box%size(2) * iz !This runs from 1 to box%ncell
 
                 ! Accumulate number of parcels in this grid cell:
                 nppc(lijk) = nppc(lijk) + 1
