!==============================================================================
!               Finds the parcels nearest to every "small" parcel
!
!   In a first step each MPI rank sends the positions of all parcels in
!   its domain boundary region to the corresponding neighbours. Each rank
!   can then find the local closest parcel to a small parcel. After that
!   the information about the closest parcel is then sent back to the original
!   MPI rank that then determines the closest parcel globally. Once this is
!   done, the tree resolving algorithm is executed where we use one-sided
!   communication with passive target synchronisation. Finally, the small
!   parcels with a closest parcel on another sub-domain must be sent to the
!   appropriate MPI rank.
!==============================================================================
module parcel_nearest
#ifdef ENABLE_VERBOSE
    use options, only : verbose, output
#endif
    use constants, only : zero
    use parcels_mod
    use parcel_ops, only : get_delx &
                         , get_dely
    use fields, only : get_index
    use parameters, only : dx, dxi, vcell, hli, lower, extent       &
                         , ncell, nx, ny, nz, max_num_parcels
    use options, only : parcel
    use mpi_timer, only : start_timer, stop_timer, timings
    use mpi_environment
    use mpi_layout
    use mpi_collectives, only : mpi_blocking_reduce
    use mpi_utils, only : mpi_exit_on_error          &
                        , mpi_check_for_error        &
                        , mpi_check_for_message      &
                        , mpi_stop                   &
                        , mpi_check_rma_window_model
    use iso_c_binding, only : c_ptr, c_f_pointer
    use parcel_mpi, only : n_parcel_sends               &
                         , north_pid                    &
                         , south_pid                    &
                         , west_pid                     &
                         , east_pid                     &
                         , northwest_pid                &
                         , northeast_pid                &
                         , southwest_pid                &
                         , southeast_pid                &
                         , north_buf                    &
                         , south_buf                    &
                         , west_buf                     &
                         , east_buf                     &
                         , northwest_buf                &
                         , northeast_buf                &
                         , southwest_buf                &
                         , southeast_buf                &
                         , invalid                      &
                         , allocate_parcel_buffers      &
                         , deallocate_parcel_buffers    &
                         , allocate_parcel_id_buffers   &
                         , deallocate_parcel_id_buffers &
                         , get_parcel_buffer_ptr
#ifndef NDEBUG
    use datatypes, only : int64
#endif
    implicit none

    integer:: merge_nearest_timer, merge_tree_resolve_timer
    integer:: nearest_allreduce_timer, nearest_barrier_timer
    integer:: nearest_rma_timer

    private

    type nearest_type
        integer, allocatable :: nppc(:), kc1(:), kc2(:)
        integer, allocatable :: loca(:)
        integer, allocatable :: node(:)

        integer, allocatable :: rsma(:)               ! rank of small parcel received (accessed with *n*)
        integer, allocatable :: pidsma(:)             ! index of remote small parcel (accessed with *n*)
        integer, allocatable :: midsma(:)             ! *m* in *isma(m)*

        contains
            procedure :: alloc => nearest_allocate
            procedure :: dealloc => nearest_deallocate
            procedure :: parcel_to_local_cell_index => nearest_parcel_to_local_cell_index
            procedure :: set_lbound => nearest_set_lbound
            procedure :: set_ubound => nearest_set_ubound

    end type nearest_type

    type(nearest_type) :: near

    ! Logicals used to determine which mergers are executed
    ! Integers above could be reused for this, but this would
    ! make the algorithm less readable
    logical, pointer, asynchronous :: l_leaf(:)
    logical, pointer, asynchronous :: l_available(:)
    logical, pointer, asynchronous :: l_merged(:)    ! indicates parcels merged in first stage

    integer              :: n_neighbour_small(8)  ! number of small parcels received

    type(MPI_Win) :: win_merged, win_avail, win_leaf
    logical       :: l_nearest_win_allocated

    type(communicator) :: subcomm

#ifdef ENABLE_VERBOSE
    double precision :: simtime
#endif

#ifndef NDEBUG
    ! Small remote parcels must be sent back to the original
    ! MPI ranks in the same order as they were received. These
    ! two arrays verify the correctness.
    integer :: small_recv_order(8)
    integer :: small_recv_count(8)
#endif

<<<<<<< HEAD
    public :: find_nearest                      &
            , merge_nearest_timer               &
            , merge_tree_resolve_timer          &
            , nearest_win_allocate              &
            , nearest_win_deallocate            &
            , update_remote_indices             &
            , locate_parcel_in_boundary_cell    &
            , send_small_parcel_bndry_info      &
            , find_closest_parcel_globally      &
            , near
=======
    public :: find_nearest              &
            , merge_nearest_timer       &
            , merge_tree_resolve_timer  &
            , nearest_win_allocate      &
            , nearest_win_deallocate    &
            , nearest_allreduce_timer   &
#ifdef ENABLE_VERBOSE
            , simtime                   &
#endif
            , nearest_barrier_timer     &
            , nearest_rma_timer
>>>>>>> bf037d2a

    contains

        subroutine nearest_allocate(this, max_num_parcels)
            class(nearest_type), intent(inout) :: this
            integer,             intent(in)    :: max_num_parcels

            if (.not. allocated(this%nppc)) then
                allocate(this%nppc(box%halo_ncell))
                allocate(this%kc1(box%halo_ncell))
                allocate(this%kc2(box%halo_ncell))
                allocate(this%loca(max_num_parcels))
                allocate(this%node(max_num_parcels))
            endif
        end subroutine nearest_allocate

        !::::::::::::::::::::::::::::::::::::::::::::::::::::::::::::::::::::::

        subroutine nearest_deallocate(this)
            class(nearest_type), intent(inout) :: this

            if (allocated(this%nppc)) then
                deallocate(this%nppc)
                deallocate(this%kc1)
                deallocate(this%kc2)
                deallocate(this%loca)
                deallocate(this%node)
            endif

            if (allocated(this%rsma)) then
                deallocate(this%rsma)
                deallocate(this%pidsma)
                deallocate(this%midsma)
            endif

        end subroutine nearest_deallocate

        !::::::::::::::::::::::::::::::::::::::::::::::::::::::::::::::::::::::

        ! If parcels are on the periodic edge, they might end up on the wrong side.
        ! We must correct this by shifting the parcel position such that it ends
        ! up in the sub-domain.
        subroutine handle_periodic_edge_parcels(pos)
            double precision, intent(inout) :: pos(:)
            integer                         :: ix, iy, iz

            ! global grid index in x and y
            call get_index(pos, ix, iy, iz)

            ! apply a periodic shift if not inside sub-domain
            ! note: we subtract 1 from box%hhi(1:2) as we have 2 halo grid points
            ! on the upper side
            pos(1) = merge(pos(1) + extent(1), pos(1), ix < box%hlo(1))
            pos(1) = merge(pos(1) - extent(1), pos(1), ix > box%hhi(1) - 1)

            pos(2) = merge(pos(2) + extent(2), pos(2), iy < box%hlo(2))
            pos(2) = merge(pos(2) - extent(2), pos(2), iy > box%hhi(2) - 1)

        end subroutine handle_periodic_edge_parcels

        !::::::::::::::::::::::::::::::::::::::::::::::::::::::::::::::::::::::

        !@pre Assumes a parcel is in the local domain including halo cells
        !      (in x and y).
        subroutine nearest_parcel_to_local_cell_index(this, pcont, n)
            class(nearest_type), intent(inout) :: this
            class(pc_type),      intent(inout) :: pcont
            integer,             intent(in)    :: n
            integer                            :: ix, iy, iz, ijk

            call handle_periodic_edge_parcels(pcont%position(:, n))

            ix =     int(dxi(1) * (pcont%position(1, n)    - box%halo_lower(1)))
            iy =     int(dxi(2) * (pcont%position(2, n)    - box%halo_lower(2)))
            iz = min(int(dxi(3) * (pcont%get_z_position(n) - box%lower(3))), nz-1)

            ! Cell index of parcel:
            !   This runs from 1 to halo_ncell where
            !   halo_ncell includes halo cells
            ijk = 1 + ix + box%halo_size(1) * iy + box%halo_size(1) * box%halo_size(2) * iz

#ifndef NEDBUG
            if (ijk < 1) then
               call mpi_exit_on_error(&
                        'in nearest_parcel_to_local_cell_index: Parcel not in local domain.')
            endif
#endif

            ! Accumulate number of parcels in this grid cell:
            this%nppc(ijk) = this%nppc(ijk) + 1

            ! Store grid cell that this parcel is in:
            this%loca(n) = ijk

        end subroutine nearest_parcel_to_local_cell_index

        !::::::::::::::::::::::::::::::::::::::::::::::::::::::::::::::::::::::

        ! Find arrays kc1(ijk) & kc2(ijk) which indicate the parcels in grid cell ijk
        ! through n = node(k), for k = kc1(ijk), kc2(ijk):
        subroutine nearest_set_lbound(this)
            class(nearest_type), intent(inout) :: this
            integer                            :: ijk

            this%kc1(1) = 1
            do ijk = 1, box%halo_ncell-1
                this%kc1(ijk+1) = this%kc1(ijk) + this%nppc(ijk)
            enddo

            this%kc2 = this%kc1 - 1

        end subroutine nearest_set_lbound

        !::::::::::::::::::::::::::::::::::::::::::::::::::::::::::::::::::::::

        subroutine nearest_set_ubound(this, n)
            class(nearest_type), intent(inout) :: this
            integer,             intent(in)    :: n
            integer                            :: ijk, k

            ijk = this%loca(n)
            k = this%kc2(ijk) + 1
            this%node(k) = n
            this%kc2(ijk) = k

        end subroutine nearest_set_ubound

        !::::::::::::::::::::::::::::::::::::::::::::::::::::::::::::::::::::::

        subroutine nearest_win_allocate
            integer (KIND=MPI_ADDRESS_KIND) :: win_size
            logical                         :: l_bytes
            integer                         :: disp_unit
            integer (KIND=MPI_ADDRESS_KIND) :: long_type
            type(c_ptr)                     :: buf_ptr

            if (l_nearest_win_allocated) then
                return
            endif

            if (.not. l_mpi_layout_initialised) then
                call mpi_stop("Error: The Cartesian communicator not yet initialised.")
            endif

            l_nearest_win_allocated = .true.

            call MPI_Sizeof(l_bytes, disp_unit, cart%err)

            call mpi_check_for_error(cart, &
                "in MPI_Sizeof of parcel_nearest::nearest_win_allocate.")

            ! size of RMA window in bytes
            long_type = disp_unit
            win_size = long_type * max_num_parcels

            if (win_size < 0) then
               call mpi_stop("Error: Integer overflow. Unable to allocate MPI RMA windows.")
            endif

            ! allocate window win_leaf and memory for l_leaf
            call MPI_Win_allocate(win_size,         &
                                  disp_unit,        &
                                  MPI_INFO_NULL,    &
                                  cart%comm,        &
                                  buf_ptr,          &
                                  win_leaf,         &
                                  cart%err)

            call mpi_check_for_error(cart, &
                "in MPI_Win_allocate of parcel_nearest::nearest_win_allocate.")

            call c_f_pointer(buf_ptr, l_leaf, [max_num_parcels])


            ! allocate window win_avail and memory for l_available
            call MPI_Win_allocate(win_size,         &
                                  disp_unit,        &
                                  MPI_INFO_NULL,    &
                                  cart%comm,        &
                                  buf_ptr,          &
                                  win_avail,        &
                                  cart%err)

            call mpi_check_for_error(cart, &
                "in MPI_Win_allocate of parcel_nearest::nearest_win_allocate.")

            call c_f_pointer(buf_ptr, l_available, [max_num_parcels])

            ! allocate window win_merged and memory for l_merged
            call MPI_Win_allocate(win_size,         &
                                  disp_unit,        &
                                  MPI_INFO_NULL,    &
                                  cart%comm,        &
                                  buf_ptr,          &
                                  win_merged,       &
                                  cart%err)

            call mpi_check_for_error(cart, &
                "in MPI_Win_allocate of parcel_nearest::nearest_win_allocate.")

            call c_f_pointer(buf_ptr, l_merged, [max_num_parcels])

            call mpi_check_rma_window_model(win_avail)
            call mpi_check_rma_window_model(win_merged)
            call mpi_check_rma_window_model(win_leaf)

        end subroutine nearest_win_allocate

        !::::::::::::::::::::::::::::::::::::::::::::::::::::::::::::::::::::::

        subroutine nearest_win_deallocate
            if (.not. l_nearest_win_allocated) then
                return
            endif

            call MPI_Win_free(win_leaf, cart%err)
            call mpi_check_for_error(cart, &
                 "in MPI_Win_free of parcel_nearest::nearest_win_deallocate.")

            call MPI_Win_free(win_avail, cart%err)
            call mpi_check_for_error(cart, &
                 "in MPI_Win_free of parcel_nearest::nearest_win_deallocate.")

            call MPI_Win_free(win_merged, cart%err)
            call mpi_check_for_error(cart, &
                 "in MPI_Win_free of parcel_nearest::nearest_win_deallocate.")

        end subroutine nearest_win_deallocate


        !::::::::::::::::::::::::::::::::::::::::::::::::::::::::::::::::::::::

        ! @param[out] isma indices of small parcels
        ! @param[out] iclo indices of close parcels
        ! @param[out] inva indices of small + invalid (due to sending to other processes)
        !             parcels
        ! @param[out] n_local_small the array size of isma and iclo
        ! @param[out] n_invalid number of invalid parcels
        ! @post
        !   - isma and inva must be sorted in ascending order
        !   - isma, inva and iclo must be filled contiguously
        !   - parcel indices in isma cannot be in iclo, and vice-versa
        !   - the m-th entry in isma relates to the m-th entry in iclo
<<<<<<< HEAD
        subroutine find_nearest(pcont, isma, iclo, inva, n_local_small, n_invalid)
            class(pc_type),       intent(inout) :: pcont
            integer, allocatable, intent(out)   :: isma(:)
            integer, allocatable, intent(out)   :: iclo(:)
            integer, allocatable, intent(out)   :: inva(:)
            integer,              intent(out)   :: n_local_small
            integer,              intent(out)   :: n_invalid
            integer                             :: n_global_small
            integer                             :: n_remote_small        ! sum(n_neighbour_small)
            integer                             :: n, j
            integer, allocatable                :: rclo(:)    ! MPI rank of closest parcel
            double precision, allocatable       :: dclo(:)    ! distance to closest parcel
            logical                             :: l_no_small ! if *this* rank has no local and no remote small
                                                              ! parcels
=======
        subroutine find_nearest(isma, iclo, inva, n_local_small, n_invalid)
            integer, allocatable, intent(out) :: isma(:)
            integer, allocatable, intent(out) :: iclo(:)
            integer, allocatable, intent(out) :: inva(:)
            integer,              intent(out) :: n_local_small
            integer,              intent(out) :: n_invalid
            integer                           :: n_global_small, color
            integer                           :: ijk, n, k, j
            integer, allocatable              :: rclo(:)    ! MPI rank of closest parcel
            double precision, allocatable     :: dclo(:)    ! distance to closest parcel
            logical                           :: l_no_small ! if *this* rank has no local and no remote small
                                                            ! parcels
#ifdef ENABLE_VERBOSE
            logical                           :: l_exist
            character(512)                    :: fname
#endif
>>>>>>> bf037d2a

            call start_timer(merge_nearest_timer)

            call near%alloc(pcont%max_num)

            ! We must store the parcel index and the merge index *m*
            ! of each small parcel. We do not need to allocate the
            ! invalid buffer, therefore the second argument is .false.
            call allocate_parcel_id_buffers(pcont, 2, .false.)

            !---------------------------------------------------------------------
            ! Initialise search:
            n_invalid = 0
            n_local_small = 0
            n_global_small = 0
            n_neighbour_small = 0
            n_remote_small = 0
            l_merged = .false.
            l_leaf = .false.
            l_available = .false.
            near%nppc = 0 !nppc(ijk) will contain the number of parcels in grid cell ijk

            ! Bin parcels in cells:
            ! Form list of small parcels:
            do n = 1, pcont%local_num

                call near%parcel_to_local_cell_index(pcont, n)

                if (pcont%is_small(n)) then
                    n_local_small = n_local_small + 1

                    ! If a small parcel is in a boundary cell, a duplicate must
                    ! be sent to the neighbour rank. This call checks if the parcel
                    ! must be sent and fills the send buffers.
                    call locate_parcel_in_boundary_cell(pcont, n_local_small, n)
                endif
            enddo


            !------------------------------------------------------------------
            call MPI_Allreduce(n_local_small,   &
                               n_global_small,  &
                               1,               &
                               MPI_INTEGER,     &
                               MPI_SUM,         &
                               world%comm,      &
                               world%err)

            call mpi_check_for_error(world, &
                    "in MPI_Allreduce of parcel_nearest::find_nearest.")

            if (n_global_small == 0) then
                call near%dealloc
                call deallocate_parcel_id_buffers
                call stop_timer(merge_nearest_timer)
                return
            endif

            !---------------------------------------------------------------------
            ! Communicate position of small parcels:
            ! Send position attribute, parcel index and the merge index of small parcels
            ! in boundary region to neighbours. We only need to send the position
            ! as this is the only attribute needed to figure out with whom a parcel
            ! might merge.
            call send_small_parcel_bndry_info(pcont, n_remote_small)

            ! There are 4 cases:
            !   - n_local_small = 0 and n_remote_small = 0 --> This rank has no small parcels.
            !   - n_local_small > 0 and n_remote_small = 0 --> This rank has only local small parcels.
            !   - n_local_small = 0 and n_remote_small > 0 --> This rank has only remote small parcels.
            !   - n_local_small > 0 and n_remote_small > 0 --> This rank has local and remote small parcels.

            ! Although *this* rank has no small parcels and is therefore not involved
            ! in any merging, it must nonetheless call the tree resolving and parcel gathering
            ! routine as there is global synchronisation taking place.
            l_no_small = (n_local_small + n_remote_small == 0)

            !------------------------------------------------------------------
            ! Create subcommunicator:
            ! Only MPI ranks that have small parcels or received remote small parcels
            ! must be part of the communicator.

            ! Ensure the communicator is freed first.
            if (subcomm%comm /= MPI_COMM_NULL) then
                call MPI_Comm_free(subcomm%comm, subcomm%err)
                call mpi_check_for_error(subcomm, &
                        "in MPI_Comm_free of parcel_nearest::find_nearest.")
            endif

            ! Each MPI process must know if it is part of the subcommunicator or not.
            ! All MPI ranks that have small parcels or received small parcels from neighbouring
            ! MPI ranks must be part of the communicator.
            color = MPI_UNDEFINED
            if (.not. l_no_small) then
                color = 0  ! any non-negative number is fine
            endif

            call MPI_Comm_split(comm=cart%comm,         &
                                color=color,            &
                                key=cart%rank,          &  ! key controls the ordering of the processes
                                newcomm=subcomm%comm,   &
                                ierror=cart%err)

            if (subcomm%comm /= MPI_COMM_NULL) then
                ! The following two calls are not necessary, but we do for good practice.
                call MPI_Comm_size(subcomm%comm, subcomm%size, subcomm%err)
                call MPI_Comm_rank(subcomm%comm, subcomm%rank, subcomm%err)
                subcomm%root = 0

#ifdef ENABLE_VERBOSE
                if (verbose .and. (subcomm%rank == subcomm%root)) then
                    fname = trim(output%basename) // '_nearest_subcomm.asc'
                    inquire(file=trim(fname), exist=l_exist)
                    if (l_exist) then
                        open(unit=1236, file=trim(fname), status='old', position='append')
                    else
                        open(unit=1236, file=trim(fname), status='replace')
                        write(1236, *) '  # time            subcomm%size    percentage (%)'
                    endif
                    write(1236, *) simtime, subcomm%size, subcomm%size / dble(world%size) * 100.d0
                    close(1236)
                endif
#endif
            endif

            if (.not. l_no_small) then
                ! allocate arrays
                allocate(isma(0:n_local_small+n_remote_small))
                allocate(inva(0:n_local_small+n_remote_small))
                allocate(iclo(n_local_small+n_remote_small))
                allocate(rclo(n_local_small+n_remote_small))
                allocate(dclo(n_local_small+n_remote_small))

                isma = -1
                iclo = -1
                rclo = -1
                dclo = sum(extent ** 2)

                call near%set_lbound

                j = 0
                do n = 1, pcont%local_num + n_remote_small
                    call near%set_ubound(n)

                    if (pcont%is_small(n)) then
                        j = j + 1
                        isma(j) = n
                    endif
                enddo

                !---------------------------------------------------------------------
                ! Determine locally closest parcel:
                call find_closest_parcel_locally(pcont, n_local_small, n_remote_small, isma, iclo, rclo, dclo)
            endif

            !---------------------------------------------------------------------
            ! Determine globally closest parcel:
            ! After this operation isma, iclo and rclo are properly set.
            call find_closest_parcel_globally(pcont, n_local_small, iclo, rclo, dclo)

            !---------------------------------------------------------------------
            ! We only need to check up to n_local_small because after the call to
            ! find_closest_parcel_globally all small parcels know their closest
            ! neighbour on the original MPI rank.
            if (.not. l_no_small) then
                do n = 1, n_local_small
                    if (iclo(n) == 0) then
                        write(*,*) iclo(n), dclo(n)
                        call mpi_exit_on_error('Merge error: no near enough neighbour found.')
                    endif
                enddo
            endif

            call stop_timer(merge_nearest_timer)

            !---------------------------------------------------------------------
            ! Figure out the mergers:
            if (subcomm%comm /= MPI_COMM_NULL) then
                call resolve_tree(isma, iclo, rclo, n_local_small)
            endif

            timings(merge_nearest_timer)%n_calls = timings(merge_nearest_timer)%n_calls - 1

            call start_timer(merge_nearest_timer)

            if (.not. l_no_small) then
                !---------------------------------------------------------------------
                ! Mark all entries of isma, iclo and rclo above n_local_small
                ! as invalid.
                do n = n_local_small+1, size(iclo)
                    isma(n) = -1
                    iclo(n) = -1
                    rclo(n) = -1
                enddo

                isma(1:n_local_small) = pack(isma(1:), isma(1:) /= -1)
                iclo(1:n_local_small) = pack(iclo, iclo /= -1)
                rclo(1:n_local_small) = pack(rclo, rclo /= -1)
            endif

            call deallocate_parcel_id_buffers

            !---------------------------------------------------------------------
            ! We perform the actual merging locally. We must therefore send all
            ! necessary remote parcels to *this* MPI rank.
            ! Note: It cannot happen that the closest parcel is a small parcel
            !       on another MPI rank that is sent elsewhere.
            call gather_remote_parcels(pcont, n_local_small, n_invalid, rclo, iclo, isma, inva)

            !------------------------------------------------------------------
            ! Sanity check: Indices of close parcels must be smaller equal to the
            ! number of local parcels:
            if (.not. l_no_small) then
                if (maxval(iclo(1:n_local_small)) > pcont%local_num) then
                    call mpi_exit_on_error(&
                        "in parcel_nearest::find_nearest: Close parcel index out of range.")
                endif
            endif

            if (allocated(rclo)) then
                deallocate(rclo)
            endif

            if (allocated(dclo)) then
                deallocate(dclo)
            endif

            call near%dealloc

            call stop_timer(merge_nearest_timer)

        end subroutine find_nearest

        !::::::::::::::::::::::::::::::::::::::::::::::::::::::::::::::::::::::

        ! If a parcel communication happens across a periodic boundary, we must
        ! shift the parcel position such that it ends up in the sub-domain.
        subroutine apply_periodic_shift(pos, dir)
            double precision, intent(inout) :: pos(:)
            integer,          intent(in)    :: dir
            logical                         :: l_x_edge, l_y_edge
            integer                         :: ix, iy

            ix = nint(dxi(1) * (pos(1) - lower(1)))
            iy = nint(dxi(2) * (pos(2) - lower(2)))

            ! put <= and >= for safety reasons; it should actually always be ==
            l_x_edge = (ix <= 0) .or. (ix >= nx)
            l_y_edge = (iy <= 0) .or. (iy >= ny)

            select case (dir)
                case (MPI_NORTH)
                    pos(2) = merge(pos(2) + extent(2), pos(2), l_y_edge)
                case (MPI_SOUTH)
                    pos(2) = merge(pos(2) - extent(2), pos(2), l_y_edge)
                case (MPI_WEST)
                    pos(1) = merge(pos(1) - extent(1), pos(1), l_x_edge)
                case (MPI_EAST)
                    pos(1) = merge(pos(1) + extent(1), pos(1), l_x_edge)
                case (MPI_NORTHWEST)
                    pos(1) = merge(pos(1) - extent(1), pos(1), l_x_edge)
                    pos(2) = merge(pos(2) + extent(2), pos(2), l_y_edge)
                case (MPI_NORTHEAST)
                    pos(1) = merge(pos(1) + extent(1), pos(1), l_x_edge)
                    pos(2) = merge(pos(2) + extent(2), pos(2), l_y_edge)
                case (MPI_SOUTHWEST)
                    pos(1) = merge(pos(1) - extent(1), pos(1), l_x_edge)
                    pos(2) = merge(pos(2) - extent(2), pos(2), l_y_edge)
                case (MPI_SOUTHEAST)
                    pos(1) = merge(pos(1) + extent(1), pos(1), l_x_edge)
                    pos(2) = merge(pos(2) - extent(2), pos(2), l_y_edge)
                case default
                    call mpi_exit_on_error(&
                        "in parcel_nearest::apply_periodic_shift: No valid direction.")
            end select
        end subroutine apply_periodic_shift

        !::::::::::::::::::::::::::::::::::::::::::::::::::::::::::::::::::::::

        ! Find the nearest grid point to each small parcel (to be merged)
        ! and search over the surrounding 8 grid cells for the closest parcel.
        ! This operation is performed locally.
        subroutine find_closest_parcel_locally(pcont, n_local_small, n_remote_small, isma, iclo, rclo, dclo)
            class(pc_type),   intent(in)    :: pcont
            integer,          intent(in)    :: n_local_small
            integer,          intent(in)    :: n_remote_small
            integer,          intent(inout) :: isma(0:)
            integer,          intent(inout) :: iclo(:)
            integer,          intent(inout) :: rclo(:)
            double precision, intent(inout) :: dclo(:)
            integer                         :: ix0, iy0, iz0, ijk, n, ix, iy, iz, m, k, ic, is
            double precision                :: delx, dely, delz, dsq, dsqmin, x_small, y_small, z_small


            do m = 1, n_local_small + n_remote_small
                is = isma(m)

                x_small = pcont%position(1, is)
                y_small = pcont%position(2, is)
                z_small = pcont%get_z_position(is)
                ! Parcel "is" is small and should be merged; find closest other:
                ix0 = nint(dxi(1) * (x_small - box%halo_lower(1))) ! ranges from 0 to box%halo_size(1)
                iy0 = nint(dxi(2) * (y_small - box%halo_lower(2))) ! ranges from 0 to box%halo_size(2)
                iz0 = nint(dxi(3) * (z_small - box%lower(3)))      ! ranges from 0 to nz

                ! Grid point (ix0, iy0, iz0) is closest to parcel "is"

                dsqmin = sum(extent ** 2)
                ic = 0

                ! Loop over 8 cells surrounding (ix0, iy0, iz0):
                do iz = max(0, iz0-1), min(nz-1, iz0) !=> iz=0 for iz0=0 & iz=nz-1 for iz0=nz
                    do iy = max(0, iy0-1), min(box%size(2)+1, iy0)
                        do ix = max(0, ix0-1), min(box%size(1)+1, ix0)
                            ! Cell index:
                            ijk = 1 + ix                                    &
                                + box%halo_size(1) * iy                     &
                                + box%halo_size(1) * box%halo_size(2) * iz

                            ! Search small parcels for closest other:
                            do k = near%kc1(ijk), near%kc2(ijk)
                                n = near%node(k)
                                if (n .ne. is) then
                                    delz = pcont%get_z_position(n) - z_small
                                    if (delz * delz < dsqmin) then
                                        delx = get_delx(pcont%position(1, n), x_small)
                                        dely = get_dely(pcont%position(2, n), y_small)
                                        ! Minimise dsqmin
                                        dsq = delx ** 2 + dely ** 2 + delz ** 2
                                        if (dsq < dsqmin) then
                                            dsqmin = dsq
                                            ic = n
                                        endif
                                    endif
                                endif
                            enddo
                        enddo
                    enddo
                enddo

                ! Store the MPI rank and the index of the parcel to be potentially merged with:
                isma(m) = is
                iclo(m) = ic
                rclo(m) = cart%rank
                dclo(m) = dsqmin
                l_merged(is) = .false.
                if (ic > 0) then
                    l_merged(ic) = .false.
                endif
            enddo

            call update_remote_indices(pcont, n_local_small, n_remote_small, isma, iclo, rclo, dclo)


        end subroutine find_closest_parcel_locally

        !::::::::::::::::::::::::::::::::::::::::::::::::::::::::::::::::::::::

        subroutine update_remote_indices(pcont, n_local_small, n_remote_small, isma, iclo, rclo, dclo)
            class(pc_type),   intent(in)    :: pcont
            integer,          intent(in)    :: n_local_small
            integer,          intent(in)    :: n_remote_small
            integer,          intent(inout) :: isma(0:)
            integer,          intent(inout) :: iclo(:)
            integer,          intent(inout) :: rclo(:)
            double precision, intent(inout) :: dclo(:)
            integer                         :: m, is, ic

            !---------------------------------------------------------------------
            ! Update isma, iclo and rclo with indices of remote parcels:
            do m = 1, n_local_small + n_remote_small
                is = isma(m)
                ic = iclo(m)

                if ((is > pcont%local_num) .and. (ic > pcont%local_num)) then
                    ! A remote small parcel points to another remote small parcel. The remotes do not necessarily
                    ! need to be the same. Also, it can be a dual-link. As the same distance is evaluated on
                    ! the other two MPI ranks, *this* MPI rank must set the distance between the parcels to the
                    ! maximum value as otherwise the function "find_closest_parcel_globally" may think the
                    ! parcels belong to *this* MPI rank due to round-offs in the distance calculation. The
                    ! function "find_closest_parcel_globally" always sets "rclo" to the MPI source.
                    dclo(m) = huge(0.0d0) ! huge(x) returns the maximum value of this type
                else if (ic > pcont%local_num) then
                    ! A local small parcel points to a remote small parcel.
                    ! The index *ic* is larger than the local number of parcels
                    ! we must update *iclo(m)* and *rclo(m)* with the index of the parcel stored
                    ! on the other MPI rank.
                    iclo(m) = near%pidsma(ic)
                    rclo(m) = near%rsma(ic)
                endif
            enddo

            !------------------------------------------------------------------
            ! Sanity check: Indices of small parcels must be smaller equal to the
            ! number of local parcels:
            do m = 1, n_local_small
                if (isma(m) > pcont%local_num) then
                    call mpi_exit_on_error(&
                        'in in parcel_nearest::update_remote_indices: Small parcel index out of range.')
                endif
            enddo
        end subroutine update_remote_indices

        !::::::::::::::::::::::::::::::::::::::::::::::::::::::::::::::::::::::

        ! For all small parcels in boundary cells we must now determine the
        ! closest parcel globally (that is we must compare with the neighbour rank).
        ! For this purpose we send the information of the small parcels that we received
        ! back to the original ranks which then figure out the closest parcel.
        ! Note: The information about the received small parcels is stored in the last
        !       n_remote_small entries of isma, iclo, rclo and dlco
        subroutine find_closest_parcel_globally(pcont, n_local_small, iclo, rclo, dclo)
            class(pc_type),   intent(in)            :: pcont
            integer,          intent(in)            :: n_local_small
            integer,          intent(inout)         :: iclo(:)
            integer,          intent(inout)         :: rclo(:)
            double precision, intent(inout)         :: dclo(:)
            double precision, dimension(:), pointer :: send_buf
            double precision, allocatable           :: recv_buf(:)
            type(MPI_Request)                       :: requests(8)
            type(MPI_Status)                        :: recv_status, send_statuses(8)
            integer                                 :: recv_size, send_size, buf_sizes(8)
            integer                                 :: tag, recv_count, n, l, i, m, k, j
            integer, parameter                      :: n_entries = 3

            buf_sizes = n_neighbour_small * n_entries
            call allocate_mpi_buffers(buf_sizes)

            !------------------------------------------------------------------
            ! Communicate with neighbours:
            j = 0
            do n = 1, 8

                ! we send the distance, the remote parcel index and the
                ! remote merge index *m* --> n_entries = 3.
                send_size = n_neighbour_small(n) * n_entries

                call get_mpi_buffer(n, send_buf)

                do l = 1, n_neighbour_small(n)
                    i = 1 + (l-1) * n_entries
                    k = j + pcont%local_num + l


                    ! merge index on *this* rank
                    m = n_local_small + j + l

                    send_buf(i)   = dble(near%midsma(k)) ! merge index on remote rank
                    send_buf(i+1) = dclo(m)              ! distance to closest parcel
                    send_buf(i+2) = dble(iclo(m))        ! parcel index of closest parcel
                enddo

                j = j + n_neighbour_small(n)

                ! receive order of small parcels
                tag = RECV_NEIGHBOUR_TAG(n)

#ifndef NDEBUG
                if (small_recv_order(n) /= tag) then
                    call mpi_exit_on_error(&
                        "parcel_nearest::find_closest_parcel_globally: Wrong message order.")
                endif

                if (small_recv_count(n) /= n_neighbour_small(n)) then
                    call mpi_exit_on_error(&
                        "parcel_nearest::find_closest_parcel_globally: Wrong number of parcels.")
                endif
#endif

                call MPI_Isend(send_buf(1:send_size),   &
                               send_size,               &
                               MPI_DOUBLE_PRECISION,    &
                               neighbours(tag)%rank,    &
                               SEND_NEIGHBOUR_TAG(tag), &
                               cart%comm,               &
                               requests(n),             &
                               cart%err)

                call mpi_check_for_error(cart, &
                    "in MPI_Isend of parcel_nearest::find_closest_parcel_globally.")

            enddo

            do n = 1, 8
                ! check for incoming messages
                call mpi_check_for_message(neighbours(n)%rank,      &
                                           RECV_NEIGHBOUR_TAG(n),   &
                                           recv_size,               &
                                           cart)

                if (mod(recv_size, n_entries) /= 0) then
                    call mpi_exit_on_error(&
                        "parcel_nearest::find_closest_parcel_globally: Receiving wrong count.")
                endif

                recv_count = recv_size / n_entries

                allocate(recv_buf(recv_size))

                call MPI_Recv(recv_buf(1:recv_size),    &
                              recv_size,                &
                              MPI_DOUBLE_PRECISION,     &
                              neighbours(n)%rank,       &
                              RECV_NEIGHBOUR_TAG(n),    &
                              cart%comm,                &
                              recv_status,              &
                              cart%err)

                call mpi_check_for_error(cart, &
                    "in MPI_Recv of parcel_nearest::find_closest_parcel_globally.")

                do l = 1, recv_count
                    i = 1 + (l-1) * n_entries
                    m = nint(recv_buf(i))
                    if (dclo(m) > recv_buf(i+1)) then
                        ! the local closest distance is
                        ! larger; we must use the remote parcel and
                        ! therefore update the rclo entry.
                        dclo(m) = recv_buf(i+1)
                        iclo(m) = nint(recv_buf(i+2))
                        rclo(m) = neighbours(n)%rank
                    endif
                enddo

                deallocate(recv_buf)
            enddo

            call MPI_Waitall(8,                 &
                            requests,           &
                            send_statuses,      &
                            cart%err)

            call mpi_check_for_error(cart, &
                "in MPI_Waitall of parcel_nearest::find_closest_parcel_globally.")

            call deallocate_mpi_buffers

        end subroutine find_closest_parcel_globally

        !::::::::::::::::::::::::::::::::::::::::::::::::::::::::::::::::::::::

        ! https://github.com/mpi-forum/mpi-forum-historic/issues/413
        ! https://www.mpi-forum.org/docs/mpi-3.1/mpi31-report/node294.htm
        ! https://www.mpi-forum.org/docs/mpi-3.1/mpi31-report/node279.htm
        subroutine resolve_tree(isma, iclo, rclo, n_local_small)
            integer, intent(inout)         :: isma(0:)
            integer, intent(inout)         :: iclo(:)
            integer, intent(inout)         :: rclo(:)
            integer, intent(inout)         :: n_local_small
            integer                        :: ic, rc, is, m, j
            logical                        :: l_helper
            integer(KIND=MPI_ADDRESS_KIND) :: offset
            logical                        :: l_continue_iteration, l_do_merge(n_local_small)
            logical                        :: l_isolated_dual_link(n_local_small)

            call start_timer(merge_tree_resolve_timer)

            ! First, iterative, stage
            l_continue_iteration = .true.

            do while (l_continue_iteration)
                l_continue_iteration = .false.
                ! reset relevant properties for candidate mergers

                do m = 1, n_local_small
                    is = isma(m)
                    ! only consider links that still may be merging
                    ! reset relevant properties
                    if (.not. l_merged(is)) then
                        ic = iclo(m)
                        rc = rclo(m)
                        l_leaf(is) = .true.

                        if (rc == cart%rank) then
                            l_available(ic) = .true.
                        else
                            call start_timer(nearest_rma_timer)
                            call MPI_Win_lock(MPI_LOCK_SHARED, rc, 0, win_avail, cart%err)
                            !     MPI_Put(origin_addr, origin_count, origin_datatype, target_rank,
                            !         target_disp, target_count, target_datatype, win, ierror)
                            !     TYPE(*), DIMENSION(..), INTENT(IN), ASYNCHRONOUS :: origin_addr
                            !     INTEGER, INTENT(IN) :: origin_count, target_rank, target_count
                            !     TYPE(MPI_Datatype), INTENT(IN) :: origin_datatype, target_datatype
                            !     INTEGER(KIND=MPI_ADDRESS_KIND), INTENT(IN) :: target_disp
                            !     TYPE(MPI_Win), INTENT(IN) :: win
                            !     INTEGER, OPTIONAL, INTENT(OUT) :: ierror
                            l_helper = .true.
                            offset = ic - 1 ! starts at 0
                            call MPI_Put(l_helper,          &
                                          1,                &
                                          MPI_LOGICAL,      &
                                          rc,               &
                                          offset,           &
                                          1,                &
                                          MPI_LOGICAL,      &
                                          win_avail,        &
                                          cart%err)
                            call mpi_check_for_error(cart, &
                                "in MPI_Put of parcel_nearest::resolve_tree.")

                            ! After MPI_Win_unlock, the RMA operation is completed at the origin and target.
                            call MPI_Win_unlock(rc, win_avail, cart%err)
                            call stop_timer(nearest_rma_timer)
                        endif
                    endif
                enddo

                ! This barrier is necessary!
                call start_timer(nearest_barrier_timer)
                call MPI_Barrier(subcomm%comm, subcomm%err)
                call stop_timer(nearest_barrier_timer)

                ! determine leaf parcels
                do m = 1, n_local_small
                    is = isma(m)

                    if (.not. l_merged(is)) then
                        ic = iclo(m)
                        rc = rclo(m)

                        if (rc == cart%rank) then
                            l_leaf(ic) = .false.
                        else
                            call start_timer(nearest_rma_timer)
                            call MPI_Win_lock(MPI_LOCK_SHARED, rc, 0, win_leaf, cart%err)
                            l_helper = .false.
                            offset = ic - 1
                            call MPI_Put(l_helper,         &
                                         1,                &
                                         MPI_LOGICAL,      &
                                         rc,               &
                                         offset,           &
                                         1,                &
                                         MPI_LOGICAL,      &
                                         win_leaf,         &
                                         cart%err)
                            call mpi_check_for_error(cart, &
                                "in MPI_Put of parcel_nearest::resolve_tree.")
                            call MPI_Win_unlock(rc, win_leaf, cart%err)
                            call stop_timer(nearest_rma_timer)
                        endif
                    endif
                enddo

                ! We must synchronise all MPI processes here to ensure all MPI processes
                ! have done theirRMA operations as we modify the windows again.
                call start_timer(nearest_barrier_timer)
                call MPI_Barrier(subcomm%comm, subcomm%err)
                call stop_timer(nearest_barrier_timer)

                ! filter out parcels that are "unavailable" for merging
                do m = 1, n_local_small
                    is = isma(m)

                    if (.not. l_merged(is)) then
                        if (.not. l_leaf(is)) then
                            ic = iclo(m)
                            rc = rclo(m)

                            if (rc == cart%rank) then
                                l_available(ic) = .false.
                            else
                                call start_timer(nearest_rma_timer)
                                call MPI_Win_lock(MPI_LOCK_SHARED, rc, 0, win_avail, cart%err)
                                l_helper = .false.
                                offset = ic - 1
                                call MPI_Put(l_helper,         &
                                             1,                &
                                             MPI_LOGICAL,      &
                                             rc,               &
                                             offset,           &
                                             1,                &
                                             MPI_LOGICAL,      &
                                             win_avail,        &
                                             cart%err)
                                call mpi_check_for_error(cart, &
                                    "in MPI_Put of parcel_nearest::resolve_tree.")
                                call MPI_Win_unlock(rc, win_avail, cart%err)
                                call stop_timer(nearest_rma_timer)
                            endif
                        endif
                    endif
                enddo

                ! This MPI_Barrier is necessary as MPI processes access their l_available
                ! array which may be modified in the loop above. In order to make sure all
                ! MPI ranks have finished above loop, we need this barrier.
                call start_timer(nearest_barrier_timer)
                call MPI_Barrier(subcomm%comm, subcomm%err)
                call stop_timer(nearest_barrier_timer)


                ! identify mergers in this iteration
                do m = 1, n_local_small
                    is = isma(m)

                    if (.not. l_merged(is)) then
                        ic = iclo(m)
                        rc = rclo(m)

                        l_helper = .false.
                        if (rc == cart%rank) then
                            l_helper = l_available(ic)
                        else
                            call start_timer(nearest_rma_timer)
                            call MPI_Win_lock(MPI_LOCK_SHARED, rc, 0, win_avail, cart%err)
                            ! Note: The OpenMPI specification says that processes must be on the same node
                            !       in order MPI_Get to work. However, I tested a simple MPI_Get on Archer2
                            !       between nodes with 1 rank per node. It works! It may therefore only be
                            !       a limitation of OpenMPI.
                            !     MPI_Get(origin_addr, origin_count, origin_datatype, target_rank,
                            !         target_disp, target_count, target_datatype, win, ierror)
                            !     TYPE(*), DIMENSION(..), ASYNCHRONOUS :: origin_addr
                            !     INTEGER, INTENT(IN) :: origin_count, target_rank, target_count
                            !     TYPE(MPI_Datatype), INTENT(IN) :: origin_datatype, target_datatype
                            !     INTEGER(KIND=MPI_ADDRESS_KIND), INTENT(IN) :: target_disp
                            !     TYPE(MPI_Win), INTENT(IN) :: win
                            !     INTEGER, OPTIONAL, INTENT(OUT) :: ierror
                            offset = ic - 1
                            call MPI_Get(l_helper,         &
                                         1,                &
                                         MPI_LOGICAL,      &
                                         rc,               &
                                         offset,           &
                                         1,                &
                                         MPI_LOGICAL,      &
                                         win_avail,        &
                                          cart%err)
                            call mpi_check_for_error(cart, &
                                    "in MPI_Get of parcel_nearest::resolve_tree.")

                            call MPI_Win_unlock(rc, win_avail, cart%err)
                            call stop_timer(nearest_rma_timer)
                        endif

                        if (l_leaf(is) .and. l_helper) then
                            l_continue_iteration = .true. ! merger means continue iteration
                            l_merged(is) = .true.

                            if (rc == cart%rank) then
                                l_merged(ic) = .true.
                            else
                                call start_timer(nearest_rma_timer)
                                call MPI_Win_lock(MPI_LOCK_SHARED, rc, 0, win_merged, cart%err)

                                l_helper = .true.
                                offset = ic - 1
                                call MPI_Put(l_helper,         &
                                             1,                &
                                             MPI_LOGICAL,      &
                                             rc,               &
                                             offset,           &
                                             1,                &
                                             MPI_LOGICAL,      &
                                             win_merged,       &
                                             cart%err)
                                call mpi_check_for_error(cart, &
                                    "in MPI_Put of parcel_nearest::resolve_tree.")
                                call MPI_Win_unlock(rc, win_merged, cart%err)
                                call stop_timer(nearest_rma_timer)
                            endif
                        endif
                    endif
                enddo

                call start_timer(nearest_allreduce_timer)
                ! Performance improvement: We actually only need to synchronize with neighbours
                call MPI_Allreduce(MPI_IN_PLACE,            &
                                   l_continue_iteration,    &
                                   1,                       &
                                   MPI_LOGICAL,             &
                                   MPI_LOR,                 &
                                   subcomm%comm,            &
                                   subcomm%err)
                call stop_timer(nearest_allreduce_timer)
                call mpi_check_for_error(subcomm, &
                    "in MPI_Allreduce of parcel_nearest::resolve_tree.")
            enddo

            ! No barrier necessary because of the blocking MPI_Allreduce that acts like
            ! a barrier!

            ! Second stage, related to dual links
            do m = 1, n_local_small
                is = isma(m)

                if (.not. l_merged(is)) then
                    if (l_leaf(is)) then ! set in last iteration of stage 1
                        ic = iclo(m)
                        rc = rclo(m)

                        if (rc == cart%rank) then
                            l_available(ic) = .true.
                        else
                            call start_timer(nearest_rma_timer)
                            call MPI_Win_lock(MPI_LOCK_SHARED, rc, 0, win_avail, cart%err)
                            l_helper = .true.
                            offset = ic - 1
                            call MPI_Put(l_helper,         &
                                         1,                &
                                         MPI_LOGICAL,      &
                                         rc,               &
                                         offset,           &
                                         1,                &
                                         MPI_LOGICAL,      &
                                         win_avail,        &
                                         cart%err)

                            call mpi_check_for_error(cart, &
                                    "in MPI_Put of parcel_nearest::resolve_tree.")

                            call MPI_Win_unlock(rc, win_avail, cart%err)
                            call stop_timer(nearest_rma_timer)
                        endif
                    endif
                endif
            enddo

            ! This barrier is necessary as we modifiy l_available above and need it below.
            call start_timer(nearest_barrier_timer)
            call MPI_Barrier(subcomm%comm, subcomm%err)
            call stop_timer(nearest_barrier_timer)

            ! Second stage
            do m = 1, n_local_small
                is = isma(m)
                ic = iclo(m)
                rc = rclo(m)
                l_do_merge(m) = .false.
                l_isolated_dual_link(m) = .false.

                if (l_merged(is) .and. l_leaf(is)) then
                    ! previously identified mergers: keep
                    l_do_merge(m) = .true.
                    !----------------------------------------------------------
                    ! begin of sanity check
                    ! After first stage mergers parcel cannot be both initiator
                    ! and receiver in stage 1
                    l_helper = .false.
                    if (rc == cart%rank) then
                        l_helper = l_leaf(ic)
                    else
                        call start_timer(nearest_rma_timer)
                        call MPI_Win_lock(MPI_LOCK_SHARED, rc, 0, win_leaf, cart%err)
                        offset = ic - 1
                        call MPI_Get(l_helper,         &
                                     1,                &
                                     MPI_LOGICAL,      &
                                     rc,               &
                                     offset,           &
                                     1,                &
                                     MPI_LOGICAL,      &
                                     win_leaf,         &
                                     cart%err)
                        call mpi_check_for_error(cart, &
                            "in MPI_Get of parcel_nearest::resolve_tree.")

                        call MPI_Win_unlock(rc, win_leaf, cart%err)
                        call stop_timer(nearest_rma_timer)
                    endif
                    if (l_helper) then
                        call mpi_exit_on_error(&
                            'in parcel_nearest::resolve_tree: First stage error')
                    endif

                    ! end of sanity check
                    !----------------------------------------------------------

                elseif (.not. l_merged(is)) then
                    if (l_leaf(is)) then
                        ! links from leafs
                        l_do_merge(m) = .true.
                    elseif (.not. l_available(is)) then
                        ! Above means parcels that have been made 'available' do not keep outgoing links

                        if (rc == cart%rank) then
                            l_helper = l_available(ic)
                        else
                            call start_timer(nearest_rma_timer)
                            call MPI_Win_lock(MPI_LOCK_SHARED, rc, 0, win_avail, cart%err)

                            offset = ic - 1
                            call MPI_Get(l_helper,         &
                                         1,                &
                                         MPI_LOGICAL,      &
                                         rc,               &
                                         offset,           &
                                         1,                &
                                         MPI_LOGICAL,      &
                                         win_avail,        &
                                         cart%err)

                            call mpi_check_for_error(cart, &
                                "in MPI_Get of parcel_nearest::resolve_tree.")

                            call MPI_Win_unlock(rc, win_avail, cart%err)
                            call stop_timer(nearest_rma_timer)
                        endif

                        if (l_helper) then
                            ! merge this parcel into ic along with the leaf parcels
                            l_do_merge(m) = .true.

                        else
                            l_isolated_dual_link(m) = .true.
                            ! isolated dual link
                            ! Don't keep current link
                            ! But make small parcel available so other parcel can merge with it
                            ! THIS NEEDS THINKING ABOUT A PARALLEL IMPLEMENTATION
                            ! This could be based on the other parcel being outside the domain
                            ! And a "processor order"
                            if (cart%rank <= rc) then
                                ! The MPI rank with lower number makes its parcel
                                ! available.
                                l_available(is) = .true.
                            endif
                        endif
                    endif
                endif
            enddo


            ! This barrier is necessary.
            call start_timer(nearest_barrier_timer)
            call MPI_Barrier(subcomm%comm, subcomm%err)
            call stop_timer(nearest_barrier_timer)

            !------------------------------------------------------
            do m = 1, n_local_small
                is = isma(m)
                ic = iclo(m)
                rc = rclo(m)

                if ((l_do_merge(m) .eqv. .false.) .and. l_isolated_dual_link(m)) then
                    ! isolated dual link

                    if (rc == cart%rank) then
                        l_helper = l_available(ic)
                    else
                        call start_timer(nearest_rma_timer)
                        call MPI_Win_lock(MPI_LOCK_SHARED, rc, 0, win_avail, cart%err)
                        offset = ic - 1
                        call MPI_Get(l_helper,         &
                                     1,                &
                                     MPI_LOGICAL,      &
                                     rc,               &
                                     offset,           &
                                     1,                &
                                     MPI_LOGICAL,      &
                                     win_avail,        &
                                     cart%err)

                        call mpi_check_for_error(cart, &
                            "in MPI_Get of parcel_nearest::resolve_tree.")

                        call MPI_Win_unlock(rc, win_avail, cart%err)
                        call stop_timer(nearest_rma_timer)
                    endif

                    if (l_helper) then
                        ! merge this parcel into ic along with the leaf parcels
                        l_do_merge(m) = .true.
                    !else
                    !   ! Dual link is resolved on other rank
                    endif
                endif
                !------------------------------------------------------
            enddo

            j = 0
            do m = 1, n_local_small
                is = isma(m)
                ic = iclo(m)
                rc = rclo(m)
                if (l_do_merge(m)) then
                    j = j + 1
                    isma(j) = is
                    iclo(j) = ic
                    rclo(j) = rc
                endif
            enddo
            n_local_small = j

            call stop_timer(merge_tree_resolve_timer)
        end subroutine resolve_tree

        !::::::::::::::::::::::::::::::::::::::::::::::::::::::::::::::::::::::

        ! This routine fills the *pid* buffers with 2 entries per small parcel.
        ! The first entry is the local parcel index in the parcel container and
        ! the second entry is the merge index (usually accessed with *m*).
        subroutine locate_parcel_in_boundary_cell(pcont, m, n)
            class(pc_type), intent(in) :: pcont
            integer,        intent(in) :: m, n
            integer                    :: k, ix, iy

            ! nearest global grid point
            ix = nint(dxi(1) * (pcont%position(1, n) - lower(1)))
            iy = nint(dxi(2) * (pcont%position(2, n) - lower(2)))

            ! check lower x-direction
            if (ix == box%lo(1)) then

                if (iy == box%lo(2)) then
                    ! parcel in southwest corner with
                    ! neighbours: west, south and southwest
                    k = n_parcel_sends(MPI_SOUTHWEST) + 1
                    southwest_pid(2*k-1) = n
                    southwest_pid(2*k) = m
                    n_parcel_sends(MPI_SOUTHWEST) = k

                else if (iy == box%hi(2)+1) then
                    ! parcel in northwest corner with
                    ! neighbours: west, north and northwest
                    k = n_parcel_sends(MPI_NORTHWEST) + 1
                    northwest_pid(2*k-1) = n
                    northwest_pid(2*k) = m
                    n_parcel_sends(MPI_NORTHWEST) = k
                endif

                ! neighbour: west
                k = n_parcel_sends(MPI_WEST) + 1
                west_pid(2*k-1) = n
                west_pid(2*k) = m
                n_parcel_sends(MPI_WEST) = k
            endif

            ! check upper x-direction (use >= as a parcel might be directly on the cell edge)
            if (ix == box%hi(1)+1) then

                if (iy == box%lo(2)) then
                    ! parcel in southeast corner with
                    ! neighbours: east, south and southeast
                    k = n_parcel_sends(MPI_SOUTHEAST) + 1
                    southeast_pid(2*k-1) = n
                    southeast_pid(2*k) = m
                    n_parcel_sends(MPI_SOUTHEAST) = k

                else if (iy == box%hi(2)+1) then
                    ! parcel in northeast corner with
                    ! neighbours: east, north and northeast
                    k = n_parcel_sends(MPI_NORTHEAST) + 1
                    northeast_pid(2*k-1) = n
                    northeast_pid(2*k) = m
                    n_parcel_sends(MPI_NORTHEAST) = k
                endif

                ! neighbours: east
                k = n_parcel_sends(MPI_EAST) + 1
                east_pid(2*k-1) = n
                east_pid(2*k) = m
                n_parcel_sends(MPI_EAST) = k
            endif

            if (iy == box%lo(2)) then
                k = n_parcel_sends(MPI_SOUTH) + 1
                south_pid(2*k-1) = n
                south_pid(2*k) = m
                n_parcel_sends(MPI_SOUTH) = k
            endif

            if (iy == box%hi(2)+1) then
                k = n_parcel_sends(MPI_NORTH) + 1
                north_pid(2*k-1) = n
                north_pid(2*k) = m
                n_parcel_sends(MPI_NORTH) = k
            endif
        end subroutine locate_parcel_in_boundary_cell

        !::::::::::::::::::::::::::::::::::::::::::::::::::::::::::::::::::::::

        ! Send position of small parcels in boundary region, their local index
        ! in the parcel container and their merge index (*m*) to neighbours
        subroutine send_small_parcel_bndry_info(pcont, n_remote_small)
            class(pc_type),           intent(inout) :: pcont
            integer,                  intent(inout) :: n_remote_small
            integer,          dimension(:), pointer :: send_ptr
            double precision, dimension(:), pointer :: send_buf
            double precision, allocatable           :: recv_buf(:)
            type(MPI_Request)                       :: requests(8)
            type(MPI_Status)                        :: recv_status, send_statuses(8)
            integer                                 :: recv_size, send_size
            integer                                 :: recv_count, n, i ,j, l, m, pid, k
            integer, parameter                      :: n_entries = 5
            integer, allocatable                    :: rtmp(:), pidtmp(:), midtmp(:)
            ! rtmp: MPI rank remote small parcel belongs to
            ! pidtmp: parcel index of remote parcel (on the owning rank)
            ! midtmp: m index of remote parcel (on the owning rank)

            n_neighbour_small = 0

            ! dummy allocate; will be updated on the fly
            allocate(near%pidsma(0))
            allocate(near%rsma(0))
            allocate(near%midsma(0))

            ! we only send parcel position, parcel index and its m index (of isma(m))
            call allocate_parcel_buffers(n_entries)

            do n = 1, 8

                ! Each entry of the buffer send_ptr points to has 2 entries
                ! per small parcel: 1. local parcel index; 2. merge index *m*
                call get_parcel_buffer_ptr(n, send_ptr, send_buf)

                send_size = n_parcel_sends(n) * n_entries

                if (n_parcel_sends(n) > 0) then
                    ! pack parcel position and parcel index to send buffer
                    do l = 1, n_parcel_sends(n)
                        i = 1 + (l-1) * n_entries
                        pid = send_ptr(2*l-1)
                        m   = send_ptr(2*l)
                        send_buf(i:i+2) = pcont%get_position(pid)
                        send_buf(i+3) = dble(pid)
                        send_buf(i+4) = dble(m)
                    enddo
                endif

                call MPI_Isend(send_buf(1:send_size),   &
                               send_size,               &
                               MPI_DOUBLE_PRECISION,    &
                               neighbours(n)%rank,      &
                               SEND_NEIGHBOUR_TAG(n),   &
                               cart%comm,               &
                               requests(n),             &
                               cart%err)

                call mpi_check_for_error(cart, &
                    "in MPI_Isend of parcel_nearest::send_small_parcel_bndry_info.")
            enddo

            do n = 1, 8

                ! check for incoming messages
                call mpi_check_for_message(neighbours(n)%rank,      &
                                           RECV_NEIGHBOUR_TAG(n),   &
                                           recv_size,               &
                                           cart)

                allocate(recv_buf(recv_size))

                call MPI_Recv(recv_buf(1:recv_size),    &
                              recv_size,                &
                              MPI_DOUBLE_PRECISION,     &
                              neighbours(n)%rank,       &
                              RECV_NEIGHBOUR_TAG(n),    &
                              cart%comm,                &
                              recv_status,              &
                              cart%err)

                call mpi_check_for_error(cart, &
                    "in MPI_Recv of parcel_nearest::send_small_parcel_bndry_info.")

                if (mod(recv_size, n_entries) /= 0) then
                    call mpi_exit_on_error(&
                        "parcel_nearest::send_small_parcel_bndry_info: Receiving wrong count.")
                endif

                recv_count = recv_size / n_entries

#ifndef NDEBUG
                small_recv_order(n) = RECV_NEIGHBOUR_TAG(n)
                small_recv_count(n) = recv_count
#endif

                i = pcont%local_num+1
                j = pcont%local_num+1+size(near%rsma) + recv_count
                allocate(rtmp(i:j))
                allocate(pidtmp(i:j))
                allocate(midtmp(i:j))

                ! copy old over
                if (size(near%rsma) > 0) then
                    rtmp(pcont%local_num+1:pcont%local_num+size(near%rsma)) = near%rsma
                    pidtmp(pcont%local_num+1:pcont%local_num+size(near%pidsma)) = near%pidsma
                    midtmp(pcont%local_num+1:pcont%local_num+size(near%midsma)) = near%midsma
                endif

                deallocate(near%pidsma)
                deallocate(near%rsma)
                deallocate(near%midsma)

                if (recv_count > 0) then
                    ! unpack parcel position and parcel index to recv buffer
                    do l = 1, recv_count
                        i = 1 + (l-1) * n_entries
                        k = sum(n_neighbour_small) + pcont%local_num + l
                        call pcont%set_position(k, recv_buf(i:i+2))
                        call pcont%set_volume(k, zero)    ! set volume / area to zero as each parcel is small
                        pidtmp(k) = nint(recv_buf(i+3))
                        rtmp(k) = neighbours(n)%rank
                        midtmp(k) = nint(recv_buf(i+4))

                        !------------------------------------------------------
                        ! We must also assign incoming small parcels to cells
                        ! Note: We must apply a shift for parcels communicated
                        !       across a periodic boundary.
                        call apply_periodic_shift(pcont%position(:, k), &
                                                  RECV_NEIGHBOUR_TAG(n))

                        ! Now we can safely assign the local cell index:
                        call near%parcel_to_local_cell_index(pcont, k)
                    enddo
                    n_neighbour_small(n) = n_neighbour_small(n) + recv_count
                endif

                ! *move_alloc* deallocates pidtmp, rtmp and midtmp
                call move_alloc(pidtmp, near%pidsma)
                call move_alloc(rtmp, near%rsma)
                call move_alloc(midtmp, near%midsma)

                deallocate(recv_buf)
            enddo

            n_remote_small = sum(n_neighbour_small)

            call MPI_Waitall(8,                 &
                            requests,           &
                            send_statuses,      &
                            cart%err)

            call mpi_check_for_error(cart, &
                "in MPI_Waitall of parcel_nearest::send_small_parcel_bndry_info.")


            call deallocate_parcel_buffers

        end subroutine send_small_parcel_bndry_info

        !::::::::::::::::::::::::::::::::::::::::::::::::::::::::::::::::::::::

        subroutine gather_remote_parcels(pcont, n_local_small, n_invalid, rclo, iclo, isma, inva)
            class(pc_type),              intent(inout) :: pcont
            integer,                     intent(inout) :: n_local_small
            integer,                     intent(inout) :: n_invalid
            integer,                     intent(inout) :: rclo(:)       ! MPI rank of closest parcel
            integer,                     intent(inout) :: iclo(:)
            integer,                     intent(inout) :: isma(0:)
            integer,                     intent(inout) :: inva(0:)
            double precision, dimension(:), pointer    :: send_buf
            double precision, allocatable              :: recv_buf(:)
            type(MPI_Request)                          :: requests(8)
            type(MPI_Status)                           :: recv_status, send_statuses(8)
            integer                                    :: recv_count
            integer                                    :: recv_size, send_size
            double precision                           :: buffer(pcont%attr_num)
            integer                                    :: m, rc, ic, is, n, i, j, k, iv
            integer                                    :: n_entries
            integer                                    :: n_registered(8)
#ifndef NDEBUG
            integer(kind=int64)                        :: n_total
#endif

            !------------------------------------------------------------------
            ! Figure out how many parcels we send and allocate buffers:
            n_parcel_sends = 0

            do m = 1, n_local_small
                rc = rclo(m)
                if (cart%rank /= rc) then
                    n = get_neighbour_from_rank(rc)
                    n_parcel_sends(n) = n_parcel_sends(n) + 1
                endif
            enddo

            n_invalid = sum(n_parcel_sends)

            ! We must send all parcel attributes (attr_num) plus
            ! the index of the close parcel ic (1)
            n_entries = pcont%attr_num + 1
            n_registered = n_parcel_sends * n_entries
            call allocate_mpi_buffers(n_registered)

            !------------------------------------------------------------------
            ! Fill all buffers:
            n_registered = 0
            do m = 1, n_local_small
                is = isma(m)
                ic = iclo(m)
                rc = rclo(m)
                inva(m) = is ! copy initial isma to inva for parcel deletion
                if (cart%rank /= rc) then
                    ! The closest parcel to this small parcel *is*
                    ! is on another MPI rank. We must send this parcel
                    ! to that rank.

                    n = get_neighbour_from_rank(rc)

                    call get_mpi_buffer(n, send_buf)

                    n_registered(n) = n_registered(n) + 1

                    call pcont%serialize(is, buffer)
                    j = n_entries * n_registered(n)
                    i = j - n_entries + 1
                    send_buf(i:j-1) = buffer
                    send_buf(j) = dble(ic)

                    ! Mark this as invalid
                    isma(m) = -1
                    iclo(m) = -1
                    rclo(m) = -1
                endif
            enddo

            iv = 0
            if (n_local_small > 0) then
                ! We must now remove all invalid entries in isma and
                ! iclo and also update the value of n_local_small:
                iv = n_local_small  ! we need to keep the original value for filling *inva*
                n_local_small = count(isma(1:iv) /= -1)
                isma(1:n_local_small) = pack(isma(1:iv), isma(1:iv) /= -1)
                iclo(1:n_local_small) = pack(iclo(1:iv), iclo(1:iv) /= -1)
                rclo(1:n_local_small) = pack(rclo(1:iv), rclo(1:iv) /= -1)
            endif

            !------------------------------------------------------------------
            ! Communicate parcels:
            do n = 1, 8
                call get_mpi_buffer(n, send_buf)

                send_size = n_parcel_sends(n) * n_entries

                call MPI_Isend(send_buf(1:send_size),   &
                               send_size,               &
                               MPI_DOUBLE_PRECISION,    &
                               neighbours(n)%rank,      &
                               SEND_NEIGHBOUR_TAG(n),   &
                               cart%comm,               &
                               requests(n),             &
                               cart%err)

                call mpi_check_for_error(cart, &
                    "in MPI_Isend of parcel_nearest::gather_remote_parcels.")
            enddo

            do n = 1, 8
                ! check for incoming messages
                call mpi_check_for_message(neighbours(n)%rank,      &
                                           RECV_NEIGHBOUR_TAG(n),   &
                                           recv_size,               &
                                           cart)

                allocate(recv_buf(recv_size))

                call MPI_Recv(recv_buf(1:recv_size),    &
                              recv_size,                &
                              MPI_DOUBLE_PRECISION,     &
                              neighbours(n)%rank,       &
                              RECV_NEIGHBOUR_TAG(n),    &
                              cart%comm,                &
                              recv_status,              &
                              cart%err)

                call mpi_check_for_error(cart, &
                    "in MPI_Recv of parcel_nearest::gather_remote_parcels.")

                if (mod(recv_size, n_entries) /= 0) then
                    call mpi_exit_on_error(&
                        "parcel_nearest::gather_remote_parcels: Receiving wrong count.")
                endif

                recv_count = recv_size / n_entries

                if (recv_count > 0) then
                    ! Set the current value of the *m* index to
                    ! its current maximum value (excluding small
                    ! parcel received earlier from other MPI ranks.
                    m = n_local_small
                    do k = 1, recv_count
                        ! We receive a small parcel;
                        ! append it to the container with index
                        ! "pcont%local_num+1"
                        pcont%local_num = pcont%local_num + 1
                        j = n_entries * k
                        i = j - n_entries + 1
                        buffer = recv_buf(i:j-1)
                        call pcont%deserialize(pcont%local_num, buffer)

                        ! Add the small parcel to isma and inva, and
                        ! its closest parcel to iclo
                        m = m + 1
                        iclo(m) = nint(recv_buf(j))
                        isma(m) = pcont%local_num
                        iv = iv + 1
                        inva(iv) = pcont%local_num
                    enddo
                    ! The last value of *m* is our new number of
                    ! small parcels. However, this still includes
                    ! invalid entries in isma and iclo that we will
                    ! remove next.
                    n_local_small = m
                endif

                deallocate(recv_buf)
            enddo

            call MPI_Waitall(8,                 &
                            requests,           &
                            send_statuses,      &
                            cart%err)

            call mpi_check_for_error(cart, &
                "in MPI_Waitall of parcel_nearest::gather_remote_parcels.")

            call deallocate_mpi_buffers

#ifndef NDEBUG
<<<<<<< HEAD
            n = pcont%local_num - n_invalid
            call mpi_blocking_reduce(n, MPI_SUM, world)
            if ((world%rank == world%root) .and. (.not. n == pcont%total_num)) then
                call mpi_exit_on_error(&
                    "in parcel_nearest::gather_remote_parcels: We lost parcels.")
=======
            if (subcomm%comm == world%comm) then
                n_total = n_parcels - n_invalid
                call mpi_blocking_reduce(n_total, MPI_SUM, world)
                if ((world%rank == world%root) .and. (.not. n_total == n_total_parcels)) then
                    call mpi_exit_on_error(&
                        "in parcel_nearest::gather_remote_parcels: We lost parcels.")
                endif
>>>>>>> bf037d2a
            endif
#endif
        end subroutine gather_remote_parcels

end module parcel_nearest<|MERGE_RESOLUTION|>--- conflicted
+++ resolved
@@ -113,7 +113,6 @@
     integer :: small_recv_count(8)
 #endif
 
-<<<<<<< HEAD
     public :: find_nearest                      &
             , merge_nearest_timer               &
             , merge_tree_resolve_timer          &
@@ -123,20 +122,13 @@
             , locate_parcel_in_boundary_cell    &
             , send_small_parcel_bndry_info      &
             , find_closest_parcel_globally      &
+            , nearest_allreduce_timer           &
+#ifdef ENABLE_VERBOSE
+            , simtime                           &
+#endif
+            , nearest_barrier_timer             &
+            , nearest_rma_timer                 &
             , near
-=======
-    public :: find_nearest              &
-            , merge_nearest_timer       &
-            , merge_tree_resolve_timer  &
-            , nearest_win_allocate      &
-            , nearest_win_deallocate    &
-            , nearest_allreduce_timer   &
-#ifdef ENABLE_VERBOSE
-            , simtime                   &
-#endif
-            , nearest_barrier_timer     &
-            , nearest_rma_timer
->>>>>>> bf037d2a
 
     contains
 
@@ -380,7 +372,6 @@
         !   - isma, inva and iclo must be filled contiguously
         !   - parcel indices in isma cannot be in iclo, and vice-versa
         !   - the m-th entry in isma relates to the m-th entry in iclo
-<<<<<<< HEAD
         subroutine find_nearest(pcont, isma, iclo, inva, n_local_small, n_invalid)
             class(pc_type),       intent(inout) :: pcont
             integer, allocatable, intent(out)   :: isma(:)
@@ -388,31 +379,17 @@
             integer, allocatable, intent(out)   :: inva(:)
             integer,              intent(out)   :: n_local_small
             integer,              intent(out)   :: n_invalid
-            integer                             :: n_global_small
+            integer                             :: n_global_small, color
             integer                             :: n_remote_small        ! sum(n_neighbour_small)
             integer                             :: n, j
             integer, allocatable                :: rclo(:)    ! MPI rank of closest parcel
             double precision, allocatable       :: dclo(:)    ! distance to closest parcel
             logical                             :: l_no_small ! if *this* rank has no local and no remote small
                                                               ! parcels
-=======
-        subroutine find_nearest(isma, iclo, inva, n_local_small, n_invalid)
-            integer, allocatable, intent(out) :: isma(:)
-            integer, allocatable, intent(out) :: iclo(:)
-            integer, allocatable, intent(out) :: inva(:)
-            integer,              intent(out) :: n_local_small
-            integer,              intent(out) :: n_invalid
-            integer                           :: n_global_small, color
-            integer                           :: ijk, n, k, j
-            integer, allocatable              :: rclo(:)    ! MPI rank of closest parcel
-            double precision, allocatable     :: dclo(:)    ! distance to closest parcel
-            logical                           :: l_no_small ! if *this* rank has no local and no remote small
-                                                            ! parcels
 #ifdef ENABLE_VERBOSE
             logical                           :: l_exist
             character(512)                    :: fname
 #endif
->>>>>>> bf037d2a
 
             call start_timer(merge_nearest_timer)
 
@@ -1822,21 +1799,14 @@
             call deallocate_mpi_buffers
 
 #ifndef NDEBUG
-<<<<<<< HEAD
-            n = pcont%local_num - n_invalid
-            call mpi_blocking_reduce(n, MPI_SUM, world)
-            if ((world%rank == world%root) .and. (.not. n == pcont%total_num)) then
-                call mpi_exit_on_error(&
-                    "in parcel_nearest::gather_remote_parcels: We lost parcels.")
-=======
             if (subcomm%comm == world%comm) then
+                n_total = pcont%local_num - n_invalid
                 n_total = n_parcels - n_invalid
                 call mpi_blocking_reduce(n_total, MPI_SUM, world)
-                if ((world%rank == world%root) .and. (.not. n_total == n_total_parcels)) then
+                if ((world%rank == world%root) .and. (.not. n_total == pcont%total_num)) then
                     call mpi_exit_on_error(&
                         "in parcel_nearest::gather_remote_parcels: We lost parcels.")
                 endif
->>>>>>> bf037d2a
             endif
 #endif
         end subroutine gather_remote_parcels
