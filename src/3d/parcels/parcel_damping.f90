--- conflicted
+++ resolved
@@ -9,12 +9,8 @@
     use constants, only :  f14, zero, one
     use mpi_timer, only : start_timer, stop_timer
     use parameters, only : nx, nz, vmin
-<<<<<<< HEAD
     use parcels_mod, only : parcels
-=======
-    use parcel_container, only : parcels, n_parcels
     use parcel_ellipsoid
->>>>>>> bf037d2a
     use parcel_interpl
     use fields
     use parameters, only : lower, upper
@@ -47,9 +43,6 @@
         subroutine parcel_damp(dt)
             double precision, intent(in)  :: dt
 
-<<<<<<< HEAD
-            if (damping%l_vorticity .or. damping%l_scalars) then
-=======
             if (damping%l_vorticity .and. damping%l_surface_vorticity) then
                 call mpi_exit_on_error("damping%l_vorticity and  damping%l_surface_vorticity both activated, only one allowed")
             elseif (damping%l_scalars .and. damping%l_surface_scalars) then
@@ -57,7 +50,6 @@
             endif
             if (damping%l_vorticity .or. damping%l_scalars .or. &
                 damping%l_surface_vorticity .or. damping%l_surface_scalars) then
->>>>>>> bf037d2a
                 ! ensure gridded fields are up to date
                 call par2grid(.false.)
                 call vor2vel
@@ -86,13 +78,6 @@
         end subroutine parcel_damp
 
         !
-<<<<<<< HEAD
-        ! @pre
-        subroutine perturbation_damping(dt, l_reuse)
-            double precision, intent(in)  :: dt
-            logical, intent(in)           :: l_reuse
-            integer                       :: n, p, l
-=======
         ! @pre: the strain must be calculated and the gridded fields updated
         subroutine perturbation_damping(dt, l_reuse)
             double precision, intent(in)  :: dt
@@ -101,7 +86,6 @@
             logical                       :: l_reuse_dummy
 #endif
             integer                       :: n, p, l, surface_index
->>>>>>> bf037d2a
             double precision              :: points(3, n_points_p2g)
             double precision              :: pvol
             ! tendencies need to be summed up between associated 4 points
@@ -124,29 +108,21 @@
             !$omp parallel default(shared)
             !$omp do private(n, p, l, points, pvol, weight, surface_index) &
 #ifndef ENABLE_DRY_MODE
-<<<<<<< HEAD
-            !$omp& private(is, js, ks, weights, vortend, buoytend, humtend, time_fact)
-#else
-            !$omp& private(is, js, ks, weights, vortend, buoytend, time_fact)
+            !$omp& private(is, js, ks, weights, vortend, humtend, dbuoytend, time_fact)
+#else
+            !$omp& private(is, js, ks, weights, vortend, tbuoytend, time_fact)
 #endif
             do n = 1, parcels%local_num
-=======
-            !$omp& private(is, js, ks, weights, vortend, humtend, dbuoytend, time_fact)
-#else
-            !$omp& private(is, js, ks, weights, vortend, tbuoytend, time_fact)
-#endif
-            do n = 1, n_parcels
                 ! check if only surface damping applies and we are far from surfaces
                 ! put in a buffer here as parcels can get stretched in integration
                 if(.not.(damping%l_vorticity .or. damping%l_scalars)) then
                     if(parcels%position(3, n) > lower(3) + 2 * dx(3)) then
                     if(parcels%position(3, n) < upper(3) - 2 * dx(3)) then
-                        cycle 
+                        cycle
                     end if
                     end if
                 endif
 
->>>>>>> bf037d2a
                 pvol = parcels%volume(n)
 #ifndef ENABLE_P2G_1POINT
                 points = parcels%get_points(n, l_reuse)
@@ -184,7 +160,7 @@
                         tbuoytend = tbuoytend + sum(weight * time_fact * (tbuoyg(ks:ks+1, js:js+1, is:is+1) - parcels%buoyancy(n)))
 #endif
                     endif
-                    
+
                     if (damping%l_surface_vorticity .or. damping%l_surface_scalars) then
                         ! Index to keep track of grid cells right above/below boundary
                         ! This is because the damping only happens at the boundary level
@@ -198,7 +174,7 @@
                         endif
                     else
                         cycle ! continue loop if no surface damping
-                    endif    
+                    endif
 
                     if (damping%l_surface_vorticity) then
                         ! Note this exponential factor can be different for vorticity/scalars
