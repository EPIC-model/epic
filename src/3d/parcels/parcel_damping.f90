! =============================================================================
! This module contains the subroutines to do damping of parcel properties to
! gridded fields in a conservative manner. It does this by nudging all the
! parcels associated with a grid point to the grid point value, with the strength
! of damping proportional to the grid point contribution to the gridded value and
! the strain rate at the grid point.
! =============================================================================
module parcel_damping
    use constants, only :  f14, zero, one
    use mpi_timer, only : start_timer, stop_timer
    use parameters, only : nx, nz, vmin
    use parcel_container, only : parcels, n_parcels
    use parcel_ellipsoid
    use parcel_interpl
    use fields
    use parameters, only : lower, upper
    use omp_lib
    use mpi_layout, only : box
    use mpi_utils, only : mpi_exit_on_error
    use options, only : damping
    use inversion_mod, only : vor2vel
    use rk_utils, only : get_strain_magnitude_field
    implicit none


    private

    ! interpolation indices
    ! (first dimension x, y, z; second dimension l-th index)
    integer :: is, js, ks
    integer :: damping_timer

    ! interpolation weights
    double precision :: weights(0:1,0:1,0:1)
    double precision :: weight(0:1,0:1,0:1)
    double precision :: time_fact(0:1,0:1,0:1)

    public :: parcel_damp, damping_timer

    contains

        subroutine parcel_damp(dt)
            double precision, intent(in)  :: dt

<<<<<<< HEAD
            if (damping%l_vorticity .or. damping%l_scalars) then
=======
            if (damping%l_vorticity .and. damping%l_surface_vorticity) then
                call mpi_exit_on_error("damping%l_vorticity and  damping%l_surface_vorticity both activated, only one allowed")
            elseif (damping%l_scalars .and. damping%l_surface_scalars) then
                call mpi_exit_on_error("damping%l_scalars and  damping%l_surface_scalars both activated, only one allowed")
            endif
            if (damping%l_vorticity .or. damping%l_scalars .or. &
                damping%l_surface_vorticity .or. damping%l_surface_scalars) then
>>>>>>> b18610a8
                ! ensure gridded fields are up to date
                call par2grid(.false.)
                call vor2vel

                ! Reflect beyond boundaries to ensure damping is conservative
                ! This is because the points below the surface contribute to the level above
                !$omp parallel workshare
                vortg(-1,   :, :, :) = vortg(1, :, :, :)
                vortg(nz+1, :, :, :) = vortg(nz-1, :, :, :)

#ifndef ENABLE_DRY_MODE
                humg(-1,   :, :) = humg(1, :, :)
                humg(nz+1, :, :) = humg(nz-1, :, :)
                dbuoyg(-1,   :, :) = dbuoyg(1, :, :)
                dbuoyg(nz+1, :, :) = dbuoyg(nz-1, :, :)
#else
                tbuoyg(-1,   :, :) = tbuoyg(1, :, :)
                tbuoyg(nz+1, :, :) = tbuoyg(nz-1, :, :)
#endif
                !$omp end parallel workshare

                call get_strain_magnitude_field
                call perturbation_damping(dt, .true.)
            end if

        end subroutine parcel_damp

        !
<<<<<<< HEAD
        ! @pre
        subroutine perturbation_damping(dt, l_reuse)
            double precision, intent(in)  :: dt
            logical, intent(in)           :: l_reuse
            integer                       :: n, p, l
=======
        ! @pre: the strain must be calculated and the gridded fields updated
        subroutine perturbation_damping(dt, l_reuse)
            double precision, intent(in)  :: dt
            logical, intent(in)           :: l_reuse
#if defined (ENABLE_P2G_1POINT) && !defined (NDEBUG)
            logical                       :: l_reuse_dummy
#endif
            integer                       :: n, p, l, surface_index
>>>>>>> b18610a8
            double precision              :: points(3, n_points_p2g)
            double precision              :: pvol
            ! tendencies need to be summed up between associated 4 points
            ! before modifying the parcel attribute
            double precision              :: vortend(3)
#ifndef ENABLE_DRY_MODE
            double precision              :: dbuoytend
            double precision              :: humtend
#else
            double precision              :: tbuoytend
#endif
            call start_timer(damping_timer)

            ! This is only here to allow debug compilation
            ! with a warning for unused variables
#if defined (ENABLE_P2G_1POINT) && !defined (NDEBUG)
            l_reuse_dummy=l_reuse
#endif

            !$omp parallel default(shared)
            !$omp do private(n, p, l, points, pvol, weight, surface_index) &
#ifndef ENABLE_DRY_MODE
<<<<<<< HEAD
            !$omp& private(is, js, ks, weights, vortend, buoytend, humtend, time_fact)
#else
            !$omp& private(is, js, ks, weights, vortend, buoytend, time_fact)
=======
            !$omp& private(is, js, ks, weights, vortend, humtend, dbuoytend, time_fact)
#else
            !$omp& private(is, js, ks, weights, vortend, tbuoytend, time_fact)
>>>>>>> b18610a8
#endif
            do n = 1, n_parcels
                ! check if only surface damping applies and we are far from surfaces
                ! put in a buffer here as parcels can get stretched in integration
                if(.not.(damping%l_vorticity .or. damping%l_scalars)) then
                    if(parcels%position(3, n) > lower(3) + 2 * dx(3)) then
                    if(parcels%position(3, n) < upper(3) - 2 * dx(3)) then
                        cycle 
                    end if
                    end if
                endif

                pvol = parcels%volume(n)
#ifndef ENABLE_P2G_1POINT
                points = get_ellipsoid_points(parcels%position(:, n), &
                                              pvol, parcels%B(:, n), n, l_reuse)
#else
                points(:, 1) = parcels%position(:, n)
#endif
                vortend = zero
#ifndef ENABLE_DRY_MODE
                humtend = zero
                dbuoytend = zero
#else
                tbuoytend = zero
#endif

                ! we have 4 points per ellipsoid
                do p = 1, n_points_p2g
                    call trilinear(points(:, p), is, js, ks, weights)
                    weight = point_weight_p2g * weights

                    if (damping%l_vorticity) then
                        ! Note this exponential factor can be different for vorticity/scalars
                        time_fact = one - exp(-damping%vorticity_prefactor * strain_mag(ks:ks+1, js:js+1, is:is+1) * dt)
                        do l = 1, 3
                            vortend(l) = vortend(l)+sum(weight * time_fact * (vortg(ks:ks+1, js:js+1, is:is+1, l) &
                                       - parcels%vorticity(l,n)))
                        enddo
                    endif

                    if (damping%l_scalars) then
                        time_fact = one - exp(-damping%scalars_prefactor * strain_mag(ks:ks+1, js:js+1, is:is+1) * dt)
#ifndef ENABLE_DRY_MODE
                        humtend = humtend + sum(weight * time_fact * (humg(ks:ks+1, js:js+1, is:is+1) - parcels%humidity(n)))
                        dbuoytend = dbuoytend + sum(weight * time_fact * (dbuoyg(ks:ks+1, js:js+1, is:is+1) - parcels%buoyancy(n)))
#else
                        tbuoytend = tbuoytend + sum(weight * time_fact * (tbuoyg(ks:ks+1, js:js+1, is:is+1) - parcels%buoyancy(n)))
#endif
                    endif
                    
                    if (damping%l_surface_vorticity .or. damping%l_surface_scalars) then
                        ! Index to keep track of grid cells right above/below boundary
                        ! This is because the damping only happens at the boundary level
                        ! Consistent with reflection used in parcel_damp
                        if ((ks == box%lo(3)-1) .or. (ks == box%hi(3)-1)) then
                            surface_index = 1 ! below lower or below upper boundary
                        elseif ((ks == box%lo(3)) .or. (ks == box%hi(3))) then
                            surface_index = 0 ! above lower or above upper boundary
                        else
                            cycle ! continue loop if not near a surface
                        endif
                    else
                        cycle ! continue loop if no surface damping
                    endif    

                    if (damping%l_surface_vorticity) then
                        ! Note this exponential factor can be different for vorticity/scalars
                        time_fact = one - exp(-damping%vorticity_prefactor * strain_mag(ks:ks+1, js:js+1, is:is+1) * dt)
                        do l = 1, 3
                            vortend(l) = vortend(l)+sum(weight(surface_index, :, :) * time_fact(surface_index, :, :) * &
                                         (vortg(ks+surface_index, js:js+1, is:is+1, l)  - parcels%vorticity(l,n)))
                        enddo
                    endif

                    if (damping%l_surface_scalars) then
                        ! Note this exponential factor can be different for vorticity/scalars
                        time_fact = one - exp(-damping%scalars_prefactor * strain_mag(ks:ks+1, js:js+1, is:is+1) * dt)
#ifndef ENABLE_DRY_MODE
                        humtend = humtend + sum(weight(surface_index, :, :) * time_fact(surface_index, :, :) * &
                                                  (humg(ks+surface_index, js:js+1, is:is+1) - parcels%humidity(n)))
                        dbuoytend = dbuoytend + sum(weight(surface_index, :, :) * time_fact(surface_index, :, :) * &
                                                  (dbuoyg(ks+surface_index, js:js+1, is:is+1) - parcels%buoyancy(n)))
#else
                        tbuoytend = tbuoytend + sum(weight(surface_index, :, :) * time_fact(surface_index, :, :) * &
                                                        (tbuoyg(ks+surface_index, js:js+1, is:is+1) - parcels%buoyancy(n)))
#endif
                    endif
                enddo
                ! Add all the tendencies only at the end
                if (damping%l_vorticity .or. damping%l_surface_vorticity) then
                    do l=1, 3
                        parcels%vorticity(l,n) = parcels%vorticity(l,n) + vortend(l)
                    enddo
                endif
                if (damping%l_scalars .or. damping%l_surface_scalars) then
#ifndef ENABLE_DRY_MODE
                    parcels%humidity(n) = parcels%humidity(n) + humtend
                    parcels%buoyancy(n) = parcels%buoyancy(n) + dbuoytend
#else
                    parcels%buoyancy(n) = parcels%buoyancy(n) + tbuoytend
#endif
                endif
            enddo
            !$omp end do
            !$omp end parallel

            call stop_timer(damping_timer)

        end subroutine perturbation_damping


end module parcel_damping<|MERGE_RESOLUTION|>--- conflicted
+++ resolved
@@ -42,9 +42,6 @@
         subroutine parcel_damp(dt)
             double precision, intent(in)  :: dt
 
-<<<<<<< HEAD
-            if (damping%l_vorticity .or. damping%l_scalars) then
-=======
             if (damping%l_vorticity .and. damping%l_surface_vorticity) then
                 call mpi_exit_on_error("damping%l_vorticity and  damping%l_surface_vorticity both activated, only one allowed")
             elseif (damping%l_scalars .and. damping%l_surface_scalars) then
@@ -52,7 +49,6 @@
             endif
             if (damping%l_vorticity .or. damping%l_scalars .or. &
                 damping%l_surface_vorticity .or. damping%l_surface_scalars) then
->>>>>>> b18610a8
                 ! ensure gridded fields are up to date
                 call par2grid(.false.)
                 call vor2vel
@@ -81,13 +77,6 @@
         end subroutine parcel_damp
 
         !
-<<<<<<< HEAD
-        ! @pre
-        subroutine perturbation_damping(dt, l_reuse)
-            double precision, intent(in)  :: dt
-            logical, intent(in)           :: l_reuse
-            integer                       :: n, p, l
-=======
         ! @pre: the strain must be calculated and the gridded fields updated
         subroutine perturbation_damping(dt, l_reuse)
             double precision, intent(in)  :: dt
@@ -96,7 +85,6 @@
             logical                       :: l_reuse_dummy
 #endif
             integer                       :: n, p, l, surface_index
->>>>>>> b18610a8
             double precision              :: points(3, n_points_p2g)
             double precision              :: pvol
             ! tendencies need to be summed up between associated 4 points
@@ -119,15 +107,9 @@
             !$omp parallel default(shared)
             !$omp do private(n, p, l, points, pvol, weight, surface_index) &
 #ifndef ENABLE_DRY_MODE
-<<<<<<< HEAD
-            !$omp& private(is, js, ks, weights, vortend, buoytend, humtend, time_fact)
-#else
-            !$omp& private(is, js, ks, weights, vortend, buoytend, time_fact)
-=======
             !$omp& private(is, js, ks, weights, vortend, humtend, dbuoytend, time_fact)
 #else
             !$omp& private(is, js, ks, weights, vortend, tbuoytend, time_fact)
->>>>>>> b18610a8
 #endif
             do n = 1, n_parcels
                 ! check if only surface damping applies and we are far from surfaces
