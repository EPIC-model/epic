! =============================================================================
! This module contains the subroutines to do parcel-to-grid and grid-to-parcel
! interpolation.
! =============================================================================
module parcel_interpl
    use constants, only : zero, one, two, f14
    use mpi_timer, only : start_timer, stop_timer
    use parameters, only : nx, nz, vmin, l_bndry_zeta_zero
    use options, only : parcel
    use parcel_container, only : parcels, n_parcels
    use parcel_bc, only : apply_periodic_bc
    use parcel_ellipsoid
    use fields
    use field_mpi, only : field_mpi_alloc                   &
                        , field_mpi_dealloc                 &
                        , field_buffer_to_halo              &
                        , field_halo_to_buffer              &
                        , field_buffer_to_interior          &
                        , field_interior_to_buffer          &
                        , interior_to_halo_communication    &
                        , halo_to_interior_communication    &
                        , field_halo_swap
    use physics, only : glat, lambda_c, q_0
    use omp_lib
    use mpi_utils, only : mpi_exit_on_error
    implicit none

<<<<<<< HEAD
=======
    private

    ! number of indices and weights
    integer, parameter :: ngp = 8

>>>>>>> 8bab3c5d
    ! interpolation indices
    ! (first dimension x, y, z; second dimension l-th index)
    integer :: is, js, ks

    ! interpolation weights
    double precision :: weights(0:1,0:1,0:1)

    integer :: par2grid_timer, &
               grid2par_timer

    integer, parameter :: IDX_VOL_SWAP   = 1    &
                        , IDX_VOR_X_SWAP = 2    &
                        , IDX_VOR_Y_SWAP = 3    &
                        , IDX_VOR_Z_SWAP = 4    &
                        , IDX_TBUOY_SWAP = 5
#ifndef ENABLE_DRY_MODE
    integer, parameter :: IDX_DBUOY_SWAP = 6    &
                        , IDX_HUM_SWAP   = 7

    integer, parameter :: n_field_swap = 7
#else
    integer, parameter :: n_field_swap = 5
#endif

    public :: par2grid          &
            , vol2grid          &
            , grid2par          &
            , par2grid_timer    &
            , grid2par_timer    &
            , trilinear         &
            , ngp

    contains

        ! Interpolate the parcel volume to the grid
        ! @pre The parcel must be assigned to the correct MPI process.
        subroutine vol2grid(l_reuse)
            logical, optional, intent(in) :: l_reuse
            double precision              :: points(3, 4)
            integer                       :: n, p, l
            double precision              :: pvol

            volg = zero

            !$omp parallel default(shared)
            !$omp do private(n, p, l, points, pvol, is, js, ks, weights) &
            !$omp& reduction(+: volg)
            do n = 1, n_parcels
                pvol = parcels%volume(n)

                points = get_ellipsoid_points(parcels%position(:, n), &
                                              pvol, parcels%B(:, n),  &
                                              n, l_reuse)

                ! we have 4 points per ellipsoid
                do p = 1, 4

                    call trilinear(points(:, p), is, js, ks, weights)

                    volg(ks:ks+1, js:js+1, is:is+1) = volg(ks:ks+1, js:js+1, is:is+1) &
                                              + f14 * weights(:,:,:) * pvol
                enddo
            enddo
            !$omp end do
            !$omp end parallel

            call field_halo_swap(volg)

            ! apply free slip boundary condition
            !$omp parallel workshare
            volg(0,  :, :) = two * volg(0,  :, :)
            volg(nz, :, :) = two * volg(nz, :, :)

            ! free slip boundary condition is reflective with mirror
            ! axis at the physical domain
            volg(1,    :, :) = volg(1,    :, :) + volg(-1,   :, :)
            volg(nz-1, :, :) = volg(nz-1, :, :) + volg(nz+1, :, :)
            !$omp end parallel workshare

        end subroutine vol2grid


        ! Interpolate parcel quantities to the grid, these consist of the parcel
        !   - vorticity
        !   - buoyancy
        !   - volume
        ! It also updates the scalar fields:
        !   - nparg, that is the number of parcels per grid cell
        !   - nsparg, that is the number of small parcels per grid cell
        ! @pre The parcel must be assigned to the correct MPI process.
        subroutine par2grid(l_reuse)
            logical, optional :: l_reuse
            double precision  :: points(3, 4)
            integer           :: n, p, l, i, j, k
            double precision  :: pvol, weight(0:1,0:1,0:1), btot
#ifndef ENABLE_DRY_MODE
            double precision  :: q_c
#endif

            call start_timer(par2grid_timer)

            vortg = zero
            volg = zero
            nparg = zero
            nsparg = zero
#ifndef ENABLE_DRY_MODE
            dbuoyg = zero
            humg = zero
#endif
            tbuoyg = zero
            !$omp parallel default(shared)
#ifndef ENABLE_DRY_MODE
            !$omp do private(n, p, l, i, j, k, points, pvol, weight, btot, q_c) &
            !$omp& private( is, js, ks, weights) &
            !$omp& reduction(+:nparg, nsparg, vortg, dbuoyg, humg, tbuoyg, volg)
#else
            !$omp do private(n, p, l, i, j, k, points, pvol, weight, btot) &
            !$omp& private( is, js, ks, weights) &
            !$omp& reduction(+:nparg, nsparg, vortg, tbuoyg, volg)
#endif
            do n = 1, n_parcels
                pvol = parcels%volume(n)

#ifndef ENABLE_DRY_MODE
                ! liquid water content
                q_c = parcels%humidity(n) &
                    - q_0 * dexp(lambda_c * (lower(3) - parcels%position(3, n)))
                q_c = max(zero, q_c)

                ! total buoyancy (including effects of latent heating)
                btot = parcels%buoyancy(n) + glat * q_c
#else
                btot = parcels%buoyancy(n)
#endif
                points = get_ellipsoid_points(parcels%position(:, n), &
                                              pvol, parcels%B(:, n), n, l_reuse)

                call get_index(parcels%position(:, n), i, j, k)
                nparg(k, j, i) = nparg(k, j, i) + 1
                if (parcels%volume(n) <= vmin) then
                    nsparg(k, j, i) = nsparg(k, j, i) + 1
                endif

                ! we have 4 points per ellipsoid
                do p = 1, 4

                    call trilinear(points(:, p), is, js, ks, weights)

                    ! loop over grid points which are part of the interpolation
                    ! the weight is a quarter due to 4 points per ellipsoid
                    weight = f14 * pvol* weights

                    do l = 1, 3
                        vortg(ks:ks+1, js:js+1, is:is+1, l) = vortg(ks:ks+1, js:js+1, is:is+1, l) &
                                                            + weight(:,:,:) * parcels%vorticity(l, n)
                    enddo
#ifndef ENABLE_DRY_MODE
                    dbuoyg(ks:ks+1, js:js+1, is:is+1) = dbuoyg(ks:ks+1, js:js+1, is:is+1) &
                                                      + weight(:,:,:) * parcels%buoyancy(n)
                    humg(ks:ks+1, js:js+1, is:is+1) = humg(ks:ks+1, js:js+1, is:is+1) &
                                              + weight(:,:,:) * parcels%humidity(n)
#endif
                    tbuoyg(ks:ks+1, js:js+1, is:is+1) = tbuoyg(ks:ks+1, js:js+1, is:is+1) &
                                                + weight(:,:,:) * btot
                    volg(ks:ks+1, js:js+1, is:is+1) = volg(ks:ks+1, js:js+1, is:is+1) &
                                              + weight(:,:,:)
                enddo
            enddo
            !$omp end do
            !$omp end parallel

            call par2grid_halo_swap

            !$omp parallel workshare
            ! apply free slip boundary condition
            volg(0,  :, :) = two * volg(0,  :, :)
            volg(nz, :, :) = two * volg(nz, :, :)

            ! free slip boundary condition is reflective with mirror
            ! axis at the physical domain
            volg(1,    :, :) = volg(1,    :, :) + volg(-1,   :, :)
            volg(nz-1, :, :) = volg(nz-1, :, :) + volg(nz+1, :, :)

            vortg(0,  :, :, :) = two * vortg(0,  :, :, :)
            vortg(nz, :, :, :) = two * vortg(nz, :, :, :)
            vortg(1,    :, :, :) = vortg(1,    :, :, :) + vortg(-1,   :, :, :)
            vortg(nz-1, :, :, :) = vortg(nz-1, :, :, :) + vortg(nz+1, :, :, :)

            tbuoyg(0,  :, :) = two * tbuoyg(0,  :, :)
            tbuoyg(nz, :, :) = two * tbuoyg(nz, :, :)
            tbuoyg(1,    :, :) = tbuoyg(1,    :, :) + tbuoyg(-1,   :, :)
            tbuoyg(nz-1, :, :) = tbuoyg(nz-1, :, :) + tbuoyg(nz+1, :, :)
            !$omp end parallel workshare

#ifndef ENABLE_DRY_MODE
            !$omp parallel workshare
            dbuoyg(0,  :, :) = two * dbuoyg(0,  :, :)
            dbuoyg(nz, :, :) = two * dbuoyg(nz, :, :)
            dbuoyg(1,    :, :) = dbuoyg(1,    :, :) + dbuoyg(-1,   :, :)
            dbuoyg(nz-1, :, :) = dbuoyg(nz-1, :, :) + dbuoyg(nz+1, :, :)
            humg(0,  :, :) = two * humg(0,  :, :)
            humg(nz, :, :) = two * humg(nz, :, :)
            humg(1,    :, :) = humg(1,    :, :) + humg(-1,   :, :)
            humg(nz-1, :, :) = humg(nz-1, :, :) + humg(nz+1, :, :)
            !$omp end parallel workshare
#endif

            ! exclude halo cells to avoid division by zero
            do p = 1, 3
                vortg(0:nz, :, :, p) = vortg(0:nz, :, :, p) / volg(0:nz, :, :)
            enddo

            !-------------------------------------------------------
            ! Set zeta = 0 on the boundary if required:
            if (l_bndry_zeta_zero(1)) then
                vortg(0, :, :, I_Z) = zero
            endif

            if (l_bndry_zeta_zero(2)) then
                vortg(nz, :, :, I_Z) = zero
            endif

            !$omp parallel workshare
            vortg(-1,   :, :, :) = two * vortg(0,  :, :, :) - vortg(1, :, :, :)
            vortg(nz+1, :, :, :) = two * vortg(nz, :, :, :) - vortg(nz-1, :, :, :)

#ifndef ENABLE_DRY_MODE
            dbuoyg(0:nz, :, :) = dbuoyg(0:nz, :, :) / volg(0:nz, :, :)
            humg(0:nz, :, :) = humg(0:nz, :, :) / volg(0:nz, :, :)
#endif
            tbuoyg(0:nz, :, :) = tbuoyg(0:nz, :, :) / volg(0:nz, :, :)

            ! extrapolate to halo grid points (needed to compute
            ! z derivative used for the time step)
            tbuoyg(-1,   :, :) = two * tbuoyg(0,  :, :) - tbuoyg(1, :, :)
            tbuoyg(nz+1, :, :) = two * tbuoyg(nz, :, :) - tbuoyg(nz-1, :, :)

            ! sum halo contribution into internal cells
            ! (be aware that halo cell contribution at upper boundary
            ! are added to cell nz)
            nparg(0,    :, :) = nparg(0,    :, :) + nparg(-1, :, :)
            nparg(nz-1, :, :) = nparg(nz-1, :, :) + nparg(nz, :, :)

            nsparg(0,    :, :) = nsparg(0,    :, :) + nsparg(-1, :, :)
            nsparg(nz-1, :, :) = nsparg(nz-1, :, :) + nsparg(nz, :, :)
            !$omp end parallel workshare

            ! sanity check
            if (sum(nparg(0:nz-1, :, :)) /= n_parcels) then
                call mpi_exit_on_error("par2grid: Wrong total number of parcels!")
            endif

            call stop_timer(par2grid_timer)

        end subroutine par2grid


        subroutine par2grid_halo_swap
            ! we must first fill the interior grid points
            ! correctly, and then the halo; otherwise
            ! halo grid points do not have correct values at
            ! corners where multiple processes share grid points.

            call field_mpi_alloc(n_field_swap)

            !------------------------------------------------------------------
            ! Accumulate interior:

            call field_halo_to_buffer(volg,                IDX_VOL_SWAP)
            call field_halo_to_buffer(vortg(:, :, :, I_X), IDX_VOR_X_SWAP)
            call field_halo_to_buffer(vortg(:, :, :, I_Y), IDX_VOR_Y_SWAP)
            call field_halo_to_buffer(vortg(:, :, :, I_Z), IDX_VOR_Z_SWAP)
            call field_halo_to_buffer(tbuoyg,              IDX_TBUOY_SWAP)
#ifndef ENABLE_DRY_MODE
            call field_halo_to_buffer(dbuoyg,              IDX_DBUOY_SWAP)
            call field_halo_to_buffer(humg,                IDX_HUM_SWAP)
#endif

            ! send halo data to valid regions of other processes
            call halo_to_interior_communication

            ! accumulate interior; after this operation
            ! all interior grid points have the correct value
            call field_buffer_to_interior(volg,                IDX_VOL_SWAP, .true.)
            call field_buffer_to_interior(vortg(:, :, :, I_X), IDX_VOR_X_SWAP, .true.)
            call field_buffer_to_interior(vortg(:, :, :, I_Y), IDX_VOR_Y_SWAP, .true.)
            call field_buffer_to_interior(vortg(:, :, :, I_Z), IDX_VOR_Z_SWAP, .true.)
            call field_buffer_to_interior(tbuoyg,              IDX_TBUOY_SWAP, .true.)
#ifndef ENABLE_DRY_MODE
            call field_buffer_to_interior(dbuoyg,              IDX_DBUOY_SWAP, .true.)
            call field_buffer_to_interior(humg,                IDX_HUM_SWAP, .true.)
#endif

            !------------------------------------------------------------------
            ! Fill halo:

            call field_interior_to_buffer(volg,                IDX_VOL_SWAP)
            call field_interior_to_buffer(vortg(:, :, :, I_X), IDX_VOR_X_SWAP)
            call field_interior_to_buffer(vortg(:, :, :, I_Y), IDX_VOR_Y_SWAP)
            call field_interior_to_buffer(vortg(:, :, :, I_Z), IDX_VOR_Z_SWAP)
            call field_interior_to_buffer(tbuoyg,              IDX_TBUOY_SWAP)
#ifndef ENABLE_DRY_MODE
            call field_interior_to_buffer(dbuoyg,              IDX_DBUOY_SWAP)
            call field_interior_to_buffer(humg,                IDX_HUM_SWAP)
#endif

            call interior_to_halo_communication

            call field_buffer_to_halo(volg,                IDX_VOL_SWAP, .false.)
            call field_buffer_to_halo(vortg(:, :, :, I_X), IDX_VOR_X_SWAP, .false.)
            call field_buffer_to_halo(vortg(:, :, :, I_Y), IDX_VOR_Y_SWAP, .false.)
            call field_buffer_to_halo(vortg(:, :, :, I_Z), IDX_VOR_Z_SWAP, .false.)
            call field_buffer_to_halo(tbuoyg,              IDX_TBUOY_SWAP, .false.)
#ifndef ENABLE_DRY_MODE
            call field_buffer_to_halo(dbuoyg,              IDX_DBUOY_SWAP, .false.)
            call field_buffer_to_halo(humg,                IDX_HUM_SWAP, .false.)
#endif

            call field_mpi_dealloc

        end subroutine par2grid_halo_swap


        ! Interpolate the gridded quantities to the parcels
        ! @param[in] add contributions, i.e. do not reset parcel quantities to zero before doing grid2par.
        !            (optional)
        ! @pre The parcel must be assigned to the correct MPI process and the halo of fields must be
        !      filled correctly.
        subroutine grid2par(add)
            logical, optional, intent(in) :: add
            double precision              :: points(3, 4)
            integer                       :: n, l, p

            call start_timer(grid2par_timer)

            ! clear old data efficiently
            if (present(add)) then
               if (add .eqv. .false.) then
                    !$omp parallel default(shared)
                    !$omp do private(n)
                    do n = 1, n_parcels
                        parcels%delta_pos(:, n) = zero
                        parcels%delta_vor(:, n) = zero
                    enddo
                    !$omp end do
                    !$omp end parallel
               endif
            else
                !$omp parallel default(shared)
                !$omp do private(n)
                do n = 1, n_parcels
                    parcels%delta_pos(:, n) = zero
                    parcels%delta_vor(:, n) = zero
                enddo
                !$omp end do
                !$omp end parallel
            endif

            !$omp parallel default(shared)
            !$omp do private(n, l, p, points, is, js, ks, weights)
            do n = 1, n_parcels

                parcels%strain(:, n) = zero

                points = get_ellipsoid_points(parcels%position(:, n), &
                                              parcels%volume(n), parcels%B(:, n), n)

                do p = 1, 4
                    ! get interpolation weights and mesh indices
                    call trilinear(points(:, p), is, js, ks, weights)

                    ! loop over grid points which are part of the interpolation
                    do l = 1,3
                        parcels%delta_pos(l, n) = parcels%delta_pos(l, n) &
                                                + f14 * sum(weights(:,:,:) * velog(ks:ks+1, js:js+1, is:is+1, l))
                    enddo
                    do l = 1,5
                        parcels%strain(l, n) = parcels%strain(l, n) &
                                             + f14 * sum(weights(:,:,:) * velgradg(ks:ks+1, js:js+1, is:is+1, l))
                    enddo
                    do l = 1,3
                        parcels%delta_vor(l, n) = parcels%delta_vor(l, n) &
                                                + f14 * sum(weights(:,:,:) * vtend(ks:ks+1, js:js+1, is:is+1, l))
                    enddo
                enddo
            enddo
            !$omp end do
            !$omp end parallel

            call stop_timer(grid2par_timer)

        end subroutine grid2par

        ! Tri-linear interpolation
        ! @param[in] pos position of the parcel
        ! @param[out] ii zonal grid points for interoplation
        ! @param[out] jj meridional grid points for interpolation
        ! @param[out] kk vertical grid points for interpolation
        ! @param[out] ww interpolation weights
        pure subroutine trilinear(pos, ii, jj, kk, ww)
            double precision, intent(in)  :: pos(3)
            integer,          intent(out) :: ii, jj, kk
            double precision, intent(out) :: ww(0:1,0:1,0:1)
            double precision              :: xyz(3)

            ww = zero

            ! (i, j, k)
            xyz = (pos - lower) * dxi
            ii = floor(xyz(1))
            jj = floor(xyz(2))
            kk = floor(xyz(3))

            call get_weights(xyz, ii, jj, kk, ww)

<<<<<<< HEAD
        end subroutine trilinear


=======
>>>>>>> 8bab3c5d
        pure subroutine get_weights(xyz, i, j, k, ww)
            double precision, intent(in)    :: xyz(3)
            double precision, intent(inout) :: ww(0:1,0:1,0:1)
            integer,          intent(in)    :: i, j, k
            double precision                :: px, py, pz, pxc, pyc, pzc
            double precision                :: w00, w10, w01, w11

            ! (i, j, k)
            px = xyz(1) - dble(i)
            pxc = one - px

            py = xyz(2) - dble(j)
            pyc = one - py

            pz = xyz(3) - dble(k)
            pzc = one - pz

            w00 = pyc * pxc
            w10 = pyc * px
            w01 = py * pxc
            w11 = py * px

            ! Note order of indices is k,j,i
            ww(0,0,0) = ww(0,0,0) + pzc * w00
            ww(0,0,1) = ww(0,0,1) + pzc * w10
            ww(0,1,0) = ww(0,1,0) + pzc * w01
            ww(0,1,1) = ww(0,1,1) + pzc * w11
            ww(1,0,0) = ww(1,0,0) + pz * w00
            ww(1,0,1) = ww(1,0,1) + pz * w10
            ww(1,1,0) = ww(1,1,0) + pz * w01
            ww(1,1,1) = ww(1,1,1) + pz * w11

        end subroutine get_weights


end module parcel_interpl<|MERGE_RESOLUTION|>--- conflicted
+++ resolved
@@ -25,14 +25,8 @@
     use mpi_utils, only : mpi_exit_on_error
     implicit none
 
-<<<<<<< HEAD
-=======
     private
 
-    ! number of indices and weights
-    integer, parameter :: ngp = 8
-
->>>>>>> 8bab3c5d
     ! interpolation indices
     ! (first dimension x, y, z; second dimension l-th index)
     integer :: is, js, ks
@@ -62,8 +56,7 @@
             , grid2par          &
             , par2grid_timer    &
             , grid2par_timer    &
-            , trilinear         &
-            , ngp
+            , trilinear         
 
     contains
 
@@ -448,12 +441,9 @@
 
             call get_weights(xyz, ii, jj, kk, ww)
 
-<<<<<<< HEAD
         end subroutine trilinear
 
 
-=======
->>>>>>> 8bab3c5d
         pure subroutine get_weights(xyz, i, j, k, ww)
             double precision, intent(in)    :: xyz(3)
             double precision, intent(inout) :: ww(0:1,0:1,0:1)
