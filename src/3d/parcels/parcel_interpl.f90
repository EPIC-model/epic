--- conflicted
+++ resolved
@@ -57,14 +57,9 @@
             , grid2par          &
             , par2grid_timer    &
             , grid2par_timer    &
-<<<<<<< HEAD
             , halo_swap_timer   &
             , trilinear         &
             , bilinear
-=======
-            , halo_swap_timer    &
-            , trilinear
->>>>>>> 6cad76b4
 
     contains
 
