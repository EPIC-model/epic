! =============================================================================
! This module contains the subroutines to do parcel-to-grid and grid-to-parcel
! interpolation.
! =============================================================================
module parcel_interpl
    use constants, only : zero, one, two, f14
    use mpi_timer, only : start_timer, stop_timer
    use parameters, only : nx, nz, vmin, l_bndry_zeta_zero
    use options, only : parcel
    use parcel_container, only : parcels, n_parcels
    use parcel_bc, only : apply_periodic_bc
    use parcel_ellipsoid
    use fields
    use field_mpi, only : field_mpi_alloc                   &
                        , field_mpi_dealloc                 &
                        , field_buffer_to_halo              &
                        , field_halo_to_buffer              &
                        , field_buffer_to_interior          &
                        , field_interior_to_buffer          &
                        , interior_to_halo_communication    &
                        , halo_to_interior_communication    &
                        , field_halo_swap_scalar            &
                        , field_halo_to_buffer_integer      &
                        , field_buffer_to_interior_integer  &
                        , field_interior_to_buffer_integer  &
                        , field_buffer_to_halo_integer
    use physics, only : glat, lambda_c, q_0
#ifdef ENABLE_BUOYANCY_PERTURBATION_MODE
    use physics, only : bfsq
#endif
    use omp_lib
    use mpi_utils, only : mpi_exit_on_error
    implicit none

    private

    ! interpolation indices
    ! (first dimension x, y, z; second dimension l-th index)
    integer :: is, js, ks

    ! interpolation weights
    double precision :: weights(0:1,0:1,0:1)

    integer :: par2grid_timer, &
               grid2par_timer, &
               halo_swap_timer

    integer, parameter :: IDX_VOL_SWAP    = 1   &
                        , IDX_VOR_X_SWAP  = 2   &
                        , IDX_VOR_Y_SWAP  = 3   &
                        , IDX_VOR_Z_SWAP  = 4   &
                        , IDX_TBUOY_SWAP  = 5   &
                        , IDX_NPARG_SWAP  = 6   &
                        , IDX_NSPARG_SWAP = 7
#ifndef ENABLE_DRY_MODE
    integer, parameter :: IDX_DBUOY_SWAP = 8    &
                        , IDX_HUM_SWAP   = 9

    integer, parameter :: n_field_swap = 9
#else
    integer, parameter :: n_field_swap = 7
#endif

#ifndef ENABLE_G2P_1POINT
    integer, parameter :: n_points_g2p = 4
    double precision, parameter :: point_weight_g2p = f14
#else
    integer, parameter :: n_points_g2p = 1
    double precision, parameter :: point_weight_g2p = one
#endif

#ifndef ENABLE_P2G_1POINT
    integer, parameter :: n_points_p2g = 4
    double precision, parameter :: point_weight_p2g = f14
#else
    integer, parameter :: n_points_p2g = 1
    double precision, parameter :: point_weight_p2g = one
#endif

    public :: par2grid          &
            , vol2grid          &
            , grid2par          &
            , par2grid_timer    &
            , grid2par_timer    &
            , halo_swap_timer   &
            , trilinear         &
            , bilinear          &
            , n_points_p2g      &
            , point_weight_p2g

    contains

        ! Interpolate the parcel volume to the grid
        ! @pre The parcel must be assigned to the correct MPI process.
        subroutine vol2grid(l_reuse)
            logical, optional, intent(in) :: l_reuse
            double precision              :: points(3, 4)
            integer                       :: n, p
            double precision              :: pvol

            volg = zero

            !$omp parallel default(shared)
            !$omp do private(n, p, points, pvol, is, js, ks, weights) &
            !$omp& reduction(+: volg)
            do n = 1, n_parcels
                pvol = parcels%volume(n)

                points = get_ellipsoid_points(parcels%position(:, n), &
                                              parcels%B(:, n),  &
                                              n, l_reuse)

                ! we have 4 points per ellipsoid
                do p = 1, 4

                    call trilinear(points(:, p), is, js, ks, weights)

                    volg(ks:ks+1, js:js+1, is:is+1) = volg(ks:ks+1, js:js+1, is:is+1) &
                                              + f14 * weights * pvol
                enddo
            enddo
            !$omp end do
            !$omp end parallel

            call start_timer(halo_swap_timer)
            call field_halo_swap_scalar(volg)
            call stop_timer(halo_swap_timer)

            ! apply free slip boundary condition
            !$omp parallel workshare
            volg(0,  :, :) = two * volg(0,  :, :)
            volg(nz, :, :) = two * volg(nz, :, :)

            ! free slip boundary condition is reflective with mirror
            ! axis at the physical domain
            volg(1,    :, :) = volg(1,    :, :) + volg(-1,   :, :)
            volg(nz-1, :, :) = volg(nz-1, :, :) + volg(nz+1, :, :)
            !$omp end parallel workshare

        end subroutine vol2grid


        ! Interpolate parcel quantities to the grid, these consist of the parcel
        !   - vorticity
        !   - buoyancy
        !   - volume
        ! It also updates the scalar fields:
        !   - nparg, that is the number of parcels per grid cell
        !   - nsparg, that is the number of small parcels per grid cell
        ! @pre The parcel must be assigned to the correct MPI process.
        subroutine par2grid(l_reuse)
            logical, optional :: l_reuse
            double precision  :: points(3, n_points_p2g)
            integer           :: n, p, l, i, j, k
            double precision  :: pvol, weight(0:1,0:1,0:1), btot
#ifndef ENABLE_DRY_MODE
            double precision  :: q_c
#endif

            call start_timer(par2grid_timer)

            vortg = zero
            volg = zero
            nparg = zero
            nsparg = zero
#ifndef ENABLE_DRY_MODE
            dbuoyg = zero
            humg = zero
#endif
            tbuoyg = zero
            !$omp parallel default(shared)
#ifndef ENABLE_DRY_MODE
            !$omp do private(n, p, l, i, j, k, points, pvol, weight, btot, q_c) &
            !$omp& private( is, js, ks, weights) &
            !$omp& reduction(+:nparg, nsparg, vortg, dbuoyg, humg, tbuoyg, volg)
#else
            !$omp do private(n, p, l, i, j, k, points, pvol, weight, btot) &
            !$omp& private( is, js, ks, weights) &
            !$omp& reduction(+:nparg, nsparg, vortg, tbuoyg, volg)
#endif
            do n = 1, n_parcels
                pvol = parcels%volume(n)

#ifndef ENABLE_DRY_MODE
                ! liquid water content
                q_c = parcels%humidity(n) &
                    - q_0 * dexp(lambda_c * (lower(3) - parcels%position(3, n)))
                q_c = max(zero, q_c)

                ! total buoyancy (including effects of latent heating)
                btot = parcels%buoyancy(n) + glat * q_c
#else
                btot = parcels%buoyancy(n)
#endif

#ifdef ENABLE_BUOYANCY_PERTURBATION_MODE
                ! remove basic state N^2 * z
                btot = btot - bfsq * parcels%position(3, n)
#endif

#ifndef ENABLE_P2G_1POINT
                points = get_ellipsoid_points(parcels%position(:, n), &
                                              parcels%B(:, n), n, l_reuse)
#else
                points(:, 1) = parcels%position(:, n)
#endif
                call get_index(parcels%position(:, n), i, j, k)
                nparg(k, j, i) = nparg(k, j, i) + 1
                if (parcels%volume(n) <= vmin) then
                    nsparg(k, j, i) = nsparg(k, j, i) + 1
                endif

                ! we have 4 points per ellipsoid
                do p = 1, n_points_p2g

                    call trilinear(points(:, p), is, js, ks, weights)

                    ! loop over grid points which are part of the interpolation
                    ! the weight is a quarter due to 4 points per ellipsoid
                    weight = point_weight_p2g * pvol* weights

                    do l = 1, 3
                        vortg(ks:ks+1, js:js+1, is:is+1, l) = vortg(ks:ks+1, js:js+1, is:is+1, l) &
                                                            + weight * parcels%vorticity(l, n)
                    enddo
#ifndef ENABLE_DRY_MODE
                    dbuoyg(ks:ks+1, js:js+1, is:is+1) = dbuoyg(ks:ks+1, js:js+1, is:is+1) &
                                                      + weight * parcels%buoyancy(n)
                    humg(ks:ks+1, js:js+1, is:is+1) = humg(ks:ks+1, js:js+1, is:is+1) &
                                              + weight * parcels%humidity(n)
#endif
                    tbuoyg(ks:ks+1, js:js+1, is:is+1) = tbuoyg(ks:ks+1, js:js+1, is:is+1) &
                                                + weight * btot
                    volg(ks:ks+1, js:js+1, is:is+1) = volg(ks:ks+1, js:js+1, is:is+1) &
                                              + weight
                enddo
            enddo
            !$omp end do
            !$omp end parallel

            ! sum halo contribution into internal cells
            ! (be aware that halo cell contribution at upper boundary
            ! are added to cell nz)
            !$omp parallel workshare
            nparg(0,    :, :) = nparg(0,    :, :) + nparg(-1, :, :)
            nparg(nz-1, :, :) = nparg(nz-1, :, :) + nparg(nz, :, :)

            nsparg(0,    :, :) = nsparg(0,    :, :) + nsparg(-1, :, :)
            nsparg(nz-1, :, :) = nsparg(nz-1, :, :) + nsparg(nz, :, :)
            !$omp end parallel workshare

            ! sanity check -- note: this must be checked for calling the halo swap routine
            ! as otherwise we count parcels in the halo region twice.
            if (sum(nparg(0:nz-1, :, :)) /= n_parcels) then
                call mpi_exit_on_error("par2grid: Wrong total number of parcels!")
            endif

            call start_timer(halo_swap_timer)
            call par2grid_halo_swap
            call stop_timer(halo_swap_timer)

            !$omp parallel workshare
            ! apply free slip boundary condition
            volg(0,  :, :) = two * volg(0,  :, :)
            volg(nz, :, :) = two * volg(nz, :, :)

            ! free slip boundary condition is reflective with mirror
            ! axis at the physical domain
            volg(1,    :, :) = volg(1,    :, :) + volg(-1,   :, :)
            volg(nz-1, :, :) = volg(nz-1, :, :) + volg(nz+1, :, :)

            vortg(0,  :, :, :) = two * vortg(0,  :, :, :)
            vortg(nz, :, :, :) = two * vortg(nz, :, :, :)
            vortg(1,    :, :, :) = vortg(1,    :, :, :) + vortg(-1,   :, :, :)
            vortg(nz-1, :, :, :) = vortg(nz-1, :, :, :) + vortg(nz+1, :, :, :)

            tbuoyg(0,  :, :) = two * tbuoyg(0,  :, :)
            tbuoyg(nz, :, :) = two * tbuoyg(nz, :, :)
            tbuoyg(1,    :, :) = tbuoyg(1,    :, :) + tbuoyg(-1,   :, :)
            tbuoyg(nz-1, :, :) = tbuoyg(nz-1, :, :) + tbuoyg(nz+1, :, :)
            !$omp end parallel workshare

#ifndef ENABLE_DRY_MODE
            !$omp parallel workshare
            dbuoyg(0,  :, :) = two * dbuoyg(0,  :, :)
            dbuoyg(nz, :, :) = two * dbuoyg(nz, :, :)
            dbuoyg(1,    :, :) = dbuoyg(1,    :, :) + dbuoyg(-1,   :, :)
            dbuoyg(nz-1, :, :) = dbuoyg(nz-1, :, :) + dbuoyg(nz+1, :, :)
            humg(0,  :, :) = two * humg(0,  :, :)
            humg(nz, :, :) = two * humg(nz, :, :)
            humg(1,    :, :) = humg(1,    :, :) + humg(-1,   :, :)
            humg(nz-1, :, :) = humg(nz-1, :, :) + humg(nz+1, :, :)
            !$omp end parallel workshare
#endif

            ! exclude halo cells to avoid division by zero
            do p = 1, 3
                vortg(0:nz, :, :, p) = vortg(0:nz, :, :, p) / volg(0:nz, :, :)
            enddo

            !-------------------------------------------------------
            ! Set zeta = 0 on the boundary if required:
            if (l_bndry_zeta_zero(1)) then
                vortg(0, :, :, I_Z) = zero
            endif

            if (l_bndry_zeta_zero(2)) then
                vortg(nz, :, :, I_Z) = zero
            endif

            !$omp parallel workshare
            vortg(-1,   :, :, :) = two * vortg(0,  :, :, :) - vortg(1, :, :, :)
            vortg(nz+1, :, :, :) = two * vortg(nz, :, :, :) - vortg(nz-1, :, :, :)

#ifndef ENABLE_DRY_MODE
            dbuoyg(0:nz, :, :) = dbuoyg(0:nz, :, :) / volg(0:nz, :, :)
            humg(0:nz, :, :) = humg(0:nz, :, :) / volg(0:nz, :, :)
#endif
            tbuoyg(0:nz, :, :) = tbuoyg(0:nz, :, :) / volg(0:nz, :, :)

            ! extrapolate to halo grid points (needed to compute
            ! z derivative used for the time step)
            tbuoyg(-1,   :, :) = two * tbuoyg(0,  :, :) - tbuoyg(1, :, :)
            tbuoyg(nz+1, :, :) = two * tbuoyg(nz, :, :) - tbuoyg(nz-1, :, :)
            !$omp end parallel workshare

            call stop_timer(par2grid_timer)

        end subroutine par2grid


        subroutine par2grid_halo_swap
            ! we must first fill the interior grid points
            ! correctly, and then the halo; otherwise
            ! halo grid points do not have correct values at
            ! corners where multiple processes share grid points.

            call field_mpi_alloc(n_field_swap, ndim=3)

            !------------------------------------------------------------------
            ! Accumulate interior:

            call field_halo_to_buffer(volg,                IDX_VOL_SWAP)
            call field_halo_to_buffer(vortg(:, :, :, I_X), IDX_VOR_X_SWAP)
            call field_halo_to_buffer(vortg(:, :, :, I_Y), IDX_VOR_Y_SWAP)
            call field_halo_to_buffer(vortg(:, :, :, I_Z), IDX_VOR_Z_SWAP)
            call field_halo_to_buffer(tbuoyg,              IDX_TBUOY_SWAP)
            call field_halo_to_buffer_integer(nparg,       IDX_NPARG_SWAP)
            call field_halo_to_buffer_integer(nsparg,      IDX_NSPARG_SWAP)
#ifndef ENABLE_DRY_MODE
            call field_halo_to_buffer(dbuoyg,              IDX_DBUOY_SWAP)
            call field_halo_to_buffer(humg,                IDX_HUM_SWAP)
#endif

            ! send halo data to valid regions of other processes
            call halo_to_interior_communication

            ! accumulate interior; after this operation
            ! all interior grid points have the correct value
            call field_buffer_to_interior(volg,                IDX_VOL_SWAP, .true.)
            call field_buffer_to_interior(vortg(:, :, :, I_X), IDX_VOR_X_SWAP, .true.)
            call field_buffer_to_interior(vortg(:, :, :, I_Y), IDX_VOR_Y_SWAP, .true.)
            call field_buffer_to_interior(vortg(:, :, :, I_Z), IDX_VOR_Z_SWAP, .true.)
            call field_buffer_to_interior(tbuoyg,              IDX_TBUOY_SWAP, .true.)
            call field_buffer_to_interior_integer(nparg,       IDX_NPARG_SWAP, .true.)
            call field_buffer_to_interior_integer(nsparg,      IDX_NSPARG_SWAP, .true.)
#ifndef ENABLE_DRY_MODE
            call field_buffer_to_interior(dbuoyg,              IDX_DBUOY_SWAP, .true.)
            call field_buffer_to_interior(humg,                IDX_HUM_SWAP, .true.)
#endif

            !------------------------------------------------------------------
            ! Fill halo:

            call field_interior_to_buffer(volg,                IDX_VOL_SWAP)
            call field_interior_to_buffer(vortg(:, :, :, I_X), IDX_VOR_X_SWAP)
            call field_interior_to_buffer(vortg(:, :, :, I_Y), IDX_VOR_Y_SWAP)
            call field_interior_to_buffer(vortg(:, :, :, I_Z), IDX_VOR_Z_SWAP)
            call field_interior_to_buffer(tbuoyg,              IDX_TBUOY_SWAP)
            call field_interior_to_buffer_integer(nparg,       IDX_NPARG_SWAP)
            call field_interior_to_buffer_integer(nsparg,      IDX_NSPARG_SWAP)
#ifndef ENABLE_DRY_MODE
            call field_interior_to_buffer(dbuoyg,              IDX_DBUOY_SWAP)
            call field_interior_to_buffer(humg,                IDX_HUM_SWAP)
#endif

            call interior_to_halo_communication

            call field_buffer_to_halo(volg,                IDX_VOL_SWAP, .false.)
            call field_buffer_to_halo(vortg(:, :, :, I_X), IDX_VOR_X_SWAP, .false.)
            call field_buffer_to_halo(vortg(:, :, :, I_Y), IDX_VOR_Y_SWAP, .false.)
            call field_buffer_to_halo(vortg(:, :, :, I_Z), IDX_VOR_Z_SWAP, .false.)
            call field_buffer_to_halo(tbuoyg,              IDX_TBUOY_SWAP, .false.)
            call field_buffer_to_halo_integer(nparg,       IDX_NPARG_SWAP, .false.)
            call field_buffer_to_halo_integer(nsparg,      IDX_NSPARG_SWAP, .false.)
#ifndef ENABLE_DRY_MODE
            call field_buffer_to_halo(dbuoyg,              IDX_DBUOY_SWAP, .false.)
            call field_buffer_to_halo(humg,                IDX_HUM_SWAP, .false.)
#endif

            call field_mpi_dealloc

        end subroutine par2grid_halo_swap


        ! Interpolate the gridded quantities to the parcels
        ! @param[in] add contributions, i.e. do not reset parcel quantities to zero before doing grid2par.
        !            (optional)
        ! @pre The parcel must be assigned to the correct MPI process and the halo of fields must be
        !      filled correctly.
        subroutine grid2par(add)
            logical, optional, intent(in) :: add
            double precision              :: points(3, n_points_g2p)
            integer                       :: n, l, p

            call start_timer(grid2par_timer)

            ! clear old data efficiently
            if (present(add)) then
               if (add .eqv. .false.) then
                    !$omp parallel default(shared)
                    !$omp do private(n)
                    do n = 1, n_parcels
                        parcels%delta_pos(:, n) = zero
                        parcels%delta_vor(:, n) = zero
                        parcels%int_strain(:, n) = zero
                    enddo
                    !$omp end do
                    !$omp end parallel
               endif
            else
                !$omp parallel default(shared)
                !$omp do private(n)
                do n = 1, n_parcels
                    parcels%delta_pos(:, n) = zero
                    parcels%delta_vor(:, n) = zero
                    parcels%int_strain(:, n) = zero
                enddo
                !$omp end do
                !$omp end parallel
            endif

            !$omp parallel default(shared)
            !$omp do private(n, l, p, points, is, js, ks, weights)
            do n = 1, n_parcels

<<<<<<< HEAD
                parcels%strain(:, n) = zero

#ifndef ENABLE_G2P_1POINT
=======
>>>>>>> dcae3a92
                points = get_ellipsoid_points(parcels%position(:, n), &
                                              parcels%B(:, n), n)
#else
                points(:, 1) = parcels%position(:, n)
#endif
                do p = 1, n_points_g2p
                    ! get interpolation weights and mesh indices
                    call trilinear(points(:, p), is, js, ks, weights)

                    ! loop over grid points which are part of the interpolation
                    do l = 1,3
<<<<<<< HEAD
                        parcels%delta_pos(l, n) = parcels%delta_pos(l, n) &
                                                + point_weight_g2p * sum(weights * velog(ks:ks+1, js:js+1, is:is+1, l))
                    enddo
                    do l = 1,8
                        parcels%strain(l, n) = parcels%strain(l, n) &
                                             + point_weight_g2p * sum(weights * velgradg(ks:ks+1, js:js+1, is:is+1, l))
                    enddo
                    do l = 1,3
                        parcels%delta_vor(l, n) = parcels%delta_vor(l, n) &
                                                + point_weight_g2p * sum(weights * vtend(ks:ks+1, js:js+1, is:is+1, l))
=======
                        parcels%delta_pos(l, n)  = parcels%delta_pos(l, n) &
                                                 + f14 * sum(weights * velog(ks:ks+1, js:js+1, is:is+1, l))
                    enddo
                    do l = 1, 8
                        parcels%int_strain(l, n) = parcels%int_strain(l, n) &
                                                 + f14 * sum(weights * velgradg(ks:ks+1, js:js+1, is:is+1, l))
                    enddo
                    do l = 1,3
                        parcels%delta_vor(l, n)  = parcels%delta_vor(l, n) &
                                                 + f14 * sum(weights * vtend(ks:ks+1, js:js+1, is:is+1, l))
>>>>>>> dcae3a92
                    enddo
                enddo
            enddo
            !$omp end do
            !$omp end parallel

            call stop_timer(grid2par_timer)

        end subroutine grid2par


        ! Tri-linear interpolation
        ! @param[in] pos position of the parcel
        ! @param[out] ii zonal lower grid point for interoplation
        ! @param[out] jj meridional lower grid point for interpolation
        ! @param[out] kk vertical lower grid point for interpolation
        ! @param[out] ww interpolation weights
        pure subroutine trilinear(pos, ii, jj, kk, ww)
            double precision, intent(in)  :: pos(3)
            integer,          intent(out) :: ii, jj, kk
            double precision, intent(out) :: ww(0:1,0:1,0:1)
            double precision              :: xyz(3)
            double precision              :: w00, w10, w01, w11
            double precision              :: px, py, pz, pxc, pyc, pzc


            ! (i, j, k)
            xyz = (pos - lower) * dxi
            ii = floor(xyz(1))
            jj = floor(xyz(2))
            kk = floor(xyz(3))

            px = xyz(1) - dble(ii)
            pxc = one - px

            py = xyz(2) - dble(jj)
            pyc = one - py

            pz = xyz(3) - dble(kk)
            pzc = one - pz

            w00 = pyc * pxc
            w10 = pyc * px
            w01 = py * pxc
            w11 = py * px

            ! Note order of indices is k,j,i
            ww(0,0,0) = pzc * w00
            ww(0,0,1) = pzc * w10
            ww(0,1,0) = pzc * w01
            ww(0,1,1) = pzc * w11
            ww(1,0,0) = pz * w00
            ww(1,0,1) = pz * w10
            ww(1,1,0) = pz * w01
            ww(1,1,1) = pz * w11

        end subroutine trilinear

        !::::::::::::::::::::::::::::::::::::::::::::::::::::::::::::::::::::::

        ! Bi-linear interpolation
        ! @param[in] pos position of the parcel
        ! @param[out] ii horizontal grid points for interoplation
        ! @param[out] jj meridional grid points for interpolation
        ! @param[out] ww interpolation weights
        subroutine bilinear(pos, ii, jj, ww)
            double precision, intent(in)  :: pos(2)
            integer,          intent(out) :: ii, jj
            double precision, intent(out) :: ww(0:1, 0:1)
            double precision              :: xy(2)
            double precision              :: px, py, pxc, pyc


            ! (i, j)
            xy = (pos - lower(1:2)) * dxi(1:2)
            ii = floor(xy(1))
            jj = floor(xy(2))

            px = xy(1) - dble(ii)
            pxc = one - px

            py = xy(2) - dble(jj)
            pyc = one - py

            ! Note order of indices is j,i
            ww(0, 0) = pyc * pxc
            ww(0, 1) = pyc * px
            ww(1, 0) = py  * pxc
            ww(1, 1) = py  * px

        end subroutine bilinear

end module parcel_interpl<|MERGE_RESOLUTION|>--- conflicted
+++ resolved
@@ -444,12 +444,7 @@
             !$omp do private(n, l, p, points, is, js, ks, weights)
             do n = 1, n_parcels
 
-<<<<<<< HEAD
-                parcels%strain(:, n) = zero
-
 #ifndef ENABLE_G2P_1POINT
-=======
->>>>>>> dcae3a92
                 points = get_ellipsoid_points(parcels%position(:, n), &
                                               parcels%B(:, n), n)
 #else
@@ -461,29 +456,16 @@
 
                     ! loop over grid points which are part of the interpolation
                     do l = 1,3
-<<<<<<< HEAD
                         parcels%delta_pos(l, n) = parcels%delta_pos(l, n) &
                                                 + point_weight_g2p * sum(weights * velog(ks:ks+1, js:js+1, is:is+1, l))
                     enddo
                     do l = 1,8
-                        parcels%strain(l, n) = parcels%strain(l, n) &
+                        parcels%int_strain(l, n) = parcels%int_strain(l, n) &
                                              + point_weight_g2p * sum(weights * velgradg(ks:ks+1, js:js+1, is:is+1, l))
                     enddo
                     do l = 1,3
                         parcels%delta_vor(l, n) = parcels%delta_vor(l, n) &
                                                 + point_weight_g2p * sum(weights * vtend(ks:ks+1, js:js+1, is:is+1, l))
-=======
-                        parcels%delta_pos(l, n)  = parcels%delta_pos(l, n) &
-                                                 + f14 * sum(weights * velog(ks:ks+1, js:js+1, is:is+1, l))
-                    enddo
-                    do l = 1, 8
-                        parcels%int_strain(l, n) = parcels%int_strain(l, n) &
-                                                 + f14 * sum(weights * velgradg(ks:ks+1, js:js+1, is:is+1, l))
-                    enddo
-                    do l = 1,3
-                        parcels%delta_vor(l, n)  = parcels%delta_vor(l, n) &
-                                                 + f14 * sum(weights * vtend(ks:ks+1, js:js+1, is:is+1, l))
->>>>>>> dcae3a92
                     enddo
                 enddo
             enddo
