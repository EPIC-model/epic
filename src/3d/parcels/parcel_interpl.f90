--- conflicted
+++ resolved
@@ -20,12 +20,8 @@
                         , interior_to_halo_communication    &
                         , halo_to_interior_communication    &
                         , field_halo_swap_scalar
-<<<<<<< HEAD
                          
     use physics, only : gravity, theta_0, qv_dens_coeff, r_d, c_p, L_v
-=======
-    use physics, only : glat, lambda_c, q_0
->>>>>>> b80c0d1a
     use omp_lib
     use mpi_utils, only : mpi_exit_on_error
     implicit none
@@ -604,39 +600,6 @@
 
         end subroutine trilinear
 
-        !::::::::::::::::::::::::::::::::::::::::::::::::::::::::::::::::::::::
-
-        ! Bi-linear interpolation
-        ! @param[in] pos position of the parcel
-        ! @param[out] ii horizontal grid points for interoplation
-        ! @param[out] jj meridional grid points for interpolation
-        ! @param[out] ww interpolation weights
-        subroutine bilinear(pos, ii, jj, ww)
-            double precision, intent(in)  :: pos(2)
-            integer,          intent(out) :: ii, jj
-            double precision, intent(out) :: ww(0:1, 0:1)
-            double precision              :: xy(2)
-            double precision              :: px, py, pxc, pyc
-
-
-            ! (i, j)
-            xy = (pos - lower(1:2)) * dxi(1:2)
-            ii = floor(xy(1))
-            jj = floor(xy(2))
-
-            px = xy(1) - dble(ii)
-            pxc = one - px
-
-            py = xy(2) - dble(jj)
-            pyc = one - py
-
-            ! Note order of indices is k,j,i
-            ww(0, 0) = pyc * pxc
-            ww(0, 1) = pyc * px
-            ww(1, 0) = py  * pxc
-            ww(1, 1) = py  * px
-
-<<<<<<< HEAD
         subroutine saturation_adjustment
             double precision, parameter :: tk0c = 273.15       ! Temperature of freezing in Kelvin
             double precision, parameter :: qsa1 = 3.8          ! Top in equation to calculate qsat
@@ -697,35 +660,29 @@
         ! @param[out] ww interpolation weights
         subroutine bilinear(pos, ii, jj, ww)
             double precision, intent(in)  :: pos(2)
-            integer,          intent(out) :: ii(4), jj(4)
-            double precision, intent(out) :: ww(4)
+            integer,          intent(out) :: ii, jj
+            double precision, intent(out) :: ww(0:1, 0:1)
             double precision              :: xy(2)
+            double precision              :: px, py, pxc, pyc
+
 
             ! (i, j)
-            call get_horizontal_index(pos, ii(1), jj(1))
-            call get_horizontal_position(ii(1), jj(1), xy)
-            ww(1) = product(one - abs(pos - xy) * dxi(1:2))
-
-            ! (i+1, j)
-            ii(2) = ii(1) + 1
-            jj(2) = jj(1)
-            call get_horizontal_position(ii(2), jj(2), xy)
-            ww(2) = product(one - abs(pos - xy) * dxi(1:2))
-
-            ! (i, j+1)
-            ii(3) = ii(1)
-            jj(3) = jj(1) + 1
-            call get_horizontal_position(ii(3), jj(3), xy)
-            ww(3) = product(one - abs(pos - xy) * dxi(1:2))
-
-            ! (i+1, j+1)
-            ii(4) = ii(2)
-            jj(4) = jj(3)
-            call get_horizontal_position(ii(4), jj(4), xy)
-            ww(4) = product(one - abs(pos - xy) * dxi(1:2))
-
-=======
->>>>>>> b80c0d1a
+            xy = (pos - lower(1:2)) * dxi(1:2)
+            ii = floor(xy(1))
+            jj = floor(xy(2))
+
+            px = xy(1) - dble(ii)
+            pxc = one - px
+
+            py = xy(2) - dble(jj)
+            pyc = one - py
+
+            ! Note order of indices is k,j,i
+            ww(0, 0) = pyc * pxc
+            ww(0, 1) = pyc * px
+            ww(1, 0) = py  * pxc
+            ww(1, 1) = py  * px
+
         end subroutine bilinear
 
 end module parcel_interpl