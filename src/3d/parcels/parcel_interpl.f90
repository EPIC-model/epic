! =============================================================================
! This module contains the subroutines to do parcel-to-grid and grid-to-parcel
! interpolation.
! =============================================================================
module parcel_interpl
    use constants, only : zero, one, two, f14
    use timer, only : start_timer, stop_timer
    use parameters, only : nx, nz, vmin
    use options, only : parcel
    use parcel_container, only : parcels, n_parcels
    use parcel_bc, only : apply_periodic_bc
    use parcel_ellipsoid
    use fields
<<<<<<< HEAD
    use field_mpi, only : field_halo_swap
    use physics, only : ft_cor, f_cor, glat, lambda_c, q_0
=======
    use physics, only : glat, lambda_c, q_0
>>>>>>> d4a5fad3
    use omp_lib
    implicit none

    ! number of indices and weights
    integer, parameter :: ngp = 8

    ! interpolation indices
    ! (first dimension x, y, z; second dimension l-th index)
    integer :: is(ngp), js(ngp), ks(ngp)

    ! interpolation weights
    double precision :: weights(ngp)

    integer :: par2grid_timer, &
               grid2par_timer

    private :: is, js, ks, weights

    contains

        ! Interpolate the parcel volume to the grid
        subroutine vol2grid(l_reuse)
            logical, optional, intent(in) :: l_reuse
            double precision              :: points(3, 4)
            integer                       :: n, p, l
            double precision              :: pvol
            integer :: i, j, k, i_stored, j_stored, k_stored

            volg = zero

            !$omp parallel default(shared)
            !$omp do private(n, p, l, points, pvol, is, js, ks, i, j, k, i_stored, j_stored, k_stored, weights) &
            !$omp& reduction(+: volg)
            do n = 1, n_parcels
                pvol = parcels%volume(n)

                points = get_ellipsoid_points(parcels%position(:, n), &
                                              pvol, parcels%B(:, n),  &
                                              n, l_reuse)


                ! we have 4 points per ellipsoid
                do p = 1, 4

                    ! ensure point is within the domain
                    call apply_periodic_bc(points(:, p))
                    call get_index(points(:, p), i, j, k)

                    if (p == 1) then
                      call trilinear(points(:, p), is, js, ks, weights)
                    elseif ((i == i_stored) .and. (j == j_stored) .and. (k == k_stored)) then
                      ! if point is in same grid cell, just add to weights
                      call trilinear_weights_add(points(:, p), i, j, k, weights)
                    else
                      ! if point is in different grid cell, save previously stored
                      ! weights first
                      ! loop over grid points which are part of the interpolation
                      ! the weight is a quarter due to 4 points per ellipsoid
                      do l = 1, ngp
                          volg(ks(l), js(l), is(l)) = volg(ks(l), js(l), is(l)) &
                                                    + f14 * weights(l) * pvol
                      enddo
                      call trilinear(points(:, p), is, js, ks, weights)
                    endif
                    i_stored = i
                    j_stored = j
                    k_stored = k
                enddo
                ! save contibutions at end of points loop
                do l = 1, ngp
                    volg(ks(l), js(l), is(l)) = volg(ks(l), js(l), is(l)) &
                                              + f14 * weights(l) * pvol
                enddo
            enddo
            !$omp end do
            !$omp end parallel

            ! apply free slip boundary condition
            volg(0,  :, :) = two * volg(0,  :, :)
            volg(nz, :, :) = two * volg(nz, :, :)

            ! free slip boundary condition is reflective with mirror
            ! axis at the physical domain
            volg(1,    :, :) = volg(1,    :, :) + volg(-1,   :, :)
            volg(nz-1, :, :) = volg(nz-1, :, :) + volg(nz+1, :, :)

        end subroutine vol2grid


        ! Interpolate parcel quantities to the grid, these consist of the parcel
        !   - vorticity
        !   - buoyancy
        !   - volume
        ! It also updates the scalar fields:
        !   - nparg, that is the number of parcels per grid cell
        !   - nsparg, that is the number of small parcels per grid cell
        ! @pre The parcel must assigned to the correct MPI process.
        subroutine par2grid(l_reuse)
            logical, optional :: l_reuse
            double precision  :: points(3, 4)
            integer           :: n, p, l, i, j, k, i_stored, j_stored, k_stored
            double precision  :: pvol, weight, btot
#ifndef ENABLE_DRY_MODE
            double precision  :: q_c
#endif

            call start_timer(par2grid_timer)

            vortg = zero
            volg = zero
            nparg = zero
            nsparg = zero
#ifndef ENABLE_DRY_MODE
            dbuoyg = zero
#endif
            tbuoyg = zero
            !$omp parallel default(shared)
#ifndef ENABLE_DRY_MODE
            !$omp do private(n, p, l, i, j, k, i_stored, j_stored, k_stored, points, pvol, weight, btot, q_c) &
            !$omp& private( is, js, ks, weights) &
            !$omp& reduction(+:nparg, nsparg, vortg, dbuoyg, tbuoyg, volg)
#else
            !$omp do private(n, p, l, i, j, k, i_stored, j_stored, k_stored, points, pvol, weight, btot) &
            !$omp& private( is, js, ks, weights) &
            !$omp& reduction(+:nparg, nsparg, vortg, tbuoyg, volg)
#endif
            do n = 1, n_parcels
                pvol = parcels%volume(n)

#ifndef ENABLE_DRY_MODE
                ! liquid water content
                q_c = parcels%humidity(n) &
                    - q_0 * dexp(lambda_c * (lower(3) - parcels%position(3, n)))
                q_c = max(zero, q_c)

                ! total buoyancy (including effects of latent heating)
                btot = parcels%buoyancy(n) + glat * q_c
#else
                btot = parcels%buoyancy(n)
#endif
                points = get_ellipsoid_points(parcels%position(:, n), &
                                              pvol, parcels%B(:, n), n, l_reuse)

                call get_index(parcels%position(:, n), i, j, k)
                nparg(k, j, i) = nparg(k, j, i) + 1
                if (parcels%volume(n) <= vmin) then
                    nsparg(k, j, i) = nsparg(k, j, i) + 1
                endif

                ! we have 4 points per ellipsoid
                do p = 1, 4

                    call get_index(points(:, p), i, j, k)

                    if (p == 1) then
                      ! first parcel point, reset weights
                      call trilinear(points(:, p), is, js, ks, weights)
                    elseif ((i == i_stored) .and. (j == j_stored) .and. (k == k_stored)) then
                      ! if point is in same grid cell, just add to weights
                      call trilinear_weights_add(points(:, p), i, j, k, weights)
                    else
                      ! if point is in different grid cell, save previously stored
                      ! weights first
                      ! loop over grid points which are part of the interpolation
                      ! the weight is a quarter due to 4 points per ellipsoid
                      do l = 1, ngp

                        weight = f14 * weights(l) * pvol

                        vortg(ks(l), js(l), is(l), :) = vortg(ks(l), js(l), is(l), :) &
                                                      + weight * parcels%vorticity(:, n)

#ifndef ENABLE_DRY_MODE
                        dbuoyg(ks(l), js(l), is(l)) = dbuoyg(ks(l), js(l), is(l)) &
                                                    + weight * parcels%buoyancy(n)
#endif
                        tbuoyg(ks(l), js(l), is(l)) = tbuoyg(ks(l), js(l), is(l)) &
                                                    + weight * btot
                        volg(ks(l), js(l), is(l)) = volg(ks(l), js(l), is(l)) &
                                                  + weight
                      enddo
                      call trilinear(points(:, p), is, js, ks, weights)
                   endif
                   i_stored = i
                   j_stored = j
                   k_stored = k
                enddo
                ! save contibutions at end of points loop
                do l = 1, ngp

                  weight = f14 * weights(l) * pvol

                  vortg(ks(l), js(l), is(l), :) = vortg(ks(l), js(l), is(l), :) &
                                                + weight * parcels%vorticity(:, n)

#ifndef ENABLE_DRY_MODE
                  dbuoyg(ks(l), js(l), is(l)) = dbuoyg(ks(l), js(l), is(l)) &
                                              + weight * parcels%buoyancy(n)
#endif
                  tbuoyg(ks(l), js(l), is(l)) = tbuoyg(ks(l), js(l), is(l)) &
                                              + weight * btot
                  volg(ks(l), js(l), is(l)) = volg(ks(l), js(l), is(l)) &
                                            + weight
                enddo
            enddo
            !$omp end do
            !$omp end parallel

            call field_halo_swap(volg)
            call field_halo_swap(vortg)
            call field_halo_swap(tbuoyg)

            ! apply free slip boundary condition
            volg(0,  :, :) = two * volg(0,  :, :)
            volg(nz, :, :) = two * volg(nz, :, :)

            ! free slip boundary condition is reflective with mirror
            ! axis at the physical domain
            volg(1,    :, :) = volg(1,    :, :) + volg(-1,   :, :)
            volg(nz-1, :, :) = volg(nz-1, :, :) + volg(nz+1, :, :)

            vortg(0,  :, :, :) = two * vortg(0,  :, :, :)
            vortg(nz, :, :, :) = two * vortg(nz, :, :, :)
            vortg(1,    :, :, :) = vortg(1,    :, :, :) + vortg(-1,   :, :, :)
            vortg(nz-1, :, :, :) = vortg(nz-1, :, :, :) + vortg(nz+1, :, :, :)

#ifndef ENABLE_DRY_MODE
            call field_halo_swap(dbuoyg)
            dbuoyg(0,  :, :) = two * dbuoyg(0,  :, :)
            dbuoyg(nz, :, :) = two * dbuoyg(nz, :, :)
            dbuoyg(1,    :, :) = dbuoyg(1,    :, :) + dbuoyg(-1,   :, :)
            dbuoyg(nz-1, :, :) = dbuoyg(nz-1, :, :) + dbuoyg(nz+1, :, :)
#endif
            tbuoyg(0,  :, :) = two * tbuoyg(0,  :, :)
            tbuoyg(nz, :, :) = two * tbuoyg(nz, :, :)
            tbuoyg(1,    :, :) = tbuoyg(1,    :, :) + tbuoyg(-1,   :, :)
            tbuoyg(nz-1, :, :) = tbuoyg(nz-1, :, :) + tbuoyg(nz+1, :, :)

            ! exclude halo cells to avoid division by zero
            do p = 1, 3
                vortg(0:nz, :, :, p) = vortg(0:nz, :, :, p) / volg(0:nz, :, :)
            enddo

            ! use symmetry to fill halo grid points
            vortg(-1,   :, :, :) = vortg(1,    :, :, :)
            vortg(nz+1, :, :, :) = vortg(nz-1, :, :, :)

#ifndef ENABLE_DRY_MODE
            dbuoyg(0:nz, :, :) = dbuoyg(0:nz, :, :) / volg(0:nz, :, :)
#endif
            tbuoyg(0:nz, :, :) = tbuoyg(0:nz, :, :) / volg(0:nz, :, :)

            ! extrapolate to halo grid points (needed to compute
            ! z derivative used for the time step)
            tbuoyg(-1,   :, :) = two * tbuoyg(0,  :, :) - tbuoyg(1, :, :)
            tbuoyg(nz+1, :, :) = two * tbuoyg(nz, :, :) - tbuoyg(nz-1, :, :)

            ! sum halo contribution into internal cells
            ! (be aware that halo cell contribution at upper boundary
            ! are added to cell nz)
            nparg(0,    :, :) = nparg(0,    :, :) + nparg(-1, :, :)
            nparg(nz-1, :, :) = nparg(nz-1, :, :) + nparg(nz, :, :)

            nsparg(0,    :, :) = nsparg(0,    :, :) + nsparg(-1, :, :)
            nsparg(nz-1, :, :) = nsparg(nz-1, :, :) + nsparg(nz, :, :)

            ! sanity check
            if (sum(nparg(0:nz-1, :, :)) /= n_parcels) then
                print *, "par2grid: Wrong total number of parcels!"
                stop
            endif

            call stop_timer(par2grid_timer)

        end subroutine par2grid


        ! Interpolate the gridded quantities to the parcels
        ! @param[inout] vel is the parcel velocity
        ! @param[inout] vortend is the parcel vorticity tendency
        ! @param[inout] vgrad is the parcel strain
        ! @param[in] add contributions, i.e. do not reset parcel quantities to zero before doing grid2par.
        !            (optional)
        ! @pre The parcel must assigned to the correct MPI process and the halo of fields must be
        !      filled correctly.
        subroutine grid2par(vel, vortend, vgrad, add)
            double precision,     intent(inout) :: vel(:, :), vortend(:, :), vgrad(:, :)
            logical, optional, intent(in)       :: add
            integer                             :: n, l

            call start_timer(grid2par_timer)

            ! clear old data efficiently
            if (present(add)) then
               if (add .eqv. .false.) then
                    !$omp parallel default(shared)
                    !$omp do private(n)
                    do n = 1, n_parcels
                        vel(:, n) = zero
                        vortend(:, n) = zero
                    enddo
                    !$omp end do
                    !$omp end parallel
               endif
            else
                !$omp parallel default(shared)
                !$omp do private(n)
                do n = 1, n_parcels
                    vel(:, n) = zero
                    vortend(:, n) = zero
                enddo
                !$omp end do
                !$omp end parallel
            endif

            !$omp parallel default(shared)
            !$omp do private(n, l, is, js, ks, weights)
            do n = 1, n_parcels

                vgrad(:, n) = zero

                ! get interpolation weights and mesh indices
                call trilinear(parcels%position(:, n), is, js, ks, weights)

                ! loop over grid points which are part of the interpolation
                do l = 1, ngp
                    vel(:, n) = vel(:, n) + weights(l) * velog(ks(l), js(l), is(l), :)

                    vgrad(:, n) = vgrad(:, n) + weights(l) * velgradg(ks(l), js(l), is(l), :)

                    vortend(:, n) = vortend(:, n) + weights(l) * vtend(ks(l), js(l), is(l), :)
                enddo
            enddo
            !$omp end do
            !$omp end parallel

            call stop_timer(grid2par_timer)

        end subroutine grid2par


        ! Interpolate the gridded quantities to the parcels without resetting
        ! their values to zero before doing grid2par.
        ! @param[inout] vel is the parcel velocity
        ! @param[inout] vortend is the parcel vorticity tendency
        ! @param[inout] vgrad is the parcel strain
        subroutine grid2par_add(vel, vortend, vgrad)
            double precision, intent(inout) :: vel(:, :), vortend(:, :), vgrad(:, :)

            call grid2par(vel, vortend, vgrad, add=.true.)

        end subroutine grid2par_add


        ! Tri-linear interpolation
        ! @param[in] pos position of the parcel
        ! @param[out] ii zonal grid points for interoplation
        ! @param[out] jj meridional grid points for interpolation
        ! @param[out] kk vertical grid points for interpolation
        ! @param[out] ww interpolation weights
        pure subroutine trilinear(pos, ii, jj, kk, ww)
            double precision, intent(in)  :: pos(3)
            integer,          intent(out) :: ii(ngp), jj(ngp), kk(ngp)
            double precision, intent(out) :: ww(ngp)
            double precision              :: xyz(3)

            ww = zero

            ! (i, j, k)
            xyz = (pos - lower) * dxi
            ii(1) = floor(xyz(1))
            jj(1) = floor(xyz(2))
            kk(1) = floor(xyz(3))

            call get_weights(xyz, ii(1), jj(1), kk(1), ww)

!             ii(1) = mod(ii(1) + nx, nx)
!             jj(1) = mod(jj(1) + ny, ny)

            ! (i+1, j, k)
            ii(2) = ii(1) + 1 !             ii(2) = mod(ii(1) + 1 + nx, nx)
            jj(2) = jj(1)
            kk(2) = kk(1)

            ! (i, j+1, k)
            ii(3) = ii(1)
            jj(3) = jj(1) + 1 !             jj(3) = mod(jj(1) + 1 + ny, ny)
            kk(3) = kk(1)

            ! (i+1, j+1, k)
            ii(4) = ii(2)
            jj(4) = jj(3)
            kk(4) = kk(1)

            ! (i, j, k+1)
            ii(5) = ii(1)
            jj(5) = jj(1)
            kk(5) = kk(1) + 1

            ! (i+1, j, k+1)
            ii(6) = ii(2)
            jj(6) = jj(1)
            kk(6) = kk(5)

            ! (i, j+1, k+1)
            ii(7) = ii(1)
            jj(7) = jj(3)
            kk(7) = kk(5)

            ! (i+1, j+1, k+1)
            ii(8) = ii(2)
            jj(8) = jj(3)
            kk(8) = kk(5)

        end subroutine trilinear

        pure subroutine trilinear_weights_add(pos, i, j, k, ww)
            double precision, intent(in)    :: pos(3)
            double precision, intent(inout) :: ww(ngp)
            integer,          intent(in)    :: i, j, k
            double precision                :: xyz(3)
            xyz = (pos - lower) * dxi
            call get_weights(xyz, i, j, k, ww)

        end subroutine trilinear_weights_add


        pure subroutine get_weights(xyz, i, j, k, ww)
            double precision, intent(in)    :: xyz(3)
            double precision, intent(inout) :: ww(ngp)
            integer,          intent(in)    :: i, j, k
            double precision                :: px, py, pz, pxc, pyc, pzc
            double precision                :: w00, w10, w01, w11

            ! (i, j, k)
            px = xyz(1) - dble(i)
            pxc = one - px

            py = xyz(2) - dble(j)
            pyc = one - py

            pz = xyz(3) - dble(k)
            pzc = one - pz

            w00 = pyc * pxc
            w10 = pyc * px
            w01 = py * pxc
            w11 = py * px

            ww(1) = ww(1) + pzc * w00
            ww(2) = ww(2) + pzc * w10
            ww(3) = ww(3) + pzc * w01
            ww(4) = ww(4) + pzc * w11
            ww(5) = ww(5) + pz * w00
            ww(6) = ww(6) + pz * w10
            ww(7) = ww(7) + pz * w01
            ww(8) = ww(8) + pz * w11

        end subroutine get_weights

end module parcel_interpl<|MERGE_RESOLUTION|>--- conflicted
+++ resolved
@@ -11,12 +11,8 @@
     use parcel_bc, only : apply_periodic_bc
     use parcel_ellipsoid
     use fields
-<<<<<<< HEAD
     use field_mpi, only : field_halo_swap
-    use physics, only : ft_cor, f_cor, glat, lambda_c, q_0
-=======
     use physics, only : glat, lambda_c, q_0
->>>>>>> d4a5fad3
     use omp_lib
     implicit none
 
