! =============================================================================
! This module contains the subroutines to do parcel-to-grid and grid-to-parcel
! interpolation.
! =============================================================================
module parcel_interpl
    use constants, only : zero, one, two, f14
    use mpi_timer, only : start_timer, stop_timer
    use parameters, only : nx, nz, vmin, l_bndry_zeta_zero
    use options, only : parcel
    use parcel_container, only : parcels, n_parcels
    use parcel_bc, only : apply_periodic_bc
    use parcel_ellipsoid
    use fields
    use field_mpi, only : field_mpi_alloc                   &
                        , field_mpi_dealloc                 &
                        , field_buffer_to_halo              &
                        , field_halo_to_buffer              &
                        , field_buffer_to_interior          &
                        , field_interior_to_buffer          &
                        , interior_to_halo_communication    &
                        , halo_to_interior_communication    &
                        , field_halo_swap
    use physics, only : glat, lambda_c, q_0
    use omp_lib
    use mpi_utils, only : mpi_exit_on_error
    implicit none

    private

    ! interpolation indices
    ! (first dimension x, y, z; second dimension l-th index)
    integer :: is, js, ks

    ! interpolation weights
    double precision :: weights(0:1,0:1,0:1)

    integer :: par2grid_timer, &
               grid2par_timer, &
               halo_swap_timer

    integer, parameter :: IDX_VOL_SWAP   = 1    &
                        , IDX_VOR_X_SWAP = 2    &
                        , IDX_VOR_Y_SWAP = 3    &
                        , IDX_VOR_Z_SWAP = 4    &
                        , IDX_TBUOY_SWAP = 5
#ifndef ENABLE_DRY_MODE
    integer, parameter :: IDX_DBUOY_SWAP = 6    &
                        , IDX_HUM_SWAP   = 7

    integer, parameter :: n_field_swap = 7
#else
    integer, parameter :: n_field_swap = 5
#endif

    public :: par2grid          &
            , vol2grid          &
            , grid2par          &
            , par2grid_timer    &
            , grid2par_timer    &
            , halo_swap_timer    &
            , trilinear         

    contains

        ! Interpolate the parcel volume to the grid
        ! @pre The parcel must be assigned to the correct MPI process.
        subroutine vol2grid(l_reuse)
            logical, optional, intent(in) :: l_reuse
            double precision              :: points(3, 4)
            integer                       :: n, p
            double precision              :: pvol

            volg = zero

            !$omp parallel default(shared)
            !$omp do private(n, p, points, pvol, is, js, ks, weights) &
            !$omp& reduction(+: volg)
            do n = 1, n_parcels
                pvol = parcels%volume(n)

                points = get_ellipsoid_points(parcels%position(:, n), &
                                              pvol, parcels%B(:, n),  &
                                              n, l_reuse)

                ! we have 4 points per ellipsoid
                do p = 1, 4

                    call trilinear(points(:, p), is, js, ks, weights)

                    volg(ks:ks+1, js:js+1, is:is+1) = volg(ks:ks+1, js:js+1, is:is+1) &
                                              + f14 * weights * pvol
                enddo
            enddo
            !$omp end do
            !$omp end parallel
            
            call start_timer(halo_swap_timer)
            call field_halo_swap(volg)
            call stop_timer(halo_swap_timer)

            ! apply free slip boundary condition
            !$omp parallel workshare
            volg(0,  :, :) = two * volg(0,  :, :)
            volg(nz, :, :) = two * volg(nz, :, :)

            ! free slip boundary condition is reflective with mirror
            ! axis at the physical domain
            volg(1,    :, :) = volg(1,    :, :) + volg(-1,   :, :)
            volg(nz-1, :, :) = volg(nz-1, :, :) + volg(nz+1, :, :)
            !$omp end parallel workshare

        end subroutine vol2grid


        ! Interpolate parcel quantities to the grid, these consist of the parcel
        !   - vorticity
        !   - buoyancy
        !   - volume
        ! It also updates the scalar fields:
        !   - nparg, that is the number of parcels per grid cell
        !   - nsparg, that is the number of small parcels per grid cell
        ! @pre The parcel must be assigned to the correct MPI process.
        subroutine par2grid(l_reuse)
            logical, optional :: l_reuse
            double precision  :: points(3, 4)
            integer           :: n, p, l, i, j, k
            double precision  :: pvol, weight(0:1,0:1,0:1), btot
#ifndef ENABLE_DRY_MODE
            double precision  :: q_c
#endif

            call start_timer(par2grid_timer)

            vortg = zero
            volg = zero
            nparg = zero
            nsparg = zero
#ifndef ENABLE_DRY_MODE
            dbuoyg = zero
            humg = zero
#endif
            tbuoyg = zero
            !$omp parallel default(shared)
#ifndef ENABLE_DRY_MODE
            !$omp do private(n, p, l, i, j, k, points, pvol, weight, btot, q_c) &
            !$omp& private( is, js, ks, weights) &
            !$omp& reduction(+:nparg, nsparg, vortg, dbuoyg, humg, tbuoyg, volg)
#else
            !$omp do private(n, p, l, i, j, k, points, pvol, weight, btot) &
            !$omp& private( is, js, ks, weights) &
            !$omp& reduction(+:nparg, nsparg, vortg, tbuoyg, volg)
#endif
            do n = 1, n_parcels
                pvol = parcels%volume(n)

#ifndef ENABLE_DRY_MODE
                ! liquid water content
                q_c = parcels%humidity(n) &
                    - q_0 * dexp(lambda_c * (lower(3) - parcels%position(3, n)))
                q_c = max(zero, q_c)

                ! total buoyancy (including effects of latent heating)
                btot = parcels%buoyancy(n) + glat * q_c
#else
                btot = parcels%buoyancy(n)
#endif
                points = get_ellipsoid_points(parcels%position(:, n), &
                                              pvol, parcels%B(:, n), n, l_reuse)

                call get_index(parcels%position(:, n), i, j, k)
                nparg(k, j, i) = nparg(k, j, i) + 1
                if (parcels%volume(n) <= vmin) then
                    nsparg(k, j, i) = nsparg(k, j, i) + 1
                endif

                ! we have 4 points per ellipsoid
                do p = 1, 4

                    call trilinear(points(:, p), is, js, ks, weights)

                    ! loop over grid points which are part of the interpolation
                    ! the weight is a quarter due to 4 points per ellipsoid
                    weight = f14 * pvol* weights

                    do l = 1, 3
                        vortg(ks:ks+1, js:js+1, is:is+1, l) = vortg(ks:ks+1, js:js+1, is:is+1, l) &
                                                            + weight * parcels%vorticity(l, n)
                    enddo
#ifndef ENABLE_DRY_MODE
                    dbuoyg(ks:ks+1, js:js+1, is:is+1) = dbuoyg(ks:ks+1, js:js+1, is:is+1) &
                                                      + weight * parcels%buoyancy(n)
                    humg(ks:ks+1, js:js+1, is:is+1) = humg(ks:ks+1, js:js+1, is:is+1) &
                                              + weight * parcels%humidity(n)
#endif
                    tbuoyg(ks:ks+1, js:js+1, is:is+1) = tbuoyg(ks:ks+1, js:js+1, is:is+1) &
                                                + weight * btot
                    volg(ks:ks+1, js:js+1, is:is+1) = volg(ks:ks+1, js:js+1, is:is+1) &
                                              + weight
                enddo
            enddo
            !$omp end do
            !$omp end parallel

            call start_timer(halo_swap_timer)
            call par2grid_halo_swap
            call stop_timer(halo_swap_timer)

            !$omp parallel workshare
            ! apply free slip boundary condition
            volg(0,  :, :) = two * volg(0,  :, :)
            volg(nz, :, :) = two * volg(nz, :, :)

            ! free slip boundary condition is reflective with mirror
            ! axis at the physical domain
            volg(1,    :, :) = volg(1,    :, :) + volg(-1,   :, :)
            volg(nz-1, :, :) = volg(nz-1, :, :) + volg(nz+1, :, :)

            vortg(0,  :, :, :) = two * vortg(0,  :, :, :)
            vortg(nz, :, :, :) = two * vortg(nz, :, :, :)
            vortg(1,    :, :, :) = vortg(1,    :, :, :) + vortg(-1,   :, :, :)
            vortg(nz-1, :, :, :) = vortg(nz-1, :, :, :) + vortg(nz+1, :, :, :)

            tbuoyg(0,  :, :) = two * tbuoyg(0,  :, :)
            tbuoyg(nz, :, :) = two * tbuoyg(nz, :, :)
            tbuoyg(1,    :, :) = tbuoyg(1,    :, :) + tbuoyg(-1,   :, :)
            tbuoyg(nz-1, :, :) = tbuoyg(nz-1, :, :) + tbuoyg(nz+1, :, :)
            !$omp end parallel workshare

#ifndef ENABLE_DRY_MODE
            !$omp parallel workshare
            dbuoyg(0,  :, :) = two * dbuoyg(0,  :, :)
            dbuoyg(nz, :, :) = two * dbuoyg(nz, :, :)
            dbuoyg(1,    :, :) = dbuoyg(1,    :, :) + dbuoyg(-1,   :, :)
            dbuoyg(nz-1, :, :) = dbuoyg(nz-1, :, :) + dbuoyg(nz+1, :, :)
            humg(0,  :, :) = two * humg(0,  :, :)
            humg(nz, :, :) = two * humg(nz, :, :)
            humg(1,    :, :) = humg(1,    :, :) + humg(-1,   :, :)
            humg(nz-1, :, :) = humg(nz-1, :, :) + humg(nz+1, :, :)
            !$omp end parallel workshare
#endif

            ! exclude halo cells to avoid division by zero
            do p = 1, 3
                vortg(0:nz, :, :, p) = vortg(0:nz, :, :, p) / volg(0:nz, :, :)
            enddo

            !-------------------------------------------------------
            ! Set zeta = 0 on the boundary if required:
            if (l_bndry_zeta_zero(1)) then
                vortg(0, :, :, I_Z) = zero
            endif

            if (l_bndry_zeta_zero(2)) then
                vortg(nz, :, :, I_Z) = zero
            endif

            !$omp parallel workshare
            vortg(-1,   :, :, :) = two * vortg(0,  :, :, :) - vortg(1, :, :, :)
            vortg(nz+1, :, :, :) = two * vortg(nz, :, :, :) - vortg(nz-1, :, :, :)

#ifndef ENABLE_DRY_MODE
            dbuoyg(0:nz, :, :) = dbuoyg(0:nz, :, :) / volg(0:nz, :, :)
            humg(0:nz, :, :) = humg(0:nz, :, :) / volg(0:nz, :, :)
#endif
            tbuoyg(0:nz, :, :) = tbuoyg(0:nz, :, :) / volg(0:nz, :, :)

            ! extrapolate to halo grid points (needed to compute
            ! z derivative used for the time step)
            tbuoyg(-1,   :, :) = two * tbuoyg(0,  :, :) - tbuoyg(1, :, :)
            tbuoyg(nz+1, :, :) = two * tbuoyg(nz, :, :) - tbuoyg(nz-1, :, :)

            ! sum halo contribution into internal cells
            ! (be aware that halo cell contribution at upper boundary
            ! are added to cell nz)
            nparg(0,    :, :) = nparg(0,    :, :) + nparg(-1, :, :)
            nparg(nz-1, :, :) = nparg(nz-1, :, :) + nparg(nz, :, :)

            nsparg(0,    :, :) = nsparg(0,    :, :) + nsparg(-1, :, :)
            nsparg(nz-1, :, :) = nsparg(nz-1, :, :) + nsparg(nz, :, :)
            !$omp end parallel workshare

            ! sanity check
            if (sum(nparg(0:nz-1, :, :)) /= n_parcels) then
                call mpi_exit_on_error("par2grid: Wrong total number of parcels!")
            endif

            call stop_timer(par2grid_timer)

        end subroutine par2grid


        subroutine par2grid_halo_swap
            ! we must first fill the interior grid points
            ! correctly, and then the halo; otherwise
            ! halo grid points do not have correct values at
            ! corners where multiple processes share grid points.

            call field_mpi_alloc(n_field_swap)

            !------------------------------------------------------------------
            ! Accumulate interior:

            call field_halo_to_buffer(volg,                IDX_VOL_SWAP)
            call field_halo_to_buffer(vortg(:, :, :, I_X), IDX_VOR_X_SWAP)
            call field_halo_to_buffer(vortg(:, :, :, I_Y), IDX_VOR_Y_SWAP)
            call field_halo_to_buffer(vortg(:, :, :, I_Z), IDX_VOR_Z_SWAP)
            call field_halo_to_buffer(tbuoyg,              IDX_TBUOY_SWAP)
#ifndef ENABLE_DRY_MODE
            call field_halo_to_buffer(dbuoyg,              IDX_DBUOY_SWAP)
            call field_halo_to_buffer(humg,                IDX_HUM_SWAP)
#endif

            ! send halo data to valid regions of other processes
            call halo_to_interior_communication

            ! accumulate interior; after this operation
            ! all interior grid points have the correct value
            call field_buffer_to_interior(volg,                IDX_VOL_SWAP, .true.)
            call field_buffer_to_interior(vortg(:, :, :, I_X), IDX_VOR_X_SWAP, .true.)
            call field_buffer_to_interior(vortg(:, :, :, I_Y), IDX_VOR_Y_SWAP, .true.)
            call field_buffer_to_interior(vortg(:, :, :, I_Z), IDX_VOR_Z_SWAP, .true.)
            call field_buffer_to_interior(tbuoyg,              IDX_TBUOY_SWAP, .true.)
#ifndef ENABLE_DRY_MODE
            call field_buffer_to_interior(dbuoyg,              IDX_DBUOY_SWAP, .true.)
            call field_buffer_to_interior(humg,                IDX_HUM_SWAP, .true.)
#endif

            !------------------------------------------------------------------
            ! Fill halo:

            call field_interior_to_buffer(volg,                IDX_VOL_SWAP)
            call field_interior_to_buffer(vortg(:, :, :, I_X), IDX_VOR_X_SWAP)
            call field_interior_to_buffer(vortg(:, :, :, I_Y), IDX_VOR_Y_SWAP)
            call field_interior_to_buffer(vortg(:, :, :, I_Z), IDX_VOR_Z_SWAP)
            call field_interior_to_buffer(tbuoyg,              IDX_TBUOY_SWAP)
#ifndef ENABLE_DRY_MODE
            call field_interior_to_buffer(dbuoyg,              IDX_DBUOY_SWAP)
            call field_interior_to_buffer(humg,                IDX_HUM_SWAP)
#endif

            call interior_to_halo_communication

            call field_buffer_to_halo(volg,                IDX_VOL_SWAP, .false.)
            call field_buffer_to_halo(vortg(:, :, :, I_X), IDX_VOR_X_SWAP, .false.)
            call field_buffer_to_halo(vortg(:, :, :, I_Y), IDX_VOR_Y_SWAP, .false.)
            call field_buffer_to_halo(vortg(:, :, :, I_Z), IDX_VOR_Z_SWAP, .false.)
            call field_buffer_to_halo(tbuoyg,              IDX_TBUOY_SWAP, .false.)
#ifndef ENABLE_DRY_MODE
            call field_buffer_to_halo(dbuoyg,              IDX_DBUOY_SWAP, .false.)
            call field_buffer_to_halo(humg,                IDX_HUM_SWAP, .false.)
#endif

            call field_mpi_dealloc

        end subroutine par2grid_halo_swap


        ! Interpolate the gridded quantities to the parcels
        ! @param[in] add contributions, i.e. do not reset parcel quantities to zero before doing grid2par.
        !            (optional)
        ! @pre The parcel must be assigned to the correct MPI process and the halo of fields must be
        !      filled correctly.
        subroutine grid2par(add)
            logical, optional, intent(in) :: add
            double precision              :: points(3, 4)
            integer                       :: n, l, p

            call start_timer(grid2par_timer)

            ! clear old data efficiently
            if (present(add)) then
               if (add .eqv. .false.) then
                    !$omp parallel default(shared)
                    !$omp do private(n)
                    do n = 1, n_parcels
                        parcels%delta_pos(:, n) = zero
                        parcels%delta_vor(:, n) = zero
                    enddo
                    !$omp end do
                    !$omp end parallel
               endif
            else
                !$omp parallel default(shared)
                !$omp do private(n)
                do n = 1, n_parcels
                    parcels%delta_pos(:, n) = zero
                    parcels%delta_vor(:, n) = zero
                enddo
                !$omp end do
                !$omp end parallel
            endif

            !$omp parallel default(shared)
            !$omp do private(n, l, p, points, is, js, ks, weights)
            do n = 1, n_parcels

                parcels%strain(:, n) = zero

                points = get_ellipsoid_points(parcels%position(:, n), &
                                              parcels%volume(n), parcels%B(:, n), n)

                do p = 1, 4
                    ! get interpolation weights and mesh indices
                    call trilinear(points(:, p), is, js, ks, weights)

                    ! loop over grid points which are part of the interpolation
                    do l = 1,3
                        parcels%delta_pos(l, n) = parcels%delta_pos(l, n) &
                                                + f14 * sum(weights * velog(ks:ks+1, js:js+1, is:is+1, l))
                    enddo
                    do l = 1,5
                        parcels%strain(l, n) = parcels%strain(l, n) &
                                             + f14 * sum(weights * velgradg(ks:ks+1, js:js+1, is:is+1, l))
                    enddo
                    do l = 1,3
                        parcels%delta_vor(l, n) = parcels%delta_vor(l, n) &
                                                + f14 * sum(weights * vtend(ks:ks+1, js:js+1, is:is+1, l))
                    enddo
                enddo
            enddo
            !$omp end do
            !$omp end parallel

            call stop_timer(grid2par_timer)

        end subroutine grid2par

        ! Tri-linear interpolation
        ! @param[in] pos position of the parcel
        ! @param[out] ii zonal lower grid point for interoplation
        ! @param[out] jj meridional lower grid point for interpolation
        ! @param[out] kk vertical lower grid point for interpolation
        ! @param[out] ww interpolation weights
        pure subroutine trilinear(pos, ii, jj, kk, ww)
            double precision, intent(in)  :: pos(3)
            integer,          intent(out) :: ii, jj, kk
            double precision, intent(out) :: ww(0:1,0:1,0:1)
            double precision              :: xyz(3)

            ww = zero

            ! (i, j, k)
            xyz = (pos - lower) * dxi
            ii = floor(xyz(1))
            jj = floor(xyz(2))
            kk = floor(xyz(3))

            call get_weights(xyz, ii, jj, kk, ww)

        end subroutine trilinear


        pure subroutine get_weights(xyz, i, j, k, ww)
            double precision, intent(in)    :: xyz(3)
            double precision, intent(inout) :: ww(0:1,0:1,0:1)
            integer,          intent(in)    :: i, j, k
            double precision                :: px, py, pz, pxc, pyc, pzc
            double precision                :: w00, w10, w01, w11

            ! (i, j, k)
            px = xyz(1) - dble(i)
            pxc = one - px

            py = xyz(2) - dble(j)
            pyc = one - py

            pz = xyz(3) - dble(k)
            pzc = one - pz

            w00 = pyc * pxc
            w10 = pyc * px
            w01 = py * pxc
            w11 = py * px

            ! Note order of indices is k,j,i
            ww(0,0,0) = ww(0,0,0) + pzc * w00
            ww(0,0,1) = ww(0,0,1) + pzc * w10
            ww(0,1,0) = ww(0,1,0) + pzc * w01
            ww(0,1,1) = ww(0,1,1) + pzc * w11
            ww(1,0,0) = ww(1,0,0) + pz * w00
            ww(1,0,1) = ww(1,0,1) + pz * w10
            ww(1,1,0) = ww(1,1,0) + pz * w01
            ww(1,1,1) = ww(1,1,1) + pz * w11

        end subroutine get_weights

<<<<<<< HEAD
        !::::::::::::::::::::::::::::::::::::::::::::::::::::::::::::::::::::::

        ! Bi-linear interpolation
        ! @param[in] pos position of the parcel
        ! @param[out] ii horizontal grid points for interoplation
        ! @param[out] jj meridional grid points for interpolation
        ! @param[out] ww interpolation weights
        subroutine bilinear(pos, ii, jj, ww)
            double precision, intent(in)  :: pos(2)
            integer,          intent(out) :: ii(4), jj(4)
            double precision, intent(out) :: ww(4)
            double precision              :: xy(2)

            ! (i, j)
            call get_horizontal_index(pos, ii(1), jj(1))
            call get_horizontal_position(ii(1), jj(1), xy)
            ww(1) = product(one - abs(pos - xy) * dxi(1:2))

            ! (i+1, j)
            ii(2) = ii(1) + 1
            jj(2) = jj(1)
            call get_horizontal_position(ii(2), jj(2), xy)
            ww(2) = product(one - abs(pos - xy) * dxi(1:2))

            ! (i, j+1)
            ii(3) = ii(1)
            jj(3) = jj(1) + 1
            call get_horizontal_position(ii(3), jj(3), xy)
            ww(3) = product(one - abs(pos - xy) * dxi(1:2))

            ! (i+1, j+1)
            ii(4) = ii(2)
            jj(4) = jj(3)
            call get_horizontal_position(ii(4), jj(4), xy)
            ww(4) = product(one - abs(pos - xy) * dxi(1:2))

            ! account for x periodicity
            call periodic_index_shift(ii, jj)

        end subroutine bilinear
=======
>>>>>>> f9e36b6f

end module parcel_interpl<|MERGE_RESOLUTION|>--- conflicted
+++ resolved
@@ -58,7 +58,7 @@
             , par2grid_timer    &
             , grid2par_timer    &
             , halo_swap_timer    &
-            , trilinear         
+            , trilinear
 
     contains
 
@@ -93,7 +93,7 @@
             enddo
             !$omp end do
             !$omp end parallel
-            
+
             call start_timer(halo_swap_timer)
             call field_halo_swap(volg)
             call stop_timer(halo_swap_timer)
@@ -484,7 +484,6 @@
 
         end subroutine get_weights
 
-<<<<<<< HEAD
         !::::::::::::::::::::::::::::::::::::::::::::::::::::::::::::::::::::::
 
         ! Bi-linear interpolation
@@ -525,7 +524,5 @@
             call periodic_index_shift(ii, jj)
 
         end subroutine bilinear
-=======
->>>>>>> f9e36b6f
 
 end module parcel_interpl