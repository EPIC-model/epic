! =============================================================================
!                       Module to merge ellipsoids
!           The module implements the geometric merge procedure.
! =============================================================================
module parcel_merging
    use parcel_nearest
    use parameters, only : vmin
    use constants, only : pi, zero, one, two, five, f13
    use parcels_mod, only : parcels
    use parcel_ops, only : get_delx_across_periodic   &
                         , get_dely_across_periodic
    use parcel_ellipsoid, only : get_B33, get_abc
    use options, only : parcel
#if defined (ENABLE_VERBOSE) && !defined (NDEBUG)
    use options, only : verbose
#endif
    use parcel_bc, only : apply_periodic_bc
    use parcel_mpi, only : parcel_communicate
    use mpi_timer, only : start_timer, stop_timer
    use mpi_environment
    use mpi_collectives, only : mpi_blocking_reduce
    implicit none

    integer :: merge_timer

    ! number of parcel merges (is reset in every write step)
    integer :: n_parcel_merges = 0

    ! number of merging parcels (up to 7 supported, all others are put into index 7)
    ! note that array index 1 corresponds to 2-way merging
    integer :: n_way_parcel_mergers(7) = 0

    ! number of big iclo neighbours (number of small is n_merge - n_big_close)
    integer :: n_big_close = 0

    integer, allocatable :: loca(:)

    private :: geometric_merge,     &
               do_group_merge,      &
               collect_merge_stats, &
               loca

    contains

        ! Merge small parcels into neighbouring equal-sized parcels or bigger
        ! parcels which are close by.
        subroutine parcel_merge
            integer, allocatable, dimension(:) :: isma
            integer, allocatable, dimension(:) :: iclo
            integer, allocatable, dimension(:) :: inva
            integer                            :: n_merge ! number of merges
            integer                            :: n_invalid
#if defined (ENABLE_VERBOSE) && !defined (NDEBUG)
            integer                            :: orig_num

            orig_num = parcels%n_total_parcels
#endif

            ! find parcels to merge
            call find_nearest(isma, iclo, inva, n_merge, n_invalid)

            call start_timer(merge_timer)

            n_parcel_merges = n_parcel_merges + n_merge

            if (n_merge > 0) then
                allocate(loca(n_parcels))
                call collect_merge_stats(iclo, n_merge)
            endif


            if (n_merge > 0) then
                ! merge small parcels into other parcels
                call geometric_merge(isma, iclo, n_merge)
            endif

            if (n_merge + n_invalid > 0) then
                ! overwrite all small and invalid parcels -- all small parcels are now invalid too
                call parcels%delete(inva, n_merge + n_invalid)
                deallocate(inva)
            endif

            if (allocated(isma)) then
                deallocate(isma)
                deallocate(iclo)
            endif

            if (allocated(loca)) then
                deallocate(loca)
            endif

            ! After this operation the root MPI process knows the new
            ! number of parcels in the simulation
            parcels%n_total_parcels = parcels%n_parcels
            call mpi_blocking_reduce(parcels%n_total_parcels, MPI_SUM, world)

#if defined (ENABLE_VERBOSE) && !defined (NDEBUG)
            if (verbose .and. (world%rank == world%root)) then
                print "(a36, i0, a3, i0)",                               &
                      "no. parcels before and after merge: ", orig_num,  &
                      "...", parcels%n_total_parcels
            endif
#endif
            call parcel_communicate

            call stop_timer(merge_timer)

        end subroutine parcel_merge

        !::::::::::::::::::::::::::::::::::::::::::::::::::::::::::::::::::::::

        ! Actual merge.
        ! @param[in] isma are the indices of the small parcels
        ! @param[in] iclo are the indices of the close parcels
        ! @param[in] n_merge is the array size of isma and iclo
        ! @param[out] Bm are the B matrix entries of the mergers
        ! @param[out] vm are the volumes of the mergers
        subroutine do_group_merge(isma, iclo, n_merge, Bm, vm)
            integer,          intent(in)    :: isma(0:)
            integer,          intent(in)    :: iclo(:)
            integer,          intent(in)    :: n_merge
            integer                         :: m, ic, is, l, n
<<<<<<< HEAD
=======
            integer                         :: loca(parcels%n_parcels)
>>>>>>> 9875ec6f
            double precision                :: x0(n_merge), y0(n_merge)
            double precision                :: posm(3, n_merge)
            double precision                :: delx, vmerge, dely, delz, B33, mu
            double precision                :: buoym(n_merge), vortm(3, n_merge)
#ifndef ENABLE_DRY_MODE
            double precision                :: hum(n_merge)
#endif
            double precision, intent(out)   :: Bm(6, n_merge) ! B11, B12, B13, B22, B23, B33
            double precision, intent(out)   :: vm(n_merge)

            loca = zero

            l = 0
            do m = 1, n_merge
                ic = iclo(m) ! Index of closest other parcel

                ! This is different to the serial version: We must apply a periodic
                ! shift as a small parcel might be across a periodic boundary.
                is = isma(m)
                call apply_periodic_bc(parcels%position(:, is))

                if (loca(ic) == 0) then
                    ! Start a new merged parcel, indexed l:
                    l = l + 1
                    loca(ic) = l

                    ! vm will contain the total volume of the merged parcel
                    vm(l) = parcels%volume(ic)

                    !x0 stores the x centre of the other parcel
                    x0(l) = parcels%position(1, ic)

                    !y0 stores the y centre of the other parcel
                    y0(l) = parcels%position(2, ic)

                    ! posm(1, :) will sum v(is)*(x(is)-x(ic)) modulo periodicity
                    posm(1, l) = zero

                    ! posm(2, :) will sum v(is)*(y(is)-y(ic)) modulo periodicity
                    posm(2, l) = zero

                    ! posm(3, :) will contain v(ic)*z(ic)+sum{v(is)*z(is)}
                    posm(3, l) = parcels%volume(ic) * parcels%position(3, ic)

                    ! buoyancy and humidity
                    buoym(l) = parcels%volume(ic) * parcels%buoyancy(ic)
#ifndef ENABLE_DRY_MODE
                    hum(l) = parcels%volume(ic) * parcels%humidity(ic)
#endif
                    vortm(:, l) = parcels%volume(ic) * parcels%vorticity(:, ic)

                    Bm(:, l) = zero
                endif

                ! Sum up all the small parcels merging with a common other one:
                ! "is" refers to the small parcel index
                is = isma(m) !Small parcel
                n = loca(ic)  !Index of merged parcel
                vm(n) = vm(n) + parcels%volume(is) !Accumulate volume of merged parcel

                ! works across periodic edge
                delx = get_delx_across_periodic(parcels%position(1, is), x0(n))
                dely = get_dely_across_periodic(parcels%position(2, is), y0(n))

                ! Accumulate sum of v(is)*(x(is)-x(ic)) and v(is)*(y(is)-y(ic))
                posm(1, n) = posm(1, n) + parcels%volume(is) * delx
                posm(2, n) = posm(2, n) + parcels%volume(is) * dely

                ! Accumulate v(ic)*z(ic)+sum{v(is)*z(is)}
                posm(3, n) = posm(3, n) + parcels%volume(is) * parcels%position(3, is)

                ! Accumulate buoyancy and humidity
                buoym(n) = buoym(n) + parcels%volume(is) * parcels%buoyancy(is)
#ifndef ENABLE_DRY_MODE
                hum(n) = hum(n) + parcels%volume(is) * parcels%humidity(is)
#endif
                vortm(:, n) = vortm(:, n) + parcels%volume(is) * parcels%vorticity(:, is)
            enddo

            ! Obtain the merged parcel centres
            ! (l = total number of merged parcels)
            do m = 1, l
                ! temporary scalar containing 1 / vm(m)
                vmerge = one / vm(m)

                ! need to sanitise input and output, but first to determine input
                posm(1, m) = - vmerge * posm(1, m)
                posm(2, m) = - vmerge * posm(2, m)

                call apply_periodic_bc(posm(:, m))
                ! x and y centre of merged parcel, modulo periodicity
                posm(1, m) = get_delx_across_periodic(x0(m), posm(1, m))
                posm(2, m) = get_dely_across_periodic(y0(m), posm(2, m))

                ! z centre of merged parcel
                posm(3, m) = vmerge * posm(3, m)

                ! need to correct position
                call apply_periodic_bc(posm(:, m))

                ! buoyancy and humidity
                buoym(m) = vmerge * buoym(m)
#ifndef ENABLE_DRY_MODE
                hum(m) = vmerge * hum(m)
#endif
                vortm(:, m) = vmerge * vortm(:, m)
            enddo

            loca = zero
            l = 0

            do m = 1, n_merge
                ic = iclo(m)

                if (loca(ic) == 0) then
                    l = l + 1
                    loca(ic) = l

                    vmerge = one / vm(l)

                    B33 = get_B33(parcels%B(:, ic), parcels%volume(ic))

                    delx = get_delx_across_periodic(parcels%position(1, ic), posm(1, l))
                    dely = get_dely_across_periodic(parcels%position(2, ic), posm(2, l))
                    delz = parcels%position(3, ic) - posm(3, l)

                    mu = parcels%volume(ic) * vmerge


                    Bm(1, l) = mu * (five * delx ** 2   + parcels%B(1, ic))
                    Bm(2, l) = mu * (five * delx * dely + parcels%B(2, ic))
                    Bm(3, l) = mu * (five * delx * delz + parcels%B(3, ic))
                    Bm(4, l) = mu * (five * dely ** 2   + parcels%B(4, ic))
                    Bm(5, l) = mu * (five * dely * delz + parcels%B(5, ic))
                    Bm(6, l) = mu * (five * delz ** 2   + B33)

                    parcels%volume(ic)  = vm(l)
                    parcels%position(1, ic) = posm(1, l)
                    parcels%position(2, ic) = posm(2, l)
                    parcels%position(3, ic) = posm(3, l)

                    parcels%buoyancy(ic) = buoym(l)
#ifndef ENABLE_DRY_MODE
                    parcels%humidity(ic) = hum(l)
#endif
                    parcels%vorticity(:, ic) = vortm(:, l)

                endif

                is = isma(m)
                n = loca(ic)

                vmerge = one / vm(n)

                delx = get_delx_across_periodic(parcels%position(1, is), posm(1, n))
                dely = get_dely_across_periodic(parcels%position(2, is), posm(2, n))
                delz = parcels%position(3, is) - posm(3, n)

                B33 = get_B33(parcels%B(:, is), parcels%volume(is))

                ! volume fraction V_{is} / V
                mu = vmerge * parcels%volume(is)

                Bm(1, n) = Bm(1, n) + mu * (five * delx ** 2   + parcels%B(1, is))
                Bm(2, n) = Bm(2, n) + mu * (five * delx * dely + parcels%B(2, is))
                Bm(3, n) = Bm(3, n) + mu * (five * delx * delz + parcels%B(3, is))
                Bm(4, n) = Bm(4, n) + mu * (five * dely ** 2   + parcels%B(4, is))
                Bm(5, n) = Bm(5, n) + mu * (five * dely * delz + parcels%B(5, is))
                Bm(6, n) = Bm(6, n) + mu * (five * delz ** 2   + B33)
            enddo

        end subroutine do_group_merge

        !::::::::::::::::::::::::::::::::::::::::::::::::::::::::::::::::::::::

        ! Geometric merging -- called by subroutine merge_parcels.
        ! @param[inout] parcels is the parcel container
        ! @param[in] isma are the indices of the small parcels
        ! @param[in] iclo are the indices of the close parcels
        ! @param[in] n_merge is the array size of isma and iclo
        subroutine geometric_merge(isma, iclo, n_merge)
            integer,         intent(in) :: isma(0:)
            integer,         intent(in) :: iclo(:)
            integer,         intent(in) :: n_merge
            integer                     :: m, ic, l
<<<<<<< HEAD
=======
            integer                     :: loca(parcels%n_parcels)
>>>>>>> 9875ec6f
            double precision            :: factor, detB
            double precision            :: B(6, n_merge), &
                                        V(n_merge)

            call do_group_merge(isma, iclo, n_merge, B, V)

            loca = zero

            l = 0
            do m = 1, n_merge
                ic = iclo(m)

                if (loca(ic) == 0) then
                    ! Start a new merged parcel, indexed l:
                    l = l + 1
                    loca(ic) = l

                    ! normalize such that determinant of the merger is (abc)**2
                    ! ((abc)**2 / det(B))^(1/3)
                    detB = B(1, l) * (B(4, l) * B(6, l) - B(5, l) ** 2) &
                         - B(2, l) * (B(2, l) * B(6, l) - B(3, l) * B(5, l)) &
                         + B(3, l) * (B(2, l) * B(5, l) - B(3, l) * B(4, l))

                    factor = (get_abc(V(l)) ** 2 / detB) ** f13

                    parcels%B(:, ic) = B(1:5, l) * factor
                endif
            enddo

        end subroutine geometric_merge

        !::::::::::::::::::::::::::::::::::::::::::::::::::::::::::::::::::::::

        subroutine collect_merge_stats(iclo, n_merge)
            integer, allocatable, dimension(:) :: iclo
            integer                            :: n_merge
            integer                            :: ic, m, j, n_count

            loca = 0

            !------------------------------------------------------------------
            ! Find unique 'iclo' indices and the total number of parcels
            ! merging with them:
            do m = 1, n_merge
                ic = iclo(m)
                n_big_close = n_big_close + merge(1, 0, parcels%volume(ic) > vmin)
                loca(ic) = loca(ic) + 1
            enddo

            !------------------------------------------------------------------
            ! Count the number of 2-, 3-, 4- etc way merging:
            do m = 1, n_merge
                ic = iclo(m)
                n_count = loca(ic)
                ! all mergers involving more than size(n_way_parcel_mergers) parcels are added together
                if (n_count > 0) then
                    loca(ic) = -1
                    j = min(size(n_way_parcel_mergers), n_count)
                    n_way_parcel_mergers(j) = n_way_parcel_mergers(j) + 1
                endif
            enddo

        end subroutine collect_merge_stats

end module parcel_merging<|MERGE_RESOLUTION|>--- conflicted
+++ resolved
@@ -64,7 +64,7 @@
             n_parcel_merges = n_parcel_merges + n_merge
 
             if (n_merge > 0) then
-                allocate(loca(n_parcels))
+                allocate(loca(parcels%n_parcels))
                 call collect_merge_stats(iclo, n_merge)
             endif
 
@@ -120,10 +120,6 @@
             integer,          intent(in)    :: iclo(:)
             integer,          intent(in)    :: n_merge
             integer                         :: m, ic, is, l, n
-<<<<<<< HEAD
-=======
-            integer                         :: loca(parcels%n_parcels)
->>>>>>> 9875ec6f
             double precision                :: x0(n_merge), y0(n_merge)
             double precision                :: posm(3, n_merge)
             double precision                :: delx, vmerge, dely, delz, B33, mu
@@ -309,10 +305,6 @@
             integer,         intent(in) :: iclo(:)
             integer,         intent(in) :: n_merge
             integer                     :: m, ic, l
-<<<<<<< HEAD
-=======
-            integer                     :: loca(parcels%n_parcels)
->>>>>>> 9875ec6f
             double precision            :: factor, detB
             double precision            :: B(6, n_merge), &
                                         V(n_merge)
