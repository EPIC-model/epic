! =============================================================================
!                      Write parcel diagnostics to NetCDF
! =============================================================================
module parcel_diagnostics_netcdf
    use constants, only : one
    use netcdf_utils
    use netcdf_writer
    use netcdf_reader
    use parcel_container, only : parcels, n_parcels
    use parcel_diagnostics
<<<<<<< HEAD
    use parameters, only : lower, extent, nx, ny, nz, write_zeta_boundary_flag
=======
    use parcel_split_mod, only : n_parcel_splits
    use parcel_merge, only : n_parcel_merges
    use parameters, only : lower, extent, nx, ny, nz
>>>>>>> a923c36c
    use config, only : package_version, cf_version
    use timer, only : start_timer, stop_timer
    use options, only : write_netcdf_options
    use physics, only : write_physical_quantities
    implicit none


    private

    character(len=512) :: ncfname
    integer            :: ncid
    integer            :: t_axis_id, t_dim_id, n_writes,            &
                          pe_id, ke_id, te_id, npar_id, nspar_id,   &
                          rms_x_vor_id, rms_y_vor_id, rms_z_vor_id, &
                          avg_lam_id, std_lam_id,                   &
                          avg_vol_id, std_vol_id, sum_vol_id,       &
                          psi_id, n_par_split_id, n_par_merge_id

    double precision   :: restart_time

    integer :: parcel_stats_io_timer

    public :: create_netcdf_parcel_stats_file,  &
              write_netcdf_parcel_stats,        &
              parcel_stats_io_timer


    contains

        ! Create the parcel diagnostic file.
        ! @param[in] basename of the file
        ! @param[in] overwrite the file
        subroutine create_netcdf_parcel_stats_file(basename, overwrite, l_restart)
            character(*), intent(in)  :: basename
            logical,      intent(in)  :: overwrite
            logical,      intent(in)  :: l_restart
            logical                   :: l_exist

            ncfname =  basename // '_parcel_stats.nc'

            restart_time = -one
            n_writes = 1

            call exist_netcdf_file(ncfname, l_exist)

            if (l_restart .and. l_exist) then
                call open_netcdf_file(ncfname, NF90_NOWRITE, ncid)
                call get_num_steps(ncid, n_writes)
                call get_time(ncid, restart_time)
                call read_netcdf_parcel_stats_content
                call close_netcdf_file(ncid)
                n_writes = n_writes + 1
                return
            endif

            call create_netcdf_file(ncfname, overwrite, ncid)

            ! define global attributes
            call write_netcdf_info(ncid=ncid,                    &
                                   version_tag=package_version,  &
                                   file_type='parcel_stats',     &
                                   cf_version=cf_version)

            call write_netcdf_box(ncid, lower, extent, (/nx, ny, nz/))

            call write_physical_quantities(ncid)

            call write_netcdf_options(ncid)

            call define_netcdf_temporal_dimension(ncid, t_dim_id, t_axis_id)

            call define_netcdf_dataset(                                     &
                ncid=ncid,                                                  &
                name='pe',                                                  &
                long_name='potential energy',                               &
                std_name='',                                                &
                unit='m^5/s^2',                                             &
                dtype=NF90_DOUBLE,                                          &
                dimids=(/t_dim_id/),                                        &
                varid=pe_id)

            call define_netcdf_dataset(                                     &
                ncid=ncid,                                                  &
                name='ke',                                                  &
                long_name='kinetic energy',                                 &
                std_name='',                                                &
                unit='m^5/s^2',                                             &
                dtype=NF90_DOUBLE,                                          &
                dimids=(/t_dim_id/),                                        &
                varid=ke_id)

            call define_netcdf_dataset(                                     &
                ncid=ncid,                                                  &
                name='te',                                                  &
                long_name='total energy',                                   &
                std_name='',                                                &
                unit='m^5/s^2',                                             &
                dtype=NF90_DOUBLE,                                          &
                dimids=(/t_dim_id/),                                        &
                varid=te_id)

            call define_netcdf_dataset(                                     &
                ncid=ncid,                                                  &
                name='psi',                                                 &
                long_name='enstrophy',                                      &
                std_name='',                                                &
                unit='m^3/s^2',                                             &
                dtype=NF90_DOUBLE,                                          &
                dimids=(/t_dim_id/),                                        &
                varid=psi_id)

            call define_netcdf_dataset(                                     &
                ncid=ncid,                                                  &
                name='n_parcels',                                           &
                long_name='number of parcels',                              &
                std_name='',                                                &
                unit='1',                                                   &
                dtype=NF90_DOUBLE,                                          &
                dimids=(/t_dim_id/),                                        &
                varid=npar_id)

            call define_netcdf_dataset(                                     &
                ncid=ncid,                                                  &
                name='n_small_parcel',                                      &
                long_name='number of small parcels',                        &
                std_name='',                                                &
                unit='1',                                                   &
                dtype=NF90_DOUBLE,                                          &
                dimids=(/t_dim_id/),                                        &
                varid=nspar_id)

            call define_netcdf_dataset(                                     &
                ncid=ncid,                                                  &
                name='avg_lam',                                             &
                long_name='average aspect ratio',                           &
                std_name='',                                                &
                unit='1',                                                   &
                dtype=NF90_DOUBLE,                                          &
                dimids=(/t_dim_id/),                                        &
                varid=avg_lam_id)

            call define_netcdf_dataset(                                     &
                ncid=ncid,                                                  &
                name='std_lam',                                             &
                long_name='standard deviation aspect ratio',                &
                std_name='',                                                &
                unit='1',                                                   &
                dtype=NF90_DOUBLE,                                          &
                dimids=(/t_dim_id/),                                        &
                varid=std_lam_id)

            call define_netcdf_dataset(                                     &
                ncid=ncid,                                                  &
                name='avg_vol',                                             &
                long_name='average volume',                                 &
                std_name='',                                                &
                unit='m^3',                                                 &
                dtype=NF90_DOUBLE,                                          &
                dimids=(/t_dim_id/),                                        &
                varid=avg_vol_id)

            call define_netcdf_dataset(                                     &
                ncid=ncid,                                                  &
                name='std_vol',                                             &
                long_name='standard deviation volume',                      &
                std_name='',                                                &
                unit='m^3',                                                 &
                dtype=NF90_DOUBLE,                                          &
                dimids=(/t_dim_id/),                                        &
                varid=std_vol_id)

            call define_netcdf_dataset(                                     &
                ncid=ncid,                                                  &
                name='sum_vol',                                             &
                long_name='total volume',                                   &
                std_name='',                                                &
                unit='m^3',                                                 &
                dtype=NF90_DOUBLE,                                          &
                dimids=(/t_dim_id/),                                        &
                varid=sum_vol_id)

            call define_netcdf_dataset(                                     &
                ncid=ncid,                                                  &
                name='x_rms_vorticity',                                     &
                long_name='root mean square of x vorticity component',      &
                std_name='',                                                &
                unit='1/s',                                                 &
                dtype=NF90_DOUBLE,                                          &
                dimids=(/t_dim_id/),                                        &
                varid=rms_x_vor_id)

            call define_netcdf_dataset(                                     &
                ncid=ncid,                                                  &
                name='y_rms_vorticity',                                     &
                long_name='root mean square of y vorticity component',      &
                std_name='',                                                &
                unit='1/s',                                                 &
                dtype=NF90_DOUBLE,                                          &
                dimids=(/t_dim_id/),                                        &
                varid=rms_y_vor_id)

            call define_netcdf_dataset(                                     &
                ncid=ncid,                                                  &
                name='z_rms_vorticity',                                     &
                long_name='root mean square of z vorticity component',      &
                std_name='',                                                &
                unit='1/s',                                                 &
                dtype=NF90_DOUBLE,                                          &
                dimids=(/t_dim_id/),                                        &
                varid=rms_z_vor_id)

            call define_netcdf_dataset(                                      &
                 ncid=ncid,                                                  &
                 name='n_parcel_splits',                                     &
                 long_name='number of parcel splits since last time',        &
                 std_name='',                                                &
                 unit='1',                                                   &
                 dtype=NF90_DOUBLE,                                          &
                 dimids=(/t_dim_id/),                                        &
                 varid=n_par_split_id)

            call define_netcdf_dataset(                                      &
                 ncid=ncid,                                                  &
                 name='n_parcel_merges',                                     &
                 long_name='number of parcel merges since last time',        &
                 std_name='',                                                &
                 unit='1',                                                   &
                 dtype=NF90_DOUBLE,                                          &
                 dimids=(/t_dim_id/),                                        &
                 varid=n_par_merge_id)

            call close_definition(ncid)

        end subroutine create_netcdf_parcel_stats_file

        ! Pre-condition: Assumes an open file
        subroutine read_netcdf_parcel_stats_content

            call get_dim_id(ncid, 't', t_dim_id)

            call get_var_id(ncid, 't', t_axis_id)

            call get_var_id(ncid, 'pe', pe_id)

            call get_var_id(ncid, 'ke', ke_id)

            call get_var_id(ncid, 'te', te_id)

            call get_var_id(ncid, 'psi', psi_id)

            call get_var_id(ncid, 'n_parcels', npar_id)

            call get_var_id(ncid, 'n_small_parcel', nspar_id)

            call get_var_id(ncid, 'avg_lam', avg_lam_id)

            call get_var_id(ncid, 'std_lam', std_lam_id)

            call get_var_id(ncid, 'avg_vol', avg_vol_id)

            call get_var_id(ncid, 'std_vol', std_vol_id)

            call get_var_id(ncid, 'sum_vol', sum_vol_id)

            call get_var_id(ncid, 'x_rms_vorticity', rms_x_vor_id)

            call get_var_id(ncid, 'y_rms_vorticity', rms_y_vor_id)

            call get_var_id(ncid, 'z_rms_vorticity', rms_z_vor_id)

            call get_var_id(ncid, 'n_parcel_splits', n_par_split_id)

            call get_var_id(ncid, 'n_parcel_merges', n_par_merge_id)

        end subroutine read_netcdf_parcel_stats_content

        ! Write a step in the parcel diagnostic file.
        ! @param[in] t is the time
        subroutine write_netcdf_parcel_stats(t)
            double precision, intent(in)    :: t

            call start_timer(parcel_stats_io_timer)

            if (t <= restart_time) then
                call stop_timer(parcel_stats_io_timer)
                return
            endif

            call open_netcdf_file(ncfname, NF90_WRITE, ncid)

            if (n_writes == 1) then
                call write_zeta_boundary_flag(ncid)
            endif

            ! write time
            call write_netcdf_scalar(ncid, t_axis_id, t, n_writes)

            !
            ! write diagnostics
            !
            call write_netcdf_scalar(ncid, pe_id, pe, n_writes)
            call write_netcdf_scalar(ncid, ke_id, ke, n_writes)
            call write_netcdf_scalar(ncid, te_id, ke + pe, n_writes)
            call write_netcdf_scalar(ncid, psi_id, psi, n_writes)
            call write_netcdf_scalar(ncid, npar_id, n_parcels, n_writes)
            call write_netcdf_scalar(ncid, nspar_id, n_small, n_writes)
            call write_netcdf_scalar(ncid, avg_lam_id, avg_lam, n_writes)
            call write_netcdf_scalar(ncid, std_lam_id, std_lam, n_writes)
            call write_netcdf_scalar(ncid, avg_vol_id, avg_vol, n_writes)
            call write_netcdf_scalar(ncid, std_vol_id, std_vol, n_writes)
            call write_netcdf_scalar(ncid, sum_vol_id, sum_vol, n_writes)
            call write_netcdf_scalar(ncid, rms_x_vor_id, rms_zeta(1), n_writes)
            call write_netcdf_scalar(ncid, rms_y_vor_id, rms_zeta(2), n_writes)
            call write_netcdf_scalar(ncid, rms_z_vor_id, rms_zeta(3), n_writes)
            call write_netcdf_scalar(ncid, n_par_split_id, n_parcel_splits, n_writes)
            call write_netcdf_scalar(ncid, n_par_merge_id, n_parcel_merges, n_writes)

            ! increment counter
            n_writes = n_writes + 1

            ! reset counters for parcel operations
            n_parcel_splits = 0
            n_parcel_merges = 0

            call close_netcdf_file(ncid)

            call stop_timer(parcel_stats_io_timer)

        end subroutine write_netcdf_parcel_stats
end module parcel_diagnostics_netcdf<|MERGE_RESOLUTION|>--- conflicted
+++ resolved
@@ -8,13 +8,9 @@
     use netcdf_reader
     use parcel_container, only : parcels, n_parcels
     use parcel_diagnostics
-<<<<<<< HEAD
     use parameters, only : lower, extent, nx, ny, nz, write_zeta_boundary_flag
-=======
     use parcel_split_mod, only : n_parcel_splits
     use parcel_merge, only : n_parcel_merges
-    use parameters, only : lower, extent, nx, ny, nz
->>>>>>> a923c36c
     use config, only : package_version, cf_version
     use timer, only : start_timer, stop_timer
     use options, only : write_netcdf_options
