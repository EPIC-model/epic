--- conflicted
+++ resolved
@@ -184,6 +184,7 @@
             n_way_parcel_mergers = 0
 
             if (world%rank /= world%root) then
+                call stop_timer(parcel_stats_io_timer)
                 return
             endif
 
@@ -390,7 +391,6 @@
                 long_name='maximum parcel buoyancy',                        &
                 std_name='',                                                &
                 unit='m/s^2',                                               &
-<<<<<<< HEAD
                 dtype=NF90_DOUBLE)
 
             nc_dset(NC_NWAY_MERGE) = netcdf_info(                           &
@@ -399,124 +399,6 @@
                 std_name='',                                                &
                 unit='1',                                                   &
                 dtype=NF90_INT)
-=======
-                dtype=NF90_DOUBLE,                                          &
-                dimids=(/t_dim_id/),                                        &
-                varid=max_buo_id)
-
-            call close_definition(ncid)
-
-            call close_netcdf_file(ncid, l_serial=.true.)
-
-        end subroutine create_netcdf_parcel_stats_file
-
-        ! Pre-condition: Assumes an open file
-        subroutine read_netcdf_parcel_stats_content
-
-            call get_dim_id(ncid, 't', t_dim_id)
-
-            call get_var_id(ncid, 't', t_axis_id)
-
-            if (ape_calculation == 'ape density') then
-                call get_var_id(ncid, 'ape', ape_id)
-            endif
-
-            call get_var_id(ncid, 'ke', ke_id)
-
-            call get_var_id(ncid, 'te', te_id)
-
-            call get_var_id(ncid, 'en', en_id)
-
-            call get_var_id(ncid, 'n_parcels', npar_id)
-
-            call get_var_id(ncid, 'n_small_parcel', nspar_id)
-
-            call get_var_id(ncid, 'avg_lam', avg_lam_id)
-
-            call get_var_id(ncid, 'std_lam', std_lam_id)
-
-            call get_var_id(ncid, 'avg_vol', avg_vol_id)
-
-            call get_var_id(ncid, 'std_vol', std_vol_id)
-
-            call get_var_id(ncid, 'sum_vol', sum_vol_id)
-
-            call get_var_id(ncid, 'x_rms_vorticity', rms_x_vor_id)
-
-            call get_var_id(ncid, 'y_rms_vorticity', rms_y_vor_id)
-
-            call get_var_id(ncid, 'z_rms_vorticity', rms_z_vor_id)
-
-            call get_var_id(ncid, 'n_parcel_splits', n_par_split_id)
-
-            call get_var_id(ncid, 'n_parcel_merges', n_par_merge_id)
-
-            call get_var_id(ncid, 'min_buoyancy', min_buo_id)
-
-            call get_var_id(ncid, 'max_buoyancy', max_buo_id)
-
-        end subroutine read_netcdf_parcel_stats_content
-
-        ! Write a step in the parcel diagnostic file.
-        ! @param[in] t is the time
-        subroutine write_netcdf_parcel_stats(t)
-            double precision, intent(in)    :: t
-
-            call start_timer(parcel_stats_io_timer)
-
-            ! reset counters for parcel operations
-            n_parcel_splits = 0
-            n_parcel_merges = 0
-
-            if (world%rank /= world%root) then
-                call stop_timer(parcel_stats_io_timer)
-                return
-            endif
-
-            if (t <= restart_time) then
-                call stop_timer(parcel_stats_io_timer)
-                return
-            endif
-
-            call open_netcdf_file(ncfname, NF90_WRITE, ncid, l_serial=.true.)
-
-            if (n_writes == 1) then
-                call write_zeta_boundary_flag(ncid)
-            endif
-
-            ! write time
-            call write_netcdf_scalar(ncid, t_axis_id, t, n_writes, l_serial=.true.)
-
-            !
-            ! write diagnostics
-            !
-            if (ape_calculation == 'ape density') then
-                call write_netcdf_scalar(ncid, ape_id, parcel_stats(IDX_APE), n_writes, l_serial=.true.)
-            endif
-            call write_netcdf_scalar(ncid, ke_id, parcel_stats(IDX_KE), n_writes, l_serial=.true.)
-            call write_netcdf_scalar(ncid, te_id, parcel_stats(IDX_KE) + parcel_stats(IDX_APE), &
-                                     n_writes, l_serial=.true.)
-            call write_netcdf_scalar(ncid, npar_id, int(parcel_stats(IDX_NTOT_PAR)), n_writes, l_serial=.true.)
-            call write_netcdf_scalar(ncid, nspar_id, int(parcel_stats(IDX_N_SMALL)), n_writes, l_serial=.true.)
-            call write_netcdf_scalar(ncid, avg_lam_id, parcel_stats(IDX_AVG_LAM), n_writes, l_serial=.true.)
-            call write_netcdf_scalar(ncid, std_lam_id, parcel_stats(IDX_STD_LAM), n_writes, l_serial=.true.)
-            call write_netcdf_scalar(ncid, avg_vol_id, parcel_stats(IDX_AVG_VOL), n_writes, l_serial=.true.)
-            call write_netcdf_scalar(ncid, std_vol_id, parcel_stats(IDX_STD_VOL), n_writes, l_serial=.true.)
-            call write_netcdf_scalar(ncid, sum_vol_id, parcel_stats(IDX_SUM_VOL), n_writes, l_serial=.true.)
-            call write_netcdf_scalar(ncid, rms_x_vor_id, parcel_stats(IDX_RMS_XI), n_writes, l_serial=.true.)
-            call write_netcdf_scalar(ncid, rms_y_vor_id, parcel_stats(IDX_RMS_ETA), n_writes, l_serial=.true.)
-            call write_netcdf_scalar(ncid, rms_z_vor_id, parcel_stats(IDX_RMS_ZETA), n_writes, l_serial=.true.)
-            call write_netcdf_scalar(ncid, en_id, parcel_stats(IDX_ENSTROPHY), n_writes, l_serial=.true.)
-            call write_netcdf_scalar(ncid, n_par_split_id, parcel_stats(IDX_NSPLITS), n_writes, l_serial=.true.)
-            call write_netcdf_scalar(ncid, n_par_merge_id, parcel_stats(IDX_NMERGES), n_writes, l_serial=.true.)
-            call write_netcdf_scalar(ncid, min_buo_id, parcel_stats(IDX_MIN_BUOY), n_writes, l_serial=.true.)
-            call write_netcdf_scalar(ncid, max_buo_id, parcel_stats(IDX_MAX_BUOY), n_writes, l_serial=.true.)
-
-            ! increment counter
-            n_writes = n_writes + 1
-
-            call close_netcdf_file(ncid, l_serial=.true.)
->>>>>>> 5d953cd6
 
         end subroutine set_netcdf_parcel_diagnostics_info
 
