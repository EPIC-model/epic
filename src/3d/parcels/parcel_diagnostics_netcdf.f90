! =============================================================================
!                      Write parcel diagnostics to NetCDF
! =============================================================================
module parcel_diagnostics_netcdf
    use constants, only : one
    use netcdf_utils
    use netcdf_writer
    use netcdf_reader
    use parcel_container, only : parcels, n_parcels
    use parcel_diagnostics
    use parameters, only : lower, extent, nx, ny, nz, write_zeta_boundary_flag
    use parcel_split_mod, only : n_parcel_splits
    use parcel_merge, only : n_parcel_merges
    use config, only : package_version, cf_version
    use timer, only : start_timer, stop_timer
    use options, only : write_netcdf_options
    use physics, only : write_physical_quantities
    implicit none


    private

    character(len=512) :: ncfname
    integer            :: ncid
<<<<<<< HEAD
    integer            :: t_axis_id, t_dim_id, n_writes,                                &
                          peref_id, pe_id, ke_id, te_id, npar_id, nspar_id,             &
                          rms_x_vor_id, rms_y_vor_id, rms_z_vor_id,                     &
                          avg_lam_id, std_lam_id, avg_vol_id, std_vol_id, sum_vol_id,   &
                          psi_id, n_par_split_id, n_par_merge_id
=======
    integer            :: t_axis_id, t_dim_id, n_writes,            &
                          pe_id, ke_id, te_id, npar_id, nspar_id,   &
                          rms_x_vor_id, rms_y_vor_id, rms_z_vor_id, &
                          avg_lam_id, std_lam_id,                   &
                          avg_vol_id, std_vol_id, sum_vol_id,       &
                          en_id, n_par_split_id, n_par_merge_id,    &
                          min_buo_id, max_buo_id

>>>>>>> c55bd1d1
    double precision   :: restart_time

    integer :: parcel_stats_io_timer

    public :: create_netcdf_parcel_stats_file,  &
              write_netcdf_parcel_stats,        &
              parcel_stats_io_timer


    contains

        ! Create the parcel diagnostic file.
        ! @param[in] basename of the file
        ! @param[in] overwrite the file
        subroutine create_netcdf_parcel_stats_file(basename, overwrite, l_restart)
            character(*), intent(in)  :: basename
            logical,      intent(in)  :: overwrite
            logical,      intent(in)  :: l_restart
            logical                   :: l_exist
            double precision          :: buffer(1)
            integer                   :: start(1), cnt(1)

            ncfname =  basename // '_parcel_stats.nc'

            restart_time = -one
            n_writes = 1

            call exist_netcdf_file(ncfname, l_exist)

            if (l_restart .and. l_exist) then
                call open_netcdf_file(ncfname, NF90_NOWRITE, ncid, l_single=.true.)
                call get_num_steps(ncid, n_writes)
                call get_time(ncid, restart_time)
                call read_netcdf_parcel_stats_content
                start = 1
                cnt = 1
                call read_netcdf_dataset(ncid, 'peref', buffer, start, cnt)
                peref = buffer(1)
                call close_netcdf_file(ncid, l_single=.true.)
                n_writes = n_writes + 1
                return
            endif

            call create_netcdf_file(ncfname, overwrite, ncid, l_single=.true.)

            ! define global attributes
            call write_netcdf_info(ncid=ncid,                    &
                                   version_tag=package_version,  &
                                   file_type='parcel_stats',     &
                                   cf_version=cf_version)

            call write_netcdf_box(ncid, lower, extent, (/nx, ny, nz/))

            call write_physical_quantities(ncid)

            call write_netcdf_options(ncid)

            call define_netcdf_temporal_dimension(ncid, t_dim_id, t_axis_id)

            call define_netcdf_dataset(                                     &
                ncid=ncid,                                                  &
                name='pe',                                                  &
                long_name='potential energy',                               &
                std_name='',                                                &
                unit='m^5/s^2',                                             &
                dtype=NF90_DOUBLE,                                          &
                dimids=(/t_dim_id/),                                        &
                varid=pe_id)

            call define_netcdf_dataset(                                     &
                ncid=ncid,                                                  &
                name='peref',                                               &
                long_name='reference potential energy',                     &
                std_name='',                                                &
                unit='m^4/s^2',                                             &
                dtype=NF90_DOUBLE,                                          &
                dimids=(/t_dim_id/),                                        &
                varid=peref_id)

            call define_netcdf_dataset(                                     &
                ncid=ncid,                                                  &
                name='ke',                                                  &
                long_name='kinetic energy',                                 &
                std_name='',                                                &
                unit='m^5/s^2',                                             &
                dtype=NF90_DOUBLE,                                          &
                dimids=(/t_dim_id/),                                        &
                varid=ke_id)

            call define_netcdf_dataset(                                     &
                ncid=ncid,                                                  &
                name='te',                                                  &
                long_name='total energy',                                   &
                std_name='',                                                &
                unit='m^5/s^2',                                             &
                dtype=NF90_DOUBLE,                                          &
                dimids=(/t_dim_id/),                                        &
                varid=te_id)

            call define_netcdf_dataset(                                     &
                ncid=ncid,                                                  &
                name='en',                                                  &
                long_name='enstrophy',                                      &
                std_name='',                                                &
                unit='m^3/s^2',                                             &
                dtype=NF90_DOUBLE,                                          &
                dimids=(/t_dim_id/),                                        &
                varid=en_id)

            call define_netcdf_dataset(                                     &
                ncid=ncid,                                                  &
                name='n_parcels',                                           &
                long_name='number of parcels',                              &
                std_name='',                                                &
                unit='1',                                                   &
                dtype=NF90_DOUBLE,                                          &
                dimids=(/t_dim_id/),                                        &
                varid=npar_id)

            call define_netcdf_dataset(                                     &
                ncid=ncid,                                                  &
                name='n_small_parcel',                                      &
                long_name='number of small parcels',                        &
                std_name='',                                                &
                unit='1',                                                   &
                dtype=NF90_DOUBLE,                                          &
                dimids=(/t_dim_id/),                                        &
                varid=nspar_id)

            call define_netcdf_dataset(                                     &
                ncid=ncid,                                                  &
                name='avg_lam',                                             &
                long_name='average aspect ratio',                           &
                std_name='',                                                &
                unit='1',                                                   &
                dtype=NF90_DOUBLE,                                          &
                dimids=(/t_dim_id/),                                        &
                varid=avg_lam_id)

            call define_netcdf_dataset(                                     &
                ncid=ncid,                                                  &
                name='std_lam',                                             &
                long_name='standard deviation aspect ratio',                &
                std_name='',                                                &
                unit='1',                                                   &
                dtype=NF90_DOUBLE,                                          &
                dimids=(/t_dim_id/),                                        &
                varid=std_lam_id)

            call define_netcdf_dataset(                                     &
                ncid=ncid,                                                  &
                name='avg_vol',                                             &
                long_name='average volume',                                 &
                std_name='',                                                &
                unit='m^3',                                                 &
                dtype=NF90_DOUBLE,                                          &
                dimids=(/t_dim_id/),                                        &
                varid=avg_vol_id)

            call define_netcdf_dataset(                                     &
                ncid=ncid,                                                  &
                name='std_vol',                                             &
                long_name='standard deviation volume',                      &
                std_name='',                                                &
                unit='m^3',                                                 &
                dtype=NF90_DOUBLE,                                          &
                dimids=(/t_dim_id/),                                        &
                varid=std_vol_id)

            call define_netcdf_dataset(                                     &
                ncid=ncid,                                                  &
                name='sum_vol',                                             &
                long_name='total volume',                                   &
                std_name='',                                                &
                unit='m^3',                                                 &
                dtype=NF90_DOUBLE,                                          &
                dimids=(/t_dim_id/),                                        &
                varid=sum_vol_id)

            call define_netcdf_dataset(                                     &
                ncid=ncid,                                                  &
                name='x_rms_vorticity',                                     &
                long_name='root mean square of x vorticity component',      &
                std_name='',                                                &
                unit='1/s',                                                 &
                dtype=NF90_DOUBLE,                                          &
                dimids=(/t_dim_id/),                                        &
                varid=rms_x_vor_id)

            call define_netcdf_dataset(                                     &
                ncid=ncid,                                                  &
                name='y_rms_vorticity',                                     &
                long_name='root mean square of y vorticity component',      &
                std_name='',                                                &
                unit='1/s',                                                 &
                dtype=NF90_DOUBLE,                                          &
                dimids=(/t_dim_id/),                                        &
                varid=rms_y_vor_id)

            call define_netcdf_dataset(                                     &
                ncid=ncid,                                                  &
                name='z_rms_vorticity',                                     &
                long_name='root mean square of z vorticity component',      &
                std_name='',                                                &
                unit='1/s',                                                 &
                dtype=NF90_DOUBLE,                                          &
                dimids=(/t_dim_id/),                                        &
                varid=rms_z_vor_id)

            call define_netcdf_dataset(                                      &
                 ncid=ncid,                                                  &
                 name='n_parcel_splits',                                     &
                 long_name='number of parcel splits since last time',        &
                 std_name='',                                                &
                 unit='1',                                                   &
                 dtype=NF90_DOUBLE,                                          &
                 dimids=(/t_dim_id/),                                        &
                 varid=n_par_split_id)

            call define_netcdf_dataset(                                      &
                 ncid=ncid,                                                  &
                 name='n_parcel_merges',                                     &
                 long_name='number of parcel merges since last time',        &
                 std_name='',                                                &
                 unit='1',                                                   &
                 dtype=NF90_DOUBLE,                                          &
                 dimids=(/t_dim_id/),                                        &
                 varid=n_par_merge_id)

            call define_netcdf_dataset(                                     &
                ncid=ncid,                                                  &
                name='min_buoyancy',                                        &
                long_name='minimum parcel buoyancy',                        &
                std_name='',                                                &
                unit='m/s^2',                                               &
                dtype=NF90_DOUBLE,                                          &
                dimids=(/t_dim_id/),                                        &
                varid=min_buo_id)

            call define_netcdf_dataset(                                     &
                ncid=ncid,                                                  &
                name='max_buoyancy',                                        &
                long_name='maximum parcel buoyancy',                        &
                std_name='',                                                &
                unit='m/s^2',                                               &
                dtype=NF90_DOUBLE,                                          &
                dimids=(/t_dim_id/),                                        &
                varid=max_buo_id)

            call close_definition(ncid)

            call close_netcdf_file(ncid, l_single=.true.)

        end subroutine create_netcdf_parcel_stats_file

        ! Pre-condition: Assumes an open file
        subroutine read_netcdf_parcel_stats_content

            call get_dim_id(ncid, 't', t_dim_id)

            call get_var_id(ncid, 't', t_axis_id)

            call get_var_id(ncid, 'pe', pe_id)

            call get_var_id(ncid, 'peref', peref_id)

            call get_var_id(ncid, 'ke', ke_id)

            call get_var_id(ncid, 'te', te_id)

            call get_var_id(ncid, 'en', en_id)

            call get_var_id(ncid, 'n_parcels', npar_id)

            call get_var_id(ncid, 'n_small_parcel', nspar_id)

            call get_var_id(ncid, 'avg_lam', avg_lam_id)

            call get_var_id(ncid, 'std_lam', std_lam_id)

            call get_var_id(ncid, 'avg_vol', avg_vol_id)

            call get_var_id(ncid, 'std_vol', std_vol_id)

            call get_var_id(ncid, 'sum_vol', sum_vol_id)

            call get_var_id(ncid, 'x_rms_vorticity', rms_x_vor_id)

            call get_var_id(ncid, 'y_rms_vorticity', rms_y_vor_id)

            call get_var_id(ncid, 'z_rms_vorticity', rms_z_vor_id)

            call get_var_id(ncid, 'n_parcel_splits', n_par_split_id)

            call get_var_id(ncid, 'n_parcel_merges', n_par_merge_id)

            call get_var_id(ncid, 'min_buoyancy', min_buo_id)

            call get_var_id(ncid, 'max_buoyancy', max_buo_id)

        end subroutine read_netcdf_parcel_stats_content

        ! Write a step in the parcel diagnostic file.
        ! @param[in] t is the time
        subroutine write_netcdf_parcel_stats(t)
            double precision, intent(in)    :: t

            call start_timer(parcel_stats_io_timer)

            if (mpi_rank > mpi_master) then
                return
            endif

            if (t <= restart_time) then
                call stop_timer(parcel_stats_io_timer)
                return
            endif

            call open_netcdf_file(ncfname, NF90_WRITE, ncid, l_single=.true.)

            if (n_writes == 1) then
                call write_zeta_boundary_flag(ncid)
            endif

            ! write time
            call write_netcdf_scalar(ncid, t_axis_id, t, n_writes)

            !
            ! write diagnostics
            !
<<<<<<< HEAD

            ! we only write at t = 0, which happens for n_writes = 1
            if (n_writes == 1) then
                call write_netcdf_scalar(ncid, peref_id, peref, n_writes)
            endif

            call write_netcdf_scalar(ncid, pe_id, parcel_stats(IDX_PE), n_writes)
            call write_netcdf_scalar(ncid, ke_id, parcel_stats(IDX_KE), n_writes)
            call write_netcdf_scalar(ncid, te_id, parcel_stats(IDX_KE) + parcel_stats(IDX_PE), n_writes)
            call write_netcdf_scalar(ncid, npar_id, int(parcel_stats(IDX_NTOT_PAR)), n_writes)
            call write_netcdf_scalar(ncid, nspar_id, int(parcel_stats(IDX_N_SMALL)), n_writes)
            call write_netcdf_scalar(ncid, avg_lam_id, parcel_stats(IDX_AVG_LAM), n_writes)
            call write_netcdf_scalar(ncid, std_lam_id, parcel_stats(IDX_STD_LAM), n_writes)
            call write_netcdf_scalar(ncid, avg_vol_id, parcel_stats(IDX_AVG_VOL), n_writes)
            call write_netcdf_scalar(ncid, std_vol_id, parcel_stats(IDX_STD_VOL), n_writes)
            call write_netcdf_scalar(ncid, sum_vol_id, parcel_stats(IDX_SUM_VOL), n_writes)
            call write_netcdf_scalar(ncid, rms_x_vor_id, parcel_stats(IDX_RMS_XI), n_writes)
            call write_netcdf_scalar(ncid, rms_y_vor_id, parcel_stats(IDX_RMS_ETA), n_writes)
            call write_netcdf_scalar(ncid, rms_z_vor_id, parcel_stats(IDX_RMS_ZETA), n_writes)
            call write_netcdf_scalar(ncid, psi_id, parcel_stats(IDX_ENSTROPHY), n_writes)
            call write_netcdf_scalar(ncid, n_par_split_id, parcel_stats(IDX_NSPLITS), n_writes)
            call write_netcdf_scalar(ncid, n_par_merge_id, parcel_stats(IDX_NMERGES), n_writes)
=======
            call write_netcdf_scalar(ncid, pe_id, pe, n_writes)
            call write_netcdf_scalar(ncid, ke_id, ke, n_writes)
            call write_netcdf_scalar(ncid, te_id, ke + pe, n_writes)
            call write_netcdf_scalar(ncid, en_id, en, n_writes)
            call write_netcdf_scalar(ncid, npar_id, n_parcels, n_writes)
            call write_netcdf_scalar(ncid, nspar_id, n_small, n_writes)
            call write_netcdf_scalar(ncid, avg_lam_id, avg_lam, n_writes)
            call write_netcdf_scalar(ncid, std_lam_id, std_lam, n_writes)
            call write_netcdf_scalar(ncid, avg_vol_id, avg_vol, n_writes)
            call write_netcdf_scalar(ncid, std_vol_id, std_vol, n_writes)
            call write_netcdf_scalar(ncid, sum_vol_id, sum_vol, n_writes)
            call write_netcdf_scalar(ncid, rms_x_vor_id, rms_zeta(1), n_writes)
            call write_netcdf_scalar(ncid, rms_y_vor_id, rms_zeta(2), n_writes)
            call write_netcdf_scalar(ncid, rms_z_vor_id, rms_zeta(3), n_writes)
            call write_netcdf_scalar(ncid, n_par_split_id, n_parcel_splits, n_writes)
            call write_netcdf_scalar(ncid, n_par_merge_id, n_parcel_merges, n_writes)
            call write_netcdf_scalar(ncid, min_buo_id, bmin, n_writes)
            call write_netcdf_scalar(ncid, max_buo_id, bmax, n_writes)
>>>>>>> c55bd1d1

            ! increment counter
            n_writes = n_writes + 1

            ! reset counters for parcel operations
            n_parcel_splits = 0
            n_parcel_merges = 0

            call close_netcdf_file(ncid, l_single=.true.)

            call stop_timer(parcel_stats_io_timer)

        end subroutine write_netcdf_parcel_stats
end module parcel_diagnostics_netcdf<|MERGE_RESOLUTION|>--- conflicted
+++ resolved
@@ -22,13 +22,6 @@
 
     character(len=512) :: ncfname
     integer            :: ncid
-<<<<<<< HEAD
-    integer            :: t_axis_id, t_dim_id, n_writes,                                &
-                          peref_id, pe_id, ke_id, te_id, npar_id, nspar_id,             &
-                          rms_x_vor_id, rms_y_vor_id, rms_z_vor_id,                     &
-                          avg_lam_id, std_lam_id, avg_vol_id, std_vol_id, sum_vol_id,   &
-                          psi_id, n_par_split_id, n_par_merge_id
-=======
     integer            :: t_axis_id, t_dim_id, n_writes,            &
                           pe_id, ke_id, te_id, npar_id, nspar_id,   &
                           rms_x_vor_id, rms_y_vor_id, rms_z_vor_id, &
@@ -37,7 +30,6 @@
                           en_id, n_par_split_id, n_par_merge_id,    &
                           min_buo_id, max_buo_id
 
->>>>>>> c55bd1d1
     double precision   :: restart_time
 
     integer :: parcel_stats_io_timer
@@ -57,7 +49,6 @@
             logical,      intent(in)  :: overwrite
             logical,      intent(in)  :: l_restart
             logical                   :: l_exist
-            double precision          :: buffer(1)
             integer                   :: start(1), cnt(1)
 
             ncfname =  basename // '_parcel_stats.nc'
@@ -74,8 +65,6 @@
                 call read_netcdf_parcel_stats_content
                 start = 1
                 cnt = 1
-                call read_netcdf_dataset(ncid, 'peref', buffer, start, cnt)
-                peref = buffer(1)
                 call close_netcdf_file(ncid, l_single=.true.)
                 n_writes = n_writes + 1
                 return
@@ -106,16 +95,6 @@
                 dtype=NF90_DOUBLE,                                          &
                 dimids=(/t_dim_id/),                                        &
                 varid=pe_id)
-
-            call define_netcdf_dataset(                                     &
-                ncid=ncid,                                                  &
-                name='peref',                                               &
-                long_name='reference potential energy',                     &
-                std_name='',                                                &
-                unit='m^4/s^2',                                             &
-                dtype=NF90_DOUBLE,                                          &
-                dimids=(/t_dim_id/),                                        &
-                varid=peref_id)
 
             call define_netcdf_dataset(                                     &
                 ncid=ncid,                                                  &
@@ -302,8 +281,6 @@
 
             call get_var_id(ncid, 'pe', pe_id)
 
-            call get_var_id(ncid, 'peref', peref_id)
-
             call get_var_id(ncid, 'ke', ke_id)
 
             call get_var_id(ncid, 'te', te_id)
@@ -368,13 +345,6 @@
             !
             ! write diagnostics
             !
-<<<<<<< HEAD
-
-            ! we only write at t = 0, which happens for n_writes = 1
-            if (n_writes == 1) then
-                call write_netcdf_scalar(ncid, peref_id, peref, n_writes)
-            endif
-
             call write_netcdf_scalar(ncid, pe_id, parcel_stats(IDX_PE), n_writes)
             call write_netcdf_scalar(ncid, ke_id, parcel_stats(IDX_KE), n_writes)
             call write_netcdf_scalar(ncid, te_id, parcel_stats(IDX_KE) + parcel_stats(IDX_PE), n_writes)
@@ -388,29 +358,11 @@
             call write_netcdf_scalar(ncid, rms_x_vor_id, parcel_stats(IDX_RMS_XI), n_writes)
             call write_netcdf_scalar(ncid, rms_y_vor_id, parcel_stats(IDX_RMS_ETA), n_writes)
             call write_netcdf_scalar(ncid, rms_z_vor_id, parcel_stats(IDX_RMS_ZETA), n_writes)
-            call write_netcdf_scalar(ncid, psi_id, parcel_stats(IDX_ENSTROPHY), n_writes)
+            call write_netcdf_scalar(ncid, en_id, parcel_stats(IDX_ENSTROPHY), n_writes)
             call write_netcdf_scalar(ncid, n_par_split_id, parcel_stats(IDX_NSPLITS), n_writes)
             call write_netcdf_scalar(ncid, n_par_merge_id, parcel_stats(IDX_NMERGES), n_writes)
-=======
-            call write_netcdf_scalar(ncid, pe_id, pe, n_writes)
-            call write_netcdf_scalar(ncid, ke_id, ke, n_writes)
-            call write_netcdf_scalar(ncid, te_id, ke + pe, n_writes)
-            call write_netcdf_scalar(ncid, en_id, en, n_writes)
-            call write_netcdf_scalar(ncid, npar_id, n_parcels, n_writes)
-            call write_netcdf_scalar(ncid, nspar_id, n_small, n_writes)
-            call write_netcdf_scalar(ncid, avg_lam_id, avg_lam, n_writes)
-            call write_netcdf_scalar(ncid, std_lam_id, std_lam, n_writes)
-            call write_netcdf_scalar(ncid, avg_vol_id, avg_vol, n_writes)
-            call write_netcdf_scalar(ncid, std_vol_id, std_vol, n_writes)
-            call write_netcdf_scalar(ncid, sum_vol_id, sum_vol, n_writes)
-            call write_netcdf_scalar(ncid, rms_x_vor_id, rms_zeta(1), n_writes)
-            call write_netcdf_scalar(ncid, rms_y_vor_id, rms_zeta(2), n_writes)
-            call write_netcdf_scalar(ncid, rms_z_vor_id, rms_zeta(3), n_writes)
-            call write_netcdf_scalar(ncid, n_par_split_id, n_parcel_splits, n_writes)
-            call write_netcdf_scalar(ncid, n_par_merge_id, n_parcel_merges, n_writes)
-            call write_netcdf_scalar(ncid, min_buo_id, bmin, n_writes)
-            call write_netcdf_scalar(ncid, max_buo_id, bmax, n_writes)
->>>>>>> c55bd1d1
+            call write_netcdf_scalar(ncid, min_buo_id, parcel_stats(IDX_MIN_BUOY), n_writes)
+            call write_netcdf_scalar(ncid, max_buo_id, parcel_stats(IDX_MAX_BUOY), n_writes)
 
             ! increment counter
             n_writes = n_writes + 1
