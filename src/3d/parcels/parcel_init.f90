! =============================================================================
!               This module initializes parcel default values.
! =============================================================================
module parcel_init
    use options, only : parcel, output, verbose, field_tol
    use constants, only : zero, two, one, f12, f13, f23, max_num_parcels
    use parcel_container, only : parcels, n_parcels
<<<<<<< HEAD
!     use parcel_ellipsoid, only : get_ab, get_B22, get_eigenvalue
    use parcel_split_mod, only : parcel_split
=======
    use parcel_ellipsoid, only : get_abc, get_eigenvalues
!     use parcel_split_mod, only : parcel_split
>>>>>>> 4eaf67b7
    use parcel_interpl, only : trilinear, ngp
    use parameters, only : update_parameters,   &
                           dx, vcell, ncell,    &
                           extent, lower, nx, ny, nz
    use h5_reader
    use timer, only : start_timer, stop_timer
    use omp_lib
    implicit none

    integer :: init_timer

    double precision, allocatable :: weights(:, :), apar(:)
    integer, allocatable :: is(:, :), js(:, :), ks(:, :)

    private :: weights, apar, is, js, ks


    private :: init_refine,                 &
               init_from_grids,             &
               fill_field_from_buffer_3d,   &
               fill_field_from_buffer_4d,   &
               alloc_and_precompute,        &
               dealloc

    contains

        ! This subroutine is only used in the unit test
        ! "test_parcel_init"
        subroutine unit_test_parcel_init_alloc
            call alloc_and_precompute
        end subroutine unit_test_parcel_init_alloc


        ! Set default values for parcel attributes
        ! Attention: This subroutine assumes that the parcel
        !            container is already allocated!
        subroutine init_parcels(h5fname, tol)
            character(*),     intent(in) :: h5fname
            double precision, intent(in) :: tol
            double precision             :: lam, l23
            integer(hid_t)               :: h5handle
            integer                      :: n

            call start_timer(init_timer)

            ! read domain dimensions
            call open_h5_file(h5fname, H5F_ACC_RDONLY_F, h5handle)
            call read_h5_box(h5handle, nx, nz, extent, lower)
            call close_h5_file(h5handle)

            ! update global parameters
            call update_parameters

            ! set the number of parcels (see parcels.f90)
            ! we use "n_per_cell" parcels per grid cell
            n_parcels = parcel%n_per_cell * ncell

            if (n_parcels > max_num_parcels) then
                print *, "Number of parcels exceeds limit of", &
                          max_num_parcels, ". Exiting."
                stop
            endif


            call init_regular_positions

            ! initialize the volume of each parcel
            !$omp parallel default(shared)
            !$omp do private(n)
            do n = 1, n_parcels
                parcels%volume(n) = vcell / dble(parcel%n_per_cell)
            enddo
            !$omp end do
            !$omp end parallel

            ! aspect ratio: lam = a / c
            lam = maxval((/dx(1) / dx(2), dx(2) / dx(1),   &
                           dx(1) / dx(3), dx(3) / dx(1),   &
                           dx(2) / dx(3), dx(3) / dx(2)/))

            !$omp parallel default(shared)
            !$omp do private(n, l23)
            do n = 1, n_parcels
                ! set all to zero
                parcels%B(n, :) = zero

                l23 = (lam * get_abc(parcels%volume(n))) ** f23

                ! B11
                parcels%B(n, 1) = l23

                ! B22
                parcels%B(n, 4) = l23
            enddo
            !$omp end do
            !$omp end parallel

            call init_refine(lam)

            !$omp parallel default(shared)
            !$omp do private(n)
            do n = 1, n_parcels
                parcels%vorticity(n, :) = zero
                parcels%buoyancy(n) = zero
#ifndef ENABLE_DRY_MODE
                parcels%humidity(n) = zero
#endif
            enddo
            !$omp end do
            !$omp end parallel

            call init_from_grids(h5fname, tol)

            call stop_timer(init_timer)

        end subroutine init_parcels


        ! Position parcels regularly in the domain.
        subroutine init_regular_positions
            integer          :: ix, i, iz, j, iy, k, n_per_dim
            double precision :: im, corner(3)

            ! number of parcels per dimension
            n_per_dim = int(dble(parcel%n_per_cell) ** f13)
            if (n_per_dim ** 2 .ne. parcel%n_per_cell) then
                print *, "Number of parcels per cell (", &
                         parcel%n_per_cell, ") not a square."
                stop
            endif

            im = one / dble(n_per_dim)

            k = 1
            do iz = 0, nz-1
                do iy = 0, ny-1
                    do ix = 0, nx-1
                        corner = lower + dble((/ix, iy, iz/)) * dx
                        do j = 1, n_per_dim
                            do i = 1, n_per_dim
                                parcels%position(k, 1) = corner(1) + dx(1) * (dble(i) - f12) * im
                                parcels%position(k, 2) = corner(2) + dx(2) * (dble(j) - f12) * im
                                parcels%position(k, 3) = corner(3) + dx(3) * (dble(k) - f12) * im
                                k = k + 1
                            enddo
                        enddo
                    enddo
                enddo
            enddo

            if (.not. n_parcels == k - 1) then
                print *, "Number of parcels disagree!"
                stop
            endif
        end subroutine init_regular_positions

        subroutine init_refine(lam)
            double precision, intent(inout) :: lam
            double precision                :: evals(3) ! = (a2, b2, c2)

            ! do refining by splitting
            do while (lam >= parcel%lambda_max)
<<<<<<< HEAD
                !FIXME call parcel_split(parcels, parcel%lambda_max)
                B22 = 1.0 !FIXME get_B22(parcels%B(1, 1), zero, parcels%volume(1))
                a2 = 1.0 !FIXME get_eigenvalue(parcels%B(1, 1), zero, B22)
                lam = a2 !FIXME / get_ab(parcels%volume(1))
=======
!                 call parcel_split(parcels, parcel%lambda_max)
                evals = get_eigenvalues(parcels%B(1, :), parcels%volume(1))
                lam = dsqrt(evals(1) / evals(2))
>>>>>>> 4eaf67b7
            end do
        end subroutine init_refine


        ! Precompute weights, indices of trilinear
        ! interpolation and "apar"
        subroutine alloc_and_precompute
            double precision :: resi(0:nz, 0:ny-1, 0:nx-1), rsum
            integer          :: n, l

            allocate(apar(n_parcels))
            allocate(weights(n_parcels, ngp))
            allocate(is(n_parcels, ngp))
            allocate(js(n_parcels, ngp))
            allocate(ks(n_parcels, ngp))

            ! Compute mean parcel density:
            resi = zero

            !$omp parallel do default(shared) private(n, l) reduction(+:resi)
            do n = 1, n_parcels
                ! get interpolation weights and mesh indices
                call trilinear(parcels%position(n, :), is(n, :), js(n, :), ks(n, :), weights(n, :))

                do l = 1, ngp
                    resi(ks(n, l), js(n, l), is(n, l)) = resi(ks(n, l), js(n, l), is(n, l)) + weights(n, l)
                enddo
            enddo
            !$omp end parallel do

            !Double edge values at iz = 0 and nz:
            resi(0,  :, :) = two * resi(0,  :, :)
            resi(nz, :, :) = two * resi(nz, :, :)

            ! Determine local inverse density of parcels (apar)
            !$omp parallel do default(shared) private(n, l, rsum)
            do n = 1, n_parcels
                rsum = zero
                do l = 1, ngp
                    rsum = rsum + resi(ks(n, l), js(n, l), is(n, l)) * weights(n, l)
                enddo
                apar(n) = one / rsum
            enddo
            !$omp end parallel do

        end subroutine alloc_and_precompute

        subroutine dealloc
            deallocate(apar)
            deallocate(weights)
            deallocate(is)
            deallocate(js)
            deallocate(ks)
        end subroutine dealloc


        ! Initialise parcel attributes from gridded quantities.
        ! Attention: This subroutine currently only supports
        !            vorticity and buoyancy fields.
        subroutine init_from_grids(h5fname, tol)
            character(*),     intent(in)  :: h5fname
            double precision, intent(in)  :: tol
            double precision, allocatable :: buffer_3d(:, :, :), buffer_4d(:, :, :, :)
            double precision              :: field_3d(-1:nz+1, 0:ny-1, 0:nx-1)
            integer(hid_t)                :: h5handle
            integer                       :: l

            call alloc_and_precompute

            call open_h5_file(h5fname, H5F_ACC_RDONLY_F, h5handle)

            if (has_dataset(h5handle, 'vorticity')) then
                call read_h5_dataset(h5handle, 'vorticity', buffer_4d)
                call fill_field_from_buffer_4d(buffer_4d, buffer_4d)
                deallocate(buffer_4d)
                do l = 1, 3
                    call gen_parcel_scalar_attr(buffer_4d(:, :, :, l), tol, parcels%vorticity(:, l))
                enddo
            endif


            if (has_dataset(h5handle, 'buoyancy')) then
                call read_h5_dataset(h5handle, 'buoyancy', buffer_3d)
                call fill_field_from_buffer_3d(buffer_3d, field_3d)
                deallocate(buffer_3d)
                call gen_parcel_scalar_attr(field_3d, tol, parcels%buoyancy)
            endif

            call close_h5_file(h5handle)

            call dealloc

        end subroutine init_from_grids

        ! After reading the H5 dataset scalar field into the buffer, copy
        ! the data to a field container
        ! @pre field and buffer must be of rank 3
        subroutine fill_field_from_buffer_3d(buffer, field)
            double precision, allocatable :: buffer(:, :, :)
            double precision              :: field(-1:nz+1, 0:ny-1, 0:nx-1)
            integer                       :: dims(3), bdims(3), i, j, k

            dims = (/nz+1, ny, nx/)

            bdims = shape(buffer)
            if (.not. sum(dims - bdims) == 0) then
                print "(a32, i4, a1, i4, a1, i4, a6, i4, a1, i4, a1, i4, a1)", &
                      "Field dimensions do not agree: (", dims(1), ",", &
                      dims(2), ",", dims(3), ") != (", bdims(1), ",", bdims(2), ",", bdims(3), ")"
                stop
            endif

            do i = 0, nx-1
                do j = 0, ny-1
                    do k = 0, nz
                        field(k, j, i) = buffer(k, j, i)
                    enddo
                enddo
            enddo
        end subroutine fill_field_from_buffer_3d

        ! After reading the H5 dataset vector field into the buffer, copy
        ! the data to a field container
        ! @pre field and buffer must be of rank 4
        subroutine fill_field_from_buffer_4d(buffer, field)
            double precision, allocatable :: buffer(:, :, :, :)
            double precision              :: field(-1:nz+1, 0:ny-1, 0:nx-1, 3)
            integer                       :: dims(4), bdims(4), i, j, k

            dims = (/nz+1, ny, nx, 3/)

            bdims = shape(buffer)
            if (.not. sum(dims - bdims) == 0) then
                print "(a32, i4, a1, i4, a1, i4, a1, i4, a6, i4, a1, i4, a1, i4, a1, i4, a1)", &
                      "Field dimensions do not agree: (", dims(1), ",", &
                      dims(2), ",", dims(3), ",", dims(4), ") != (",    &
                      bdims(1), ",", bdims(2), ",", bdims(3), ",", bdims(4), ")"
                stop
            endif

            do i = 0, nx-1
                do j = 0, ny-1
                    do k = 0, nz
                        field(k, j, i, :) = buffer(k, j, i, :)
                    enddo
                enddo
            enddo
        end subroutine fill_field_from_buffer_4d

        ! Generates the parcel attribute "par" from the field values provided
        ! in "field" (see Fontane & Dritschel, J. Comput. Phys. 2009, section 2.2)
        subroutine gen_parcel_scalar_attr(field, tol, par)
            double precision, intent(in)  :: field(-1:nz+1, 0:ny-1, 0:nx-1)
            double precision, intent(in)  :: tol
            double precision, intent(out) :: par(:)
            double precision :: resi(0:nz, 0:ny-1, 0:nx-1)
            double precision :: rms, rtol, rerr, rsum, fsum, avg_field
            integer          :: n, l

#ifdef ENABLE_VERBOSE
                if (verbose) then
                    print *, 'Generate parcel attribute'
                endif
#endif

            ! Compute mean field value:
            ! (divide by ncell since lower and upper edge weights are halved)
            avg_field = (f12 * sum(field(0, :, :) + field(nz, :, :)) &
                             + sum(field(1:nz-1, :, :))) / dble(ncell)

            resi(0:nz, :, :) = (field(0:nz, :, :) - avg_field) ** 2

            rms = dsqrt((f12 * sum(resi(0, :, :) + resi(nz, :, :)) &
                             + sum(resi(1:nz-1, :, :))) / dble(ncell))


            if (rms == zero) then
                !$omp parallel default(shared)
                !$omp do private(n)
                do n = 1, n_parcels
                    ! assign mean value
                    par(n) = avg_field
                enddo
                !$omp end do
                !$omp end parallel
                return
            endif

            ! Maximum error permitted below in gridded residue:
            rtol = rms * tol

            ! Initialise (volume-weighted) parcel attribute with a guess
            !$omp parallel do default(shared) private(n, l, fsum)
            do n = 1, n_parcels
                fsum = zero
                do l = 1, ngp
                    fsum = fsum + field(ks(n, l), js(n, l), is(n, l)) * weights(n, l)
                enddo
                par(n) = apar(n) * fsum
            enddo
            !$omp end parallel do

            ! Iteratively compute a residual and update (volume-weighted) attribute:
            rerr = one

            do while (rerr .gt. rtol)
                !Compute residual:
                resi = zero
                do n = 1, n_parcels
                    do l = 1, ngp
                        resi(ks(n, l), js(n, l), is(n, l)) = resi(ks(n, l), js(n, l), is(n, l)) &
                                                           + weights(n, l) * par(n)
                    enddo
                enddo

                resi(0, :, :)    = two * resi(0, :, :)
                resi(nz, :, :)   = two * resi(nz, :, :)
                resi(0:nz, :, :) = field(0:nz, :, :) - resi(0:nz, :, :)

                !Update (volume-weighted) attribute:
                !$omp parallel do default(shared) private(n, rsum, l)
                do n = 1, n_parcels
                    rsum = zero
                    do l = 1, ngp
                        rsum = rsum + resi(ks(n, l), js(n, l), is(n, l)) * weights(n, l)
                    enddo
                    par(n) = par(n) + apar(n) * rsum
                enddo
                !$omp end parallel do

                !Compute maximum error:
                rerr = maxval(dabs(resi))

#ifdef ENABLE_VERBOSE
                if (verbose) then
                    print *, ' Max abs error = ', rerr
                endif
#endif
            enddo

            !Finally divide by parcel volume to define attribute:
            ! (multiply with vcell since algorithm is designed for volume fractions)
            !$omp parallel default(shared)
            !$omp do private(n)
            do n = 1, n_parcels
                par(n) = vcell * par(n) / parcels%volume(n)
            enddo
            !$omp end do
            !$omp end parallel

        end subroutine gen_parcel_scalar_attr

end module parcel_init<|MERGE_RESOLUTION|>--- conflicted
+++ resolved
@@ -5,13 +5,8 @@
     use options, only : parcel, output, verbose, field_tol
     use constants, only : zero, two, one, f12, f13, f23, max_num_parcels
     use parcel_container, only : parcels, n_parcels
-<<<<<<< HEAD
-!     use parcel_ellipsoid, only : get_ab, get_B22, get_eigenvalue
+    use parcel_ellipsoid, only : get_abc, get_eigenvalues
     use parcel_split_mod, only : parcel_split
-=======
-    use parcel_ellipsoid, only : get_abc, get_eigenvalues
-!     use parcel_split_mod, only : parcel_split
->>>>>>> 4eaf67b7
     use parcel_interpl, only : trilinear, ngp
     use parameters, only : update_parameters,   &
                            dx, vcell, ncell,    &
@@ -174,16 +169,9 @@
 
             ! do refining by splitting
             do while (lam >= parcel%lambda_max)
-<<<<<<< HEAD
-                !FIXME call parcel_split(parcels, parcel%lambda_max)
-                B22 = 1.0 !FIXME get_B22(parcels%B(1, 1), zero, parcels%volume(1))
-                a2 = 1.0 !FIXME get_eigenvalue(parcels%B(1, 1), zero, B22)
-                lam = a2 !FIXME / get_ab(parcels%volume(1))
-=======
-!                 call parcel_split(parcels, parcel%lambda_max)
+                call parcel_split(parcels, parcel%lambda_max)
                 evals = get_eigenvalues(parcels%B(1, :), parcels%volume(1))
-                lam = dsqrt(evals(1) / evals(2))
->>>>>>> 4eaf67b7
+                lam = dsqrt(evals(1) / evals(3))
             end do
         end subroutine init_refine
 
