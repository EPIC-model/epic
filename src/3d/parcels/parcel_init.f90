! =============================================================================
!               This module initializes parcel default values.
! =============================================================================
module parcel_init
    use options, only : parcel
    use constants, only : zero, two, one, f12, f13, f23, f14
    use parcel_container, only : parcels, n_parcels, parcel_alloc
    use parcel_ellipsoid, only : get_abc, get_eigenvalues
    use parcel_split_mod, only : parcel_split
    use parcel_interpl, only : trilinear, ngp
    use parameters, only : dx, vcell, ncell,            &
                           extent, lower, nx, ny, nz,   &
                           max_num_parcels
    use mpi_timer, only : start_timer, stop_timer
    use field_mpi, only : field_halo_fill, field_halo_swap
    use field_ops, only : get_mean, get_rms, get_abs_max
    use omp_lib
<<<<<<< HEAD
    use mpi_communicator
    use mpi_layout, only : box
    use mpi_utils, only : mpi_print
=======
    use fields
>>>>>>> 5fdaedde
    implicit none

    integer :: init_timer

    integer :: is(ngp), js(ngp), ks(ngp)

    ! interpolation weights
    double precision :: weights(ngp)

    private :: weights, is, js, ks

    private :: init_refine

    contains

        ! Allocate parcel container and sets values for parcel attributes
        ! to their default values.
        subroutine parcel_default
            double precision             :: lam, l23
            integer                      :: n

            call start_timer(init_timer)

            call parcel_alloc(max_num_parcels)

            ! set the number of parcels (see parcels.f90)
            ! we use "n_per_cell" parcels per grid cell
            n_parcels = parcel%n_per_cell * ncell

            if (n_parcels > max_num_parcels) then
                print *, "Number of parcels exceeds limit of", &
                          max_num_parcels, ". Exiting."
                stop
            endif

            call init_regular_positions

            ! initialize the volume of each parcel
            !$omp parallel default(shared)
            !$omp do private(n)
            do n = 1, n_parcels
                parcels%volume(n) = vcell / dble(parcel%n_per_cell)
            enddo
            !$omp end do
            !$omp end parallel

            ! aspect ratio: lam = a / c
            lam = maxval((/dx(1) / dx(2), dx(2) / dx(1),   &
                           dx(1) / dx(3), dx(3) / dx(1),   &
                           dx(2) / dx(3), dx(3) / dx(2)/))

            !$omp parallel default(shared)
            !$omp do private(n, l23)
            do n = 1, n_parcels
                ! set all to zero
                parcels%B(:, n) = zero

                l23 = (lam * get_abc(parcels%volume(n))) ** f23

                ! B11
                parcels%B(1, n) = l23

                ! B22
                parcels%B(4, n) = l23
            enddo
            !$omp end do
            !$omp end parallel

            call init_refine(lam)

            !$omp parallel default(shared)
            !$omp do private(n)
            do n = 1, n_parcels
                parcels%vorticity(:, n) = zero
                parcels%buoyancy(n) = zero
#ifndef ENABLE_DRY_MODE
                parcels%humidity(n) = zero
#endif
            enddo
            !$omp end do
            !$omp end parallel

            call stop_timer(init_timer)

        end subroutine parcel_default


        ! Position parcels regularly in the domain.
        subroutine init_regular_positions
            integer          :: ix, i, iz, j, iy, k, l, n_per_dim
            double precision :: im, corner(3)

            ! number of parcels per dimension
            n_per_dim = int(dble(parcel%n_per_cell) ** f13)
            if (n_per_dim ** 3 .ne. parcel%n_per_cell) then
                print *, "Number of parcels per cell (", &
                         parcel%n_per_cell, ") not a cubic."
                stop
            endif

            im = one / dble(n_per_dim)

            l = 1
            do iz = 0, nz-1
                do iy = box%lo(2), box%hi(2)
                    do ix = box%lo(1), box%hi(1)
                        corner = lower + dble((/ix, iy, iz/)) * dx
                        do k = 1, n_per_dim
                            do j = 1, n_per_dim
                                do i = 1, n_per_dim
                                    parcels%position(1, l) = corner(1) + dx(1) * (dble(i) - f12) * im
                                    parcels%position(2, l) = corner(2) + dx(2) * (dble(j) - f12) * im
                                    parcels%position(3, l) = corner(3) + dx(3) * (dble(k) - f12) * im
                                    l = l + 1
                                enddo
                            enddo
                        enddo
                    enddo
                enddo
            enddo

            if (.not. n_parcels == l - 1) then
                print *, "Number of parcels disagree!"
                stop
            endif
        end subroutine init_regular_positions


        subroutine init_refine(lam)
            double precision, intent(inout) :: lam
            double precision                :: evals(3) ! = (a2, b2, c2)

            ! do refining by splitting
            do while (lam >= parcel%lambda_max)
                call parcel_split(parcels, parcel%lambda_max)
                evals = get_eigenvalues(parcels%B(1, :), parcels%volume(1))
                lam = dsqrt(evals(1) / evals(3))
            end do
        end subroutine init_refine


<<<<<<< HEAD
        ! Precompute weights, indices of trilinear
        ! interpolation and "apar"
        subroutine alloc_and_precompute
            double precision, allocatable :: resi(:, :, :)
            double precision              :: rsum
            integer                       :: l, n

            allocate(resi(-1:nz+1, box%hlo(2):box%hhi(2), box%hlo(1):box%hhi(1)))
            allocate(apar(n_parcels))
            allocate(weights(ngp, n_parcels))
            allocate(is(ngp, n_parcels))
            allocate(js(ngp, n_parcels))
            allocate(ks(ngp, n_parcels))
=======
        subroutine init_parcels_from_grids
            integer:: n, l
>>>>>>> 5fdaedde

            call start_timer(init_timer)

            !$omp parallel default(shared)
            !$omp do private(n, l, is, js, ks, weights)
            do n = 1, n_parcels

<<<<<<< HEAD
            call field_halo_swap(resi)

            !Double edge values at iz = 0 and nz:
            resi(0,  :, :) = two * resi(0,  :, :)
            resi(nz, :, :) = two * resi(nz, :, :)
=======
                ! get interpolation weights and mesh indices
                call trilinear(parcels%position(:, n), is, js, ks, weights)
>>>>>>> 5fdaedde

                ! loop over grid points which are part of the interpolation
                do l = 1, ngp
<<<<<<< HEAD
                    rsum = rsum + resi(ks(l, n), js(l, n), is(l, n)) * weights(l, n)
                enddo
                apar(n) = one / rsum
            enddo
            !$omp end parallel do

            deallocate(resi)

        end subroutine alloc_and_precompute

        subroutine dealloc
            deallocate(apar)
            deallocate(weights)
            deallocate(is)
            deallocate(js)
            deallocate(ks)
        end subroutine dealloc

        ! Initialise parcel attributes from gridded quantities.
        ! Attention: This subroutine currently only supports
        !            vorticity and buoyancy fields.
        subroutine init_from_grids(ncfname, tol)
            use netcdf_reader
            character(*),     intent(in)  :: ncfname
            double precision, intent(in)  :: tol
            double precision, allocatable :: buffer(:, :, :)
            integer                       :: ncid
            integer                       :: n_steps, start(4), cnt(4)
            integer                       :: lo(3), hi(3)

            call alloc_and_precompute

            call open_netcdf_file(ncfname, NF90_NOWRITE, ncid)

            call get_num_steps(ncid, n_steps)


            ! allocate with halo grid points
            allocate(buffer(box%hlo(3):box%hhi(3), &
                            box%hlo(2):box%hhi(2), &
                            box%hlo(1):box%hhi(1)))

            ! read without halo grid points
            ! we must add +1 since index starts at 1
            lo = box%lo
            hi = box%hi
            start(1:3) = lo + 1
            start(4)   = n_steps

            cnt(1:3) = hi - lo + 1
            cnt(4)   = 1

            if (has_dataset(ncid, 'x_vorticity')) then
                buffer = zero
                call read_netcdf_dataset(ncid, 'x_vorticity', buffer(lo(3):hi(3), lo(2):hi(2), lo(1):hi(1)), &
                                         start=start, cnt=cnt)

                call field_halo_fill(buffer)

                call gen_parcel_scalar_attr(buffer, tol, parcels%vorticity(1, :))
            endif

            if (has_dataset(ncid, 'y_vorticity')) then
                buffer = zero
                call read_netcdf_dataset(ncid, 'y_vorticity', buffer(lo(3):hi(3), lo(2):hi(2), lo(1):hi(1)), &
                                         start=start, cnt=cnt)

                call field_halo_fill(buffer)

                call gen_parcel_scalar_attr(buffer, tol, parcels%vorticity(2, :))
            endif

            if (has_dataset(ncid, 'z_vorticity')) then
                buffer = zero
                call read_netcdf_dataset(ncid, 'z_vorticity', buffer(lo(3):hi(3), lo(2):hi(2), lo(1):hi(1)), &
                                         start=start, cnt=cnt)

                call field_halo_fill(buffer)

                call gen_parcel_scalar_attr(buffer, tol, parcels%vorticity(3, :))
            endif

            if (has_dataset(ncid, 'buoyancy')) then
                buffer = zero
                call read_netcdf_dataset(ncid, 'buoyancy', buffer(lo(3):hi(3), lo(2):hi(2), lo(1):hi(1)), &
                                         start=start, cnt=cnt)

                call field_halo_fill(buffer)

                call gen_parcel_scalar_attr(buffer, tol, parcels%buoyancy)
            endif

#ifndef ENABLE_DRY_MODE
            if (has_dataset(ncid, 'humidity')) then
                buffer = zero
                call read_netcdf_dataset(ncid, 'humidity', buffer(lo(3):hi(3), lo(2):hi(2), lo(1):hi(1)), &
                                         start=start, cnt=cnt)

                call field_halo_fill(buffer)

                call gen_parcel_scalar_attr(buffer, tol, parcels%humidity)
            endif
#endif
            call close_netcdf_file(ncid)

            deallocate(buffer)

            call dealloc

        end subroutine init_from_grids

        ! Generates the parcel attribute "par" from the field values provided
        ! in "field" (see Fontane & Dritschel, J. Comput. Phys. 2009, section 2.2)
        ! Precondition: The halo grid points of the field input must be filled.
        subroutine gen_parcel_scalar_attr(field, tol, par)
            double precision, intent(in)  :: field(-1:nz+1, box%hlo(2):box%hhi(2), box%hlo(1):box%hhi(1))
            double precision, intent(in)  :: tol
            double precision, intent(out) :: par(:)
            double precision :: resi(-1:nz+1, box%hlo(2):box%hhi(2), box%hlo(1):box%hhi(1))
            double precision :: rms, rtol, rerr, rsum, fsum, avg_field
            integer          :: l, n

#ifdef ENABLE_VERBOSE
                if (verbose) then
                    call mpi_print('Generate parcel attribute')
                endif
#endif

            ! Compute mean field value:
            avg_field = get_mean(field)

            resi(0:nz, box%lo(2):box%hi(2), box%lo(1):box%hi(1)) = &
                (field(0:nz, box%lo(2):box%hi(2), box%lo(1):box%hi(1)) - avg_field) ** 2

            ! "resi" is already squared, we only need to get the mean and apply the square root
            ! to get the rms
            rms = dsqrt(get_mean(resi))

            if (rms == zero) then
                !$omp parallel default(shared)
                !$omp do private(n)
                do n = 1, n_parcels
                    ! assign mean value
                    par(n) = avg_field
                enddo
                !$omp end do
                !$omp end parallel
                return
            endif

            ! Maximum error permitted below in gridded residue:
            rtol = rms * tol

            ! Initialise (volume-weighted) parcel attribute with a guess
            !$omp parallel do default(shared) private(l, n, fsum)
            do n = 1, n_parcels
                fsum = zero
                do l = 1, ngp
                    fsum = fsum + field(ks(l, n), js(l, n), is(l, n)) * weights(l, n)
                enddo
                par(n) = apar(n) * fsum
            enddo
            !$omp end parallel do

            ! Iteratively compute a residual and update (volume-weighted) attribute:
            rerr = one

            do while (rerr .gt. rtol)
                !Compute residual:
                resi = zero
                do n = 1, n_parcels
                    do l = 1, ngp
                        resi(ks(l, n), js(l, n), is(l, n)) = resi(ks(l, n), js(l, n), is(l, n)) &
                                                           + weights(l, n) * par(n)
                    enddo
                enddo

                call field_halo_swap(resi)

                resi(0, :, :)    = two * resi(0, :, :)
                resi(nz, :, :)   = two * resi(nz, :, :)
                resi(0:nz, :, :) = field(0:nz, :, :) - resi(0:nz, :, :)

                !Update (volume-weighted) attribute:
                !$omp parallel do default(shared) private(n, rsum, l)
                do n = 1, n_parcels
                    rsum = zero
                    do l = 1, ngp
                        rsum = rsum + resi(ks(l, n), js(l, n), is(l, n)) * weights(l, n)
                    enddo
                    par(n) = par(n) + apar(n) * rsum
                enddo
                !$omp end parallel do

                !Compute maximum error:
                rerr = get_abs_max(resi)

#ifdef ENABLE_VERBOSE
                if (verbose .and. (comm%rank == comm%master)) then
                    print *, ' Max abs error = ', rerr
                endif
#endif
            enddo

            !Finally divide by parcel volume to define attribute:
            ! (multiply with vcell since algorithm is designed for volume fractions)
            !$omp parallel default(shared)
            !$omp do private(n)
            do n = 1, n_parcels
                par(n) = vcell * par(n) / parcels%volume(n)
=======
                    parcels%vorticity(:, n) = parcels%vorticity(:, n) &
                                            + weights(l) * vortg(ks(l), js(l), is(l), :)
                    parcels%buoyancy(n) = parcels%buoyancy(n) &
                                        + weights(l) * tbuoyg(ks(l), js(l), is(l))
#ifndef ENABLE_DRY_MODE
                    parcels%humidity(n) = parcels%humidity(n) &
                                        + weights(l) * humg(ks(l), js(l), is(l))
#endif
                enddo
>>>>>>> 5fdaedde
            enddo
            !$omp end do
            !$omp end parallel

            call stop_timer(init_timer)

        end subroutine init_parcels_from_grids

end module parcel_init<|MERGE_RESOLUTION|>--- conflicted
+++ resolved
@@ -12,16 +12,12 @@
                            extent, lower, nx, ny, nz,   &
                            max_num_parcels
     use mpi_timer, only : start_timer, stop_timer
-    use field_mpi, only : field_halo_fill, field_halo_swap
-    use field_ops, only : get_mean, get_rms, get_abs_max
+    use field_mpi, only : field_halo_fill
     use omp_lib
-<<<<<<< HEAD
     use mpi_communicator
     use mpi_layout, only : box
     use mpi_utils, only : mpi_print
-=======
     use fields
->>>>>>> 5fdaedde
     implicit none
 
     integer :: init_timer
@@ -163,256 +159,27 @@
         end subroutine init_refine
 
 
-<<<<<<< HEAD
-        ! Precompute weights, indices of trilinear
-        ! interpolation and "apar"
-        subroutine alloc_and_precompute
-            double precision, allocatable :: resi(:, :, :)
-            double precision              :: rsum
-            integer                       :: l, n
-
-            allocate(resi(-1:nz+1, box%hlo(2):box%hhi(2), box%hlo(1):box%hhi(1)))
-            allocate(apar(n_parcels))
-            allocate(weights(ngp, n_parcels))
-            allocate(is(ngp, n_parcels))
-            allocate(js(ngp, n_parcels))
-            allocate(ks(ngp, n_parcels))
-=======
         subroutine init_parcels_from_grids
             integer:: n, l
->>>>>>> 5fdaedde
 
             call start_timer(init_timer)
 
+            ! make usre halo grid points are filled
+            call field_halo_fill(vortg(:, :, :, I_X))
+            call field_halo_fill(vortg(:, :, :, I_Y))
+            call field_halo_fill(vortg(:, :, :, I_Z))
+            call field_halo_fill(tbuoyg)
+            call field_halo_fill(humg)
+
             !$omp parallel default(shared)
             !$omp do private(n, l, is, js, ks, weights)
             do n = 1, n_parcels
 
-<<<<<<< HEAD
-            call field_halo_swap(resi)
-
-            !Double edge values at iz = 0 and nz:
-            resi(0,  :, :) = two * resi(0,  :, :)
-            resi(nz, :, :) = two * resi(nz, :, :)
-=======
                 ! get interpolation weights and mesh indices
                 call trilinear(parcels%position(:, n), is, js, ks, weights)
->>>>>>> 5fdaedde
 
                 ! loop over grid points which are part of the interpolation
                 do l = 1, ngp
-<<<<<<< HEAD
-                    rsum = rsum + resi(ks(l, n), js(l, n), is(l, n)) * weights(l, n)
-                enddo
-                apar(n) = one / rsum
-            enddo
-            !$omp end parallel do
-
-            deallocate(resi)
-
-        end subroutine alloc_and_precompute
-
-        subroutine dealloc
-            deallocate(apar)
-            deallocate(weights)
-            deallocate(is)
-            deallocate(js)
-            deallocate(ks)
-        end subroutine dealloc
-
-        ! Initialise parcel attributes from gridded quantities.
-        ! Attention: This subroutine currently only supports
-        !            vorticity and buoyancy fields.
-        subroutine init_from_grids(ncfname, tol)
-            use netcdf_reader
-            character(*),     intent(in)  :: ncfname
-            double precision, intent(in)  :: tol
-            double precision, allocatable :: buffer(:, :, :)
-            integer                       :: ncid
-            integer                       :: n_steps, start(4), cnt(4)
-            integer                       :: lo(3), hi(3)
-
-            call alloc_and_precompute
-
-            call open_netcdf_file(ncfname, NF90_NOWRITE, ncid)
-
-            call get_num_steps(ncid, n_steps)
-
-
-            ! allocate with halo grid points
-            allocate(buffer(box%hlo(3):box%hhi(3), &
-                            box%hlo(2):box%hhi(2), &
-                            box%hlo(1):box%hhi(1)))
-
-            ! read without halo grid points
-            ! we must add +1 since index starts at 1
-            lo = box%lo
-            hi = box%hi
-            start(1:3) = lo + 1
-            start(4)   = n_steps
-
-            cnt(1:3) = hi - lo + 1
-            cnt(4)   = 1
-
-            if (has_dataset(ncid, 'x_vorticity')) then
-                buffer = zero
-                call read_netcdf_dataset(ncid, 'x_vorticity', buffer(lo(3):hi(3), lo(2):hi(2), lo(1):hi(1)), &
-                                         start=start, cnt=cnt)
-
-                call field_halo_fill(buffer)
-
-                call gen_parcel_scalar_attr(buffer, tol, parcels%vorticity(1, :))
-            endif
-
-            if (has_dataset(ncid, 'y_vorticity')) then
-                buffer = zero
-                call read_netcdf_dataset(ncid, 'y_vorticity', buffer(lo(3):hi(3), lo(2):hi(2), lo(1):hi(1)), &
-                                         start=start, cnt=cnt)
-
-                call field_halo_fill(buffer)
-
-                call gen_parcel_scalar_attr(buffer, tol, parcels%vorticity(2, :))
-            endif
-
-            if (has_dataset(ncid, 'z_vorticity')) then
-                buffer = zero
-                call read_netcdf_dataset(ncid, 'z_vorticity', buffer(lo(3):hi(3), lo(2):hi(2), lo(1):hi(1)), &
-                                         start=start, cnt=cnt)
-
-                call field_halo_fill(buffer)
-
-                call gen_parcel_scalar_attr(buffer, tol, parcels%vorticity(3, :))
-            endif
-
-            if (has_dataset(ncid, 'buoyancy')) then
-                buffer = zero
-                call read_netcdf_dataset(ncid, 'buoyancy', buffer(lo(3):hi(3), lo(2):hi(2), lo(1):hi(1)), &
-                                         start=start, cnt=cnt)
-
-                call field_halo_fill(buffer)
-
-                call gen_parcel_scalar_attr(buffer, tol, parcels%buoyancy)
-            endif
-
-#ifndef ENABLE_DRY_MODE
-            if (has_dataset(ncid, 'humidity')) then
-                buffer = zero
-                call read_netcdf_dataset(ncid, 'humidity', buffer(lo(3):hi(3), lo(2):hi(2), lo(1):hi(1)), &
-                                         start=start, cnt=cnt)
-
-                call field_halo_fill(buffer)
-
-                call gen_parcel_scalar_attr(buffer, tol, parcels%humidity)
-            endif
-#endif
-            call close_netcdf_file(ncid)
-
-            deallocate(buffer)
-
-            call dealloc
-
-        end subroutine init_from_grids
-
-        ! Generates the parcel attribute "par" from the field values provided
-        ! in "field" (see Fontane & Dritschel, J. Comput. Phys. 2009, section 2.2)
-        ! Precondition: The halo grid points of the field input must be filled.
-        subroutine gen_parcel_scalar_attr(field, tol, par)
-            double precision, intent(in)  :: field(-1:nz+1, box%hlo(2):box%hhi(2), box%hlo(1):box%hhi(1))
-            double precision, intent(in)  :: tol
-            double precision, intent(out) :: par(:)
-            double precision :: resi(-1:nz+1, box%hlo(2):box%hhi(2), box%hlo(1):box%hhi(1))
-            double precision :: rms, rtol, rerr, rsum, fsum, avg_field
-            integer          :: l, n
-
-#ifdef ENABLE_VERBOSE
-                if (verbose) then
-                    call mpi_print('Generate parcel attribute')
-                endif
-#endif
-
-            ! Compute mean field value:
-            avg_field = get_mean(field)
-
-            resi(0:nz, box%lo(2):box%hi(2), box%lo(1):box%hi(1)) = &
-                (field(0:nz, box%lo(2):box%hi(2), box%lo(1):box%hi(1)) - avg_field) ** 2
-
-            ! "resi" is already squared, we only need to get the mean and apply the square root
-            ! to get the rms
-            rms = dsqrt(get_mean(resi))
-
-            if (rms == zero) then
-                !$omp parallel default(shared)
-                !$omp do private(n)
-                do n = 1, n_parcels
-                    ! assign mean value
-                    par(n) = avg_field
-                enddo
-                !$omp end do
-                !$omp end parallel
-                return
-            endif
-
-            ! Maximum error permitted below in gridded residue:
-            rtol = rms * tol
-
-            ! Initialise (volume-weighted) parcel attribute with a guess
-            !$omp parallel do default(shared) private(l, n, fsum)
-            do n = 1, n_parcels
-                fsum = zero
-                do l = 1, ngp
-                    fsum = fsum + field(ks(l, n), js(l, n), is(l, n)) * weights(l, n)
-                enddo
-                par(n) = apar(n) * fsum
-            enddo
-            !$omp end parallel do
-
-            ! Iteratively compute a residual and update (volume-weighted) attribute:
-            rerr = one
-
-            do while (rerr .gt. rtol)
-                !Compute residual:
-                resi = zero
-                do n = 1, n_parcels
-                    do l = 1, ngp
-                        resi(ks(l, n), js(l, n), is(l, n)) = resi(ks(l, n), js(l, n), is(l, n)) &
-                                                           + weights(l, n) * par(n)
-                    enddo
-                enddo
-
-                call field_halo_swap(resi)
-
-                resi(0, :, :)    = two * resi(0, :, :)
-                resi(nz, :, :)   = two * resi(nz, :, :)
-                resi(0:nz, :, :) = field(0:nz, :, :) - resi(0:nz, :, :)
-
-                !Update (volume-weighted) attribute:
-                !$omp parallel do default(shared) private(n, rsum, l)
-                do n = 1, n_parcels
-                    rsum = zero
-                    do l = 1, ngp
-                        rsum = rsum + resi(ks(l, n), js(l, n), is(l, n)) * weights(l, n)
-                    enddo
-                    par(n) = par(n) + apar(n) * rsum
-                enddo
-                !$omp end parallel do
-
-                !Compute maximum error:
-                rerr = get_abs_max(resi)
-
-#ifdef ENABLE_VERBOSE
-                if (verbose .and. (comm%rank == comm%master)) then
-                    print *, ' Max abs error = ', rerr
-                endif
-#endif
-            enddo
-
-            !Finally divide by parcel volume to define attribute:
-            ! (multiply with vcell since algorithm is designed for volume fractions)
-            !$omp parallel default(shared)
-            !$omp do private(n)
-            do n = 1, n_parcels
-                par(n) = vcell * par(n) / parcels%volume(n)
-=======
                     parcels%vorticity(:, n) = parcels%vorticity(:, n) &
                                             + weights(l) * vortg(ks(l), js(l), is(l), :)
                     parcels%buoyancy(n) = parcels%buoyancy(n) &
@@ -422,7 +189,6 @@
                                         + weights(l) * humg(ks(l), js(l), is(l))
 #endif
                 enddo
->>>>>>> 5fdaedde
             enddo
             !$omp end do
             !$omp end parallel
