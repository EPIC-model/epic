! =============================================================================
!               This module initializes parcel default values.
! =============================================================================
module parcel_init
    use options, only : parcel
    use constants, only : zero, two, one, f12, f13, f23, f14
    use parcels_mod, only : parcels, top_parcels, bot_parcels
    use parcel_split_mod, only : parcel_split
    use interpl, only : trilinear, bilinear
    use parameters, only : dx, vcell, ncell,            &
                           extent, lower, nx, ny, nz,   &
                           max_num_parcels
    use mpi_timer, only : start_timer, stop_timer
    use omp_lib
    use mpi_environment
    use mpi_layout, only : box
    use mpi_utils, only : mpi_print, mpi_exit_on_error
    use mpi_collectives, only : mpi_blocking_reduce
    use fields
    use field_mpi
    implicit none

    integer :: init_timer

    private :: init_refine, init_fill_halo

    contains

        ! Allocate parcel container and sets values for parcel attributes
        ! to their default values.
        subroutine parcel_default
            double precision             :: lam, l23
            integer                      :: n

            call start_timer(init_timer)

            call parcels%allocate(max_num_parcels)

            ! set the number of parcels (see parcels.f90)
            ! we use "n_per_cell" parcels per grid cell
            parcels%local_num = parcel%n_per_cell * box%ncell

            if (parcels%local_num > max_num_parcels) then
                print *, "Number of parcels exceeds limit of", &
                          max_num_parcels, ". Exiting."
                call mpi_exit_on_error
            endif

            parcels%total_num = parcels%local_num
            if (world%size > 1) then
                call mpi_blocking_reduce(parcels%total_num, MPI_SUM, world)
            endif

            call init_regular_positions

            ! initialize the volume of each parcel
            !$omp parallel default(shared)
            !$omp do private(n)
            do n = 1, parcels%local_num
                parcels%volume(n) = vcell / dble(parcel%n_per_cell)
            enddo
            !$omp end do
            !$omp end parallel

            ! aspect ratio: lam = a / c
            lam = maxval((/dx(1) / dx(2), dx(2) / dx(1),   &
                           dx(1) / dx(3), dx(3) / dx(1),   &
                           dx(2) / dx(3), dx(3) / dx(2)/))

            !$omp parallel default(shared)
            !$omp do private(n, l23)
            do n = 1, parcels%local_num
                ! set all to zero
                parcels%B(:, n) = zero

                l23 = (lam * parcels%get_abc(parcels%volume(n))) ** f23

                ! B11
                parcels%B(1, n) = l23

                ! B22
                parcels%B(4, n) = l23
            enddo
            !$omp end do
            !$omp end parallel

            call init_refine(lam)

            !$omp parallel default(shared)
            !$omp do private(n)
            do n = 1, parcels%local_num
                parcels%vorticity(:, n) = zero
                parcels%buoyancy(n) = zero
#ifndef ENABLE_DRY_MODE
                parcels%humidity(n) = zero
#endif
            enddo
            !$omp end do
            !$omp end parallel

            call stop_timer(init_timer)

            call bot_parcels%init
            call top_parcels%init

            bot_parcels%z_position = box%lower(3)
            top_parcels%z_position = box%lower(3) + box%extent(3)

        end subroutine parcel_default

        !::::::::::::::::::::::::::::::::::::::::::::::::::::::::::::::::::::::

        ! Position parcels regularly in the domain.
        subroutine init_regular_positions
            integer          :: ix, i, iz, j, iy, k, l, n_per_dim
            double precision :: im, corner(3)

            ! number of parcels per dimension
            n_per_dim = int(dble(parcel%n_per_cell) ** f13)
            if (n_per_dim ** 3 .ne. parcel%n_per_cell) then
                if (world%rank == world%root) then
                    print *, "Number of parcels per cell (", &
                             parcel%n_per_cell, ") not a cubic."
                endif
                call mpi_exit_on_error
            endif

            im = one / dble(n_per_dim)

            l = 1
            do iz = 0, nz-1
                do iy = box%lo(2), box%hi(2)
                    do ix = box%lo(1), box%hi(1)
                        corner = lower + dble((/ix, iy, iz/)) * dx
                        do k = 1, n_per_dim
                            do j = 1, n_per_dim
                                do i = 1, n_per_dim
                                    parcels%position(1, l) = corner(1) + dx(1) * (dble(i) - f12) * im
                                    parcels%position(2, l) = corner(2) + dx(2) * (dble(j) - f12) * im
                                    parcels%position(3, l) = corner(3) + dx(3) * (dble(k) - f12) * im
#ifdef ENABLE_LABELS
                                    parcels%label(l)=1 + (ix * n_per_dim + (i - 1)) + &
                                                     (nx * n_per_dim) * ((iy * n_per_dim + (j - 1)) + &
                                                     (ny * n_per_dim) * (iz * n_per_dim + (k - 1)))
                                    parcels%dilution(l)=0.0
#endif
                                    l = l + 1
                                enddo
                            enddo
                        enddo
                    enddo
                enddo
            enddo

            if (.not. parcels%local_num == l - 1) then
                call mpi_exit_on_error("Number of parcels disagree!")
            endif
        end subroutine init_regular_positions

        !::::::::::::::::::::::::::::::::::::::::::::::::::::::::::::::::::::::

        subroutine init_refine(lam)
            double precision, intent(inout) :: lam
            double precision                :: evals(3) ! = (a2, b2, c2)

            ! do refining by splitting
            do while (lam >= parcel%lambda_max)
                call parcel_split
<<<<<<< HEAD
                evals = parcels%get_eigenvalues(1)
                lam = dsqrt(evals(1) / evals(3))
=======
                evals = get_eigenvalues(parcels%B(1, :), parcels%volume(1))
                lam = sqrt(evals(1) / evals(3))
>>>>>>> bf037d2a
            end do
        end subroutine init_refine

        !::::::::::::::::::::::::::::::::::::::::::::::::::::::::::::::::::::::

        subroutine init_parcels_from_grids
            integer          :: n, l, is, js, ks
            double precision :: weights(0:1, 0:1, 0:1)
            double precision :: ws(0:1, 0:1)

            call start_timer(init_timer)

            ! make sure halo grid points are filled
            call init_fill_halo

            !$omp parallel default(shared)
            !$omp do private(n, l, is, js, ks, weights)
            do n = 1, parcels%local_num

                ! get interpolation weights and mesh indices
                call trilinear(parcels%position(:, n), is, js, ks, weights)

                ! loop over grid points which are part of the interpolation
                do l = 1, 3
                    parcels%vorticity(l, n) = parcels%vorticity(l, n) &
                                            + sum(weights * vortg(ks:ks+1, js:js+1, is:is+1, l))
                enddo
                parcels%buoyancy(n) = parcels%buoyancy(n) &
                                    + sum(weights * tbuoyg(ks:ks+1, js:js+1, is:is+1))
#ifndef ENABLE_DRY_MODE
                parcels%humidity(n) = parcels%humidity(n) &
                                    + sum(weights * humg(ks:ks+1, js:js+1, is:is+1))
#endif
            enddo
            !$omp end do
            !$omp end parallel


            !------------------------------------------------------------------
            ! Initialise surface parcels from the grid:
            !$omp parallel default(shared)
            !$omp do private(n, l, is, js, ws)
            do n = 1, bot_parcels%local_num

                ! get interpolation weights and mesh indices
                call bilinear(bot_parcels%position(:, n), is, js, ws)

                ! loop over grid points which are part of the interpolation
                do l = 1, 3
                    bot_parcels%vorticity(l, n) = bot_parcels%vorticity(l, n) &
                                                + sum(ws * vortg(0, js:js+1, is:is+1, l))
                enddo
                bot_parcels%buoyancy(n) = bot_parcels%buoyancy(n) &
                                         + sum(ws * tbuoyg(0, js:js+1, is:is+1))
#ifndef ENABLE_DRY_MODE
                bot_parcels%humidity(n) = bot_parcels%humidity(n) &
                                        + sum(ws * humg(0, js:js+1, is:is+1))
#endif
            enddo
            !$omp end do
            !$omp end parallel


            !$omp parallel default(shared)
            !$omp do private(n, l, is, js, ws)
            do n = 1, top_parcels%local_num

                ! get interpolation weights and mesh indices
                call bilinear(top_parcels%position(:, n), is, js, ws)

                ! loop over grid points which are part of the interpolation
                do l = 1, 3
                    top_parcels%vorticity(l, n) = top_parcels%vorticity(l, n) &
                                                + sum(ws * vortg(nz, js:js+1, is:is+1, l))
                enddo
                top_parcels%buoyancy(n) = top_parcels%buoyancy(n) &
                                        + sum(ws * tbuoyg(nz, js:js+1, is:is+1))
#ifndef ENABLE_DRY_MODE
                top_parcels%humidity(n) = top_parcels%humidity(n) &
                                        + sum(ws * humg(nz, js:js+1, is:is+1))
#endif
            enddo
            !$omp end do
            !$omp end parallel


            call stop_timer(init_timer)

        end subroutine init_parcels_from_grids

        !::::::::::::::::::::::::::::::::::::::::::::::::::::::::::::::::::::::

        subroutine init_fill_halo
#ifndef ENABLE_DRY_MODE
            integer, parameter :: n_fields = 5
#else
            integer, parameter :: n_fields = 4
#endif
            call field_mpi_alloc(n_fields, ndim=3)

            call field_interior_to_buffer(vortg(:, :, :, I_X), 1)
            call field_interior_to_buffer(vortg(:, :, :, I_Y), 2)
            call field_interior_to_buffer(vortg(:, :, :, I_Z), 3)
            call field_interior_to_buffer(tbuoyg, 4)
#ifndef ENABLE_DRY_MODE
            call field_interior_to_buffer(humg, 5)
#endif

            call interior_to_halo_communication

            call field_buffer_to_halo(vortg(:, :, :, I_X), 1, .false.)
            call field_buffer_to_halo(vortg(:, :, :, I_Y), 2, .false.)
            call field_buffer_to_halo(vortg(:, :, :, I_Z), 3, .false.)
            call field_buffer_to_halo(tbuoyg, 4, .false.)
#ifndef ENABLE_DRY_MODE
            call field_buffer_to_halo(humg, 5, .false.)
#endif
            call field_mpi_dealloc

        end subroutine init_fill_halo

end module parcel_init<|MERGE_RESOLUTION|>--- conflicted
+++ resolved
@@ -166,13 +166,8 @@
             ! do refining by splitting
             do while (lam >= parcel%lambda_max)
                 call parcel_split
-<<<<<<< HEAD
                 evals = parcels%get_eigenvalues(1)
-                lam = dsqrt(evals(1) / evals(3))
-=======
-                evals = get_eigenvalues(parcels%B(1, :), parcels%volume(1))
                 lam = sqrt(evals(1) / evals(3))
->>>>>>> bf037d2a
             end do
         end subroutine init_refine
 
