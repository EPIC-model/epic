!===================================================================
!       Module with divergent flow and gradient correction
!===================================================================
module parcel_correction
    use inversion_utils, only : init_inversion
    use inversion_mod, only : diverge
    use parcel_interpl, only : trilinear, vol2grid
    use parcel_bc
    use omp_lib
    use constants
    use parameters, only : vcelli, nx, ny, nz, dx
    use parcel_container
    use mpi_timer, only : start_timer, stop_timer
    use fields, only : volg
    use mpi_layout, only : box
    use mpi_communicator
    use mpi_utils, only : mpi_check_for_error
    implicit none

    private

    integer :: lapl_corr_timer, &
               grad_corr_timer, &
               vort_corr_timer

    ! initial volume-weighted vorticity mean
    double precision :: vor_bar(3)

    public :: init_parcel_correction, &
              apply_laplace,          &
              apply_gradient,         &
              apply_vortcor,          &
              lapl_corr_timer,        &
              grad_corr_timer,        &
              vort_corr_timer

    contains

        ! Initialise parcel correction module
        subroutine init_parcel_correction
            integer          :: n
            double precision :: vsum
            double precision :: buf(4)

            call start_timer(vort_corr_timer)

            call init_inversion

            vsum = zero
            vor_bar = zero

            !$omp parallel default(shared)
            !$omp do private(n) reduction(+: vor_bar, vsum)
            do n = 1, n_parcels
                vsum = vsum + parcels%volume(n)
                vor_bar = vor_bar + parcels%vorticity(:, n) * parcels%volume(n)
            enddo
            !$omp end do
            !$omp end parallel

            buf(1) = vsum
            buf(2:4) = vor_bar
            call MPI_Allreduce(MPI_IN_PLACE,            &
                               buf(1:4),                &
                               4,                       &
                               MPI_DOUBLE_PRECISION,    &
                               MPI_SUM,                 &
                               comm%world,              &
                               comm%err)

            call mpi_check_for_error("in MPI_Allreduce of parcel_correction::init_parcel_correction.")

            vsum = buf(1)
            vor_bar = buf(2:4)

            vor_bar = vor_bar / vsum

            call stop_timer(vort_corr_timer)

        end subroutine init_parcel_correction

        !::::::::::::::::::::::::::::::::::::::::::::::::::::::::::::::::::

        ! This subroutine makes sure that the net vorticity
        ! (volume-integrated vorticity) remains constant.
        subroutine apply_vortcor
            integer          :: n
            double precision :: dvor(3), vsum
            double precision :: buf(4)

            call start_timer(vort_corr_timer)

            vsum = zero
            dvor = - vor_bar

            !$omp parallel default(shared)
            !$omp do private(n) reduction(+: dvor, vsum)
            do n = 1, n_parcels
                vsum = vsum + parcels%volume(n)
                dvor = dvor + parcels%vorticity(:, n) * parcels%volume(n)
            enddo
            !$omp end do
            !$omp end parallel

            buf(1) = vsum
            buf(2:4) = dvor
            call MPI_Allreduce(MPI_IN_PLACE,            &
                               buf(1:4),                &
                               4,                       &
                               MPI_DOUBLE_PRECISION,    &
                               MPI_SUM,                 &
                               comm%world,              &
                               comm%err)

            call mpi_check_for_error("in MPI_Allreduce of parcel_correction::apply_vortcor.")
            vsum = buf(1)
            dvor = buf(2:4)

            dvor = dvor / vsum

            !$omp parallel default(shared)
            !$omp do private(n)
            do n = 1, n_parcels
                parcels%vorticity(:, n) = parcels%vorticity(:, n) - dvor
            enddo
            !$omp end do
            !$omp end parallel

            call stop_timer(vort_corr_timer)
        end subroutine apply_vortcor

        !::::::::::::::::::::::::::::::::::::::::::::::::::::::::::::::::::

        subroutine apply_laplace(l_reuse)
            logical, optional, intent(in) :: l_reuse
<<<<<<< HEAD
            double precision              :: phi(-1:nz+1, box%hlo(2):box%hhi(2), box%hlo(1):box%hhi(1)), &
                                              ud(-1:nz+1, box%hlo(2):box%hhi(2), box%hlo(1):box%hhi(1)), &
                                              vd(-1:nz+1, box%hlo(2):box%hhi(2), box%hlo(1):box%hhi(1)), &
                                              wd(-1:nz+1, box%hlo(2):box%hhi(2), box%hlo(1):box%hhi(1))
            double precision              :: weights(0:1,0:1,0:1)
            integer                       :: n, is, js, ks
=======
            double precision              :: phi(-1:nz+1, box%hlo(2):box%hhi(2), box%hlo(1):box%hhi(1))
            double precision              :: grad(-1:nz+1, box%hlo(2):box%hhi(2), box%hlo(1):box%hhi(1), 3)
            double precision              :: weights(ngp)
            integer                       :: n, l, is(ngp), js(ngp), ks(ngp)
>>>>>>> 8bab3c5d

            call start_timer(lapl_corr_timer)

            call vol2grid(l_reuse)

            ! form divergence field
            phi = volg * vcelli - one

            call diverge(phi, grad)

            ! use extrapolation to fill z grid lines outside domain:
            grad(-1,   :, :, :) =  two * grad(0,  :, :, :) - grad(1,    :, :, :)
            grad(nz+1, :, :, :) =  two * grad(nz, :, :, :) - grad(nz-1, :, :, :)

            !------------------------------------------------------------------
            ! Increment parcel positions usind (ud, vd, wd) field:
            !$omp parallel default(shared)
            !$omp do private(n, is, js, ks, weights)
            do n = 1, n_parcels
                call trilinear(parcels%position(:, n), is, js, ks, weights)

<<<<<<< HEAD
                parcels%position(1, n) = parcels%position(1, n)               &
                                           + sum(weights(:,:,:) * ud(ks:ks+1, js:js+1, is:is+1))

                parcels%position(2, n) = parcels%position(2, n)               &
                                           + sum(weights(:,:,:) * vd(ks:ks+1, js:js+1, is:is+1))

                parcels%position(3, n) = parcels%position(3, n)               &
                                           + sum(weights(:,:,:) * wd(ks:ks+1, js:js+1, is:is+1))
=======
                do l = 1, ngp
                    parcels%position(:, n) = parcels%position(:, n)                     &
                                           + weights(l) * grad(ks(l), js(l), is(l), :)
                enddo
>>>>>>> 8bab3c5d
            enddo
            !$omp end do
            !$omp end parallel

            call apply_swap_periodicity

            call stop_timer(lapl_corr_timer)

        end subroutine apply_laplace

        subroutine apply_gradient(prefactor, max_compression, l_reuse)
            double precision,  intent(in) :: prefactor
            double precision,  intent(in) :: max_compression
            logical, optional, intent(in) :: l_reuse
            double precision              :: phi(0:nz, box%hlo(2):box%hhi(2), box%hlo(1):box%hhi(1))
            double precision              :: weights(0:1,0:1,0:1)
            double precision              :: xs, ys, zs, xf, yf, zf, xfc, yfc, zfc, lim_x, lim_y, lim_z
            integer                       :: n, is, js, ks

            call start_timer(grad_corr_timer)

            call vol2grid(l_reuse)

            ! form divergence field * dt and store in phi temporarily:
            phi = volg(0:nz, :, :) * vcelli - one

            !$omp parallel default(shared)
            !$omp do private(n, is, js, ks, weights, xf, yf, zf, xfc, yfc, zfc, xs, ys, zs, lim_x, lim_y, lim_z)
            do n = 1, n_parcels

                call trilinear(parcels%position(:, n), is, js, ks, weights)

                xf = weights(0,0,1) + weights(0,1,1) + weights(1,0,1) + weights(1,1,1) ! fractional position along x
                yf = weights(0,1,0) + weights(0,1,1) + weights(1,1,0) + weights(1,1,1) ! fractional position along y
                zf = weights(1,0,0) + weights(1,0,1) + weights(1,1,0) + weights(1,1,1) ! fractional position along z
                xfc=one-xf
                yfc=one-yf
                zfc=one-zf

                ! l   ks(l) js(l) is(l)
                ! 1   k     j     i
                ! 2   k     j     i+1
                ! 3   k     j+1   i
                ! 4   k     j+1   i+1
                ! 5   k+1   j     i
                ! 6   k+1   j     i+1
                ! 7   k+1   j+1   i
                ! 8   k+1   j+1   i+1
                lim_x = dx(1) * xf * xfc
                xs = - prefactor * lim_x * (&
                            zfc * (&
                                    yfc * (phi(ks, js,   is+1) - phi(ks, js,   is))  &
                                  +       yf * (phi(ks, js+1, is+1) - phi(ks, js+1, is))) &
                          +      zf * (&
                                    yfc * (phi(ks+1, js,   is+1) - phi(ks+1, js,   is))  &
                                  +       yf * (phi(ks+1, js+1, is+1) - phi(ks+1, js+1, is))))

                lim_x = lim_x * max_compression
                xs = max(-lim_x, min(xs, lim_x))

                lim_y = dx(2) * yf * yfc
                ys = - prefactor * lim_y * (&
                            zfc * (&
                                    xfc * (phi(ks, js+1, is  ) - phi(ks, js, is))  &
                                  +       xf * (phi(ks, js+1, is+1) - phi(ks, js, is+1))) &
                          +      zf * (&
                                    xfc * (phi(ks+1, js+1, is) -   phi(ks+1, js, is))  &
                                  +       xf * (phi(ks+1, js+1, is+1) - phi(ks+1, js, is+1))))

                lim_y = lim_y * max_compression
                ys = max(-lim_y, min(ys, lim_y))

                lim_z = dx(3) * zf * zfc
                zs = - prefactor * lim_z * (&
                            xfc * (&
                                    yfc * (phi(ks+1, js, is) - phi(ks, js, is))  &
                                  +       yf * (phi(ks+1, js+1, is)) - phi(ks, js+1, is)) &
                          +      xf * (&
                                    yfc * (phi(ks+1, js, is+1) - phi(ks, js, is+1))  &
                                  +       yf * (phi(ks+1, js+1, is+1) - phi(ks, js+1, is+1))))

                lim_z = lim_z * max_compression
                zs = max(-lim_z, min(zs, lim_z))

                parcels%position(1, n) = parcels%position(1, n) + xs
                parcels%position(2, n) = parcels%position(2, n) + ys
                parcels%position(3, n) = parcels%position(3, n) + zs
            enddo
            !$omp end do
            !$omp end parallel

            call stop_timer(grad_corr_timer)

        end subroutine apply_gradient

end module parcel_correction<|MERGE_RESOLUTION|>--- conflicted
+++ resolved
@@ -133,19 +133,10 @@
 
         subroutine apply_laplace(l_reuse)
             logical, optional, intent(in) :: l_reuse
-<<<<<<< HEAD
-            double precision              :: phi(-1:nz+1, box%hlo(2):box%hhi(2), box%hlo(1):box%hhi(1)), &
-                                              ud(-1:nz+1, box%hlo(2):box%hhi(2), box%hlo(1):box%hhi(1)), &
-                                              vd(-1:nz+1, box%hlo(2):box%hhi(2), box%hlo(1):box%hhi(1)), &
-                                              wd(-1:nz+1, box%hlo(2):box%hhi(2), box%hlo(1):box%hhi(1))
-            double precision              :: weights(0:1,0:1,0:1)
-            integer                       :: n, is, js, ks
-=======
             double precision              :: phi(-1:nz+1, box%hlo(2):box%hhi(2), box%hlo(1):box%hhi(1))
             double precision              :: grad(-1:nz+1, box%hlo(2):box%hhi(2), box%hlo(1):box%hhi(1), 3)
-            double precision              :: weights(ngp)
-            integer                       :: n, l, is(ngp), js(ngp), ks(ngp)
->>>>>>> 8bab3c5d
+            double precision              :: weights(0:1,0:1,0:1)
+            integer                       :: n, l, is, js, ks
 
             call start_timer(lapl_corr_timer)
 
@@ -163,25 +154,14 @@
             !------------------------------------------------------------------
             ! Increment parcel positions usind (ud, vd, wd) field:
             !$omp parallel default(shared)
-            !$omp do private(n, is, js, ks, weights)
+            !$omp do private(n, l, is, js, ks, weights)
             do n = 1, n_parcels
                 call trilinear(parcels%position(:, n), is, js, ks, weights)
 
-<<<<<<< HEAD
-                parcels%position(1, n) = parcels%position(1, n)               &
-                                           + sum(weights(:,:,:) * ud(ks:ks+1, js:js+1, is:is+1))
-
-                parcels%position(2, n) = parcels%position(2, n)               &
-                                           + sum(weights(:,:,:) * vd(ks:ks+1, js:js+1, is:is+1))
-
-                parcels%position(3, n) = parcels%position(3, n)               &
-                                           + sum(weights(:,:,:) * wd(ks:ks+1, js:js+1, is:is+1))
-=======
-                do l = 1, ngp
-                    parcels%position(:, n) = parcels%position(:, n)                     &
-                                           + weights(l) * grad(ks(l), js(l), is(l), :)
+                do l = 1, 3
+                    parcels%position(l, n) = parcels%position(l, n)                     &
+                                           + sum(weights(:,:,:) * grad(ks:ks+1, js:js+1, is:is+1, l))
                 enddo
->>>>>>> 8bab3c5d
             enddo
             !$omp end do
             !$omp end parallel
