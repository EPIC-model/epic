module rk_utils
    use dimensions, only : n_dim, I_X, I_Y, I_Z
    use parcel_ellipsoid, only : get_B33, I_B11, I_B12, I_B13, I_B22, I_B23
<<<<<<< HEAD
    use fields, only : velgradg, tbuoyg, vortg, I_DUDX, I_DUDY, I_DVDY, I_DWDX, I_DWDY, strain_mag
=======
    use fields, only : velgradg, tbuoyg, vortg, I_DUDX, I_DUDY, I_DUDZ, I_DVDX, I_DVDY, I_DVDZ, I_DWDX, I_DWDY, strain_mag
>>>>>>> cc213027
    use field_mpi, only : field_halo_fill_scalar
    use constants, only : zero, one, two, f12
    use parameters, only : nx, ny, nz, dxi, vcell
    use scherzinger, only : scherzinger_eigenvalues
    use mpi_layout, only : box
    use mpi_environment
    use mpi_utils, only : mpi_exit_on_error
#ifdef ENABLE_VERBOSE
    use options, only : output
#endif
#ifdef ENABLE_BUOYANCY_PERTURBATION_MODE
    use physics, only : bfsq
#endif

    implicit none

    contains

        ! Advance the B matrix.
        ! @param[in] Bin are the B matrix components of the parcel
        ! @param[in] S is the local velocity strain
        ! @param[in] vorticity of parcel
        ! @param[in] volume is the parcel volume
        ! @returns dB/dt in Bout
        function get_dBdt(Bin, S, volume) result(Bout)
            double precision, intent(in) :: Bin(I_B23)
            double precision, intent(in) :: S(8)
            double precision, intent(in) :: volume
            double precision             :: Bout(5), B33
            double precision             :: dwdz

            ! dw/dz = - (du/dx + dv/dy)
            dwdz = - (S(I_DUDX) + S(I_DVDY))

            B33 = get_B33(Bin, volume)

            ! dB11/dt = 2 * (du/dx * B11 + du/dy * B12 + du/dz * B13)
            Bout(I_B11) = two * (S(I_DUDX) * Bin(I_B11) + S(I_DUDY) * Bin(I_B12) + S(I_DUDZ) * Bin(I_B13))

            ! dB12/dt =
            Bout(I_B12) = S(I_DVDX) * Bin(I_B11) & !   dv/dx * B11
                        - dwdz      * Bin(I_B12) & ! - dw/dz * B12
                        + S(I_DVDZ) * Bin(I_B13) & ! + dv/dz * B13
                        + S(I_DUDY) * Bin(I_B22) & ! + du/dy * B22
                        + S(I_DUDZ) * Bin(I_B23)   ! + du/dz * B23

            ! dB13/dt =
            Bout(I_B13) = S(I_DWDX) * Bin(I_B11) & !   dw/dx * B11
                        + S(I_DWDY) * Bin(I_B12) & ! + dw/dy * B12
                        - S(I_DVDY) * Bin(I_B13) & ! - dv/dy * B13
                        + S(I_DUDY) * Bin(I_B23) & ! + du/dy * B23
                        + S(I_DUDZ) * B33          ! + du/dz * B33

            ! dB22/dt = 2 * (dv/dx * B12 + dv/dy * B22 + dv/dz * B23)
            Bout(I_B22) = two * (S(I_DVDX) * Bin(I_B12) + S(I_DVDY) * Bin(I_B22) + S(I_DVDZ) * Bin(I_B23))

            ! dB23/dt =
            Bout(I_B23) = S(I_DWDX) * Bin(I_B12) & !   dw/dx * B12
                        + S(I_DVDX) * Bin(I_B13) & ! + dv/dx * B13
                        + S(I_DWDY) * Bin(I_B22) & ! + dw/dy * B22
                        - S(I_DUDX) * Bin(I_B23) & ! - du/dx * B23
                        + S(I_DVDZ) * B33          ! + dv/dz * B33
        end function get_dBdt

        ! Calculate velocity strain
        ! @param[in] velocity gradient tensor at grid point
        ! @param[in] vorticity at grid point
        ! @returns 3x3 strain matrix
        function get_strain(velgradgp) result(strain)
            double precision, intent(in) :: velgradgp(8)
            double precision             :: strain(3,3)
       
            ! get local symmetrised strain matrix, i.e. 1/ 2 * (S + S^T)
            ! where
            !     /u_x u_y u_z\
            ! S = |v_x v_y v_z|
            !     \w_x w_y w_z/
            ! with u_* = du/d* (also derivatives of v and w).
            !    dw/dz is obtained from incompressibility
            !    dw/dz = - (du/dx + dv/dy)
            !
            !                         /  2 * u_x  u_y + v_x u_z + w_x\
            ! 1/2 * (S + S^T) = 1/2 * |u_y + v_x   2 * v_y  v_z + w_y|
            !                         \u_z + w_x  v_z + w_y   2 * w_z/
            !
            ! S11 = du/dx
            ! S12 = 1/2 * (du/dy + dv/dx)
            ! S13 = 1/2 * (du/dz + dw/dx)
            ! S22 = dv/dy
            ! S23 = 1/2 * (dv/dz + dw/dy)
            ! S33 = dw/dz = - (du/dx + dv/dy)

            strain(1, 1) = velgradgp(I_DUDX)                              ! S11
            strain(1, 2) = f12 * (velgradgp(I_DUDY) + velgradgp(I_DVDX))  ! S12
            strain(1, 3) = f12 * (velgradgp(I_DUDZ) + velgradgp(I_DWDX))  ! S13
            strain(2, 1) = strain(1, 2)
            strain(2, 2) = velgradgp(I_DVDY)                              ! S22
            strain(2, 3) = f12 * (velgradgp(I_DVDZ) + velgradgp(I_DWDY))  ! S23
            strain(3, 1) = strain(1, 3)
            strain(3, 2) = strain(2, 3)
            strain(3, 3) = -(velgradgp(I_DUDX) + velgradgp(I_DVDY))       ! S33
        end function get_strain

        ! Estimate a suitable time step based on the velocity strain
        ! and buoyancy gradient.
        ! @param[in] t is the time
        ! @returns the time step
        function get_time_step(t) result(dt)
            use options, only : time
            double precision, intent(in) :: t
            double precision             :: dt
            double precision             :: gmax, bmax, strain(n_dim, n_dim), D(n_dim), local_max(2)
            double precision             :: gradb(0:nz, box%lo(2):box%hi(2), box%lo(1):box%hi(1))
            double precision             :: db2(0:nz, box%lo(2):box%hi(2), box%lo(1):box%hi(1))
            integer                      :: ix, iy, iz
#if ENABLE_VERBOSE
            logical                      :: exists = .false.
            character(512)               :: fname
#endif

            if (time%l_use_fixed_dt) then
                dt = time%fixed_dt
#ifndef ENABLE_VERBOSE
                return
#endif
            endif
    
            !
            ! velocity strain
            !
            ! find largest stretch -- this corresponds to largest
            ! eigenvalue over all local symmetrised strain matrices.
            gmax = epsilon(gmax)
            do ix = box%lo(1), box%hi(1)
                do iy = box%lo(2), box%hi(2)
                    do iz = 0, nz
                        strain = get_strain(velgradg(iz, iy, ix,:))
                        ! calculate its eigenvalues. The Jacobi solver
                        ! requires the upper triangular matrix only.
                        call scherzinger_eigenvalues(strain, D)

                        ! we must take the largest eigenvalue in magnitude (absolute value)
                        gmax = max(gmax, maxval(abs(D)))
                    enddo
                enddo
            enddo

            !
            ! buoyancy gradient (central difference)
            !

            ! ensure that halo grid points are filled
            call field_halo_fill_scalar(tbuoyg, l_alloc=.true.)

            ! db/dx
            gradb = f12 * dxi(I_X) * (tbuoyg(0:nz, box%lo(2):box%hi(2), box%lo(1)+1:box%hi(1)+1) &
                                    - tbuoyg(0:nz, box%lo(2):box%hi(2), box%lo(1)-1:box%hi(1)-1))

            db2 = gradb ** 2

            ! db/dy
            gradb = f12 * dxi(I_Y) * (tbuoyg(0:nz, box%lo(2)+1:box%hi(2)+1, box%lo(1):box%hi(1)) &
                                    - tbuoyg(0:nz, box%lo(2)-1:box%hi(2)-1, box%lo(1):box%hi(1)))

            db2 = db2 + gradb ** 2

            ! db/dz
            gradb = f12 * dxi(I_Z) * (tbuoyg(1:nz+1,  box%lo(2):box%hi(2), box%lo(1):box%hi(1)) &
                                    - tbuoyg(-1:nz-1, box%lo(2):box%hi(2), box%lo(1):box%hi(1)))

#ifdef ENABLE_BUOYANCY_PERTURBATION_MODE
            gradb = gradb + bfsq
#endif

            bmax = dsqrt(dsqrt(maxval(db2 + gradb ** 2)))
            bmax = max(epsilon(bmax), bmax)

            local_max(1) = gmax
            local_max(2) = bmax

            call MPI_Allreduce(MPI_IN_PLACE,            &
                               local_max(1:2),          &
                               2,                       &
                               MPI_DOUBLE_PRECISION,    &
                               MPI_MAX,                 &
                               world%comm,              &
                               world%err)

            gmax = local_max(1)
            bmax = local_max(2)
            
            if (.not. time%l_use_fixed_dt) then
                dt = min(time%alpha / gmax, time%alpha / bmax)
            endif
#ifdef ENABLE_VERBOSE
            if (world%rank == world%root) then
                fname = trim(output%basename) // '_alpha_time_step.asc'
                inquire(file=trim(fname), exist=exists)
                ! 23 August
                ! https://stackoverflow.com/questions/15526203/single-command-to-open-a-file-or-create-it-and-the-append-data
                if ((t /= zero) .and. exists) then
                    open(unit=1235, file=trim(fname), status='old', position='append')
                else
                    open(unit=1235, file=trim(fname), status='replace')
                    write(1235, *) '  # time (s)                \alpha_s/\gamma_{max}     \alpha_b/N_{max}'
                endif

                write(1235, *) t, time%alpha / gmax, time%alpha / bmax

                close(1235)
            endif
#endif
            if (time%precise_stop .and. (t + dt > time%limit)) then
                dt = time%limit - t
            endif

            if (dt <= zero) then
                print "(a10, f0.2, a6)", "Time step ", dt, " <= 0!"
                call mpi_exit_on_error
            endif
        end function get_time_step

<<<<<<< HEAD
        ! @param[in] t is the time
        ! @returns the time step
=======
        ! @returns the strain magnitude for use in damping routine
>>>>>>> cc213027
        subroutine get_strain_magnitude_field
            double precision             :: strain(n_dim, n_dim)
            integer                      :: ix, iy, iz

<<<<<<< HEAD
            !
            ! velocity strain
            !
            do ix = box%lo(1), box%hi(1)
                do iy = box%lo(2), box%hi(2)
                    do iz = 0, nz
                        ! get local symmetrised strain matrix, i.e. 1/ 2 * (S + S^T)
                        ! where
                        !     /u_x u_y u_z\
                        ! S = |v_x v_y v_z|
                        !     \w_x w_y w_z/
                        ! with u_* = du/d* (also derivatives of v and w).
                        ! The derivatives dv/dx, du/dz, dv/dz and dw/dz are calculated
                        ! with vorticity or the assumption of incompressibility
                        ! (du/dx + dv/dy + dw/dz = 0):
                        !    dv/dx = \zeta + du/dy
                        !    du/dz = \eta + dw/dx
                        !    dv/dz = dw/dy - \xi
                        !    dw/dz = - (du/dx + dv/dy)
                        !
                        !                         /  2 * u_x  u_y + v_x u_z + w_x\
                        ! 1/2 * (S + S^T) = 1/2 * |u_y + v_x   2 * v_y  v_z + w_y|
                        !                         \u_z + w_x  v_z + w_y   2 * w_z/
                        !
                        ! S11 = du/dx
                        ! S12 = 1/2 * (du/dy + dv/dx) = 1/2 * (2 * du/dy + \zeta) = du/dy + 1/2 * \zeta
                        ! S13 = 1/2 * (du/dz + dw/dx) = 1/2 * (\eta + 2 * dw/dx) = 1/2 * \eta + dw/dx
                        ! S22 = dv/dy
                        ! S23 = 1/2 * (dv/dz + dw/dy) = 1/2 * (2 * dw/dy - \xi) = dw/dy - 1/2 * \xi
                        ! S33 = dw/dz = - (du/dx + dv/dy)
                        strain(1, 1) = velgradg(iz, iy, ix, I_DUDX)                                   ! S11
                        strain(1, 2) = velgradg(iz, iy, ix, I_DUDY) + f12 * vortg(iz, iy, ix, I_Z)    ! S12
                        strain(1, 3) = velgradg(iz, iy, ix, I_DWDX) + f12 * vortg(iz, iy, ix, I_Y)    ! S13
                        strain(2, 1) = strain(1, 2)
                        strain(2, 2) = velgradg(iz, iy, ix, I_DVDY)                                   ! S22
                        strain(2, 3) = velgradg(iz, iy, ix, I_DWDY) - f12 * vortg(iz, iy, ix, I_X)    ! S23
                        strain(3, 1) = strain(1, 3)
                        strain(3, 2) = strain(2, 3)
                        strain(3, 3) = -(velgradg(iz, iy, ix, I_DUDX) + velgradg(iz, iy, ix, I_DVDY)) ! S33
                        strain_mag(iz, iy, ix)=sqrt(2.0*strain(1, 1)*strain(1, 1)+&
                                                        strain(1, 2)*strain(1, 2)+&
                                                        strain(1, 3)*strain(1, 3)+&
                                                        strain(2, 1)*strain(2, 1)+&
                                                        strain(2, 2)*strain(2, 2)+&
                                                        strain(2, 3)*strain(2, 3)+&
                                                        strain(3, 1)*strain(3, 1)+&
                                                        strain(3, 2)*strain(3, 2)+&
                                                        strain(3, 3)*strain(3, 3))
                    enddo
                enddo
            enddo

        end subroutine get_strain_magnitude_field

=======
            do ix = box%lo(1), box%hi(1)
                do iy = box%lo(2), box%hi(2)
                    do iz = 0, nz
                        strain = get_strain(velgradg(iz, iy, ix,:))
                        strain_mag(iz, iy, ix) = sqrt(two * (strain(1, 1) * strain(1, 1) +&
                                                             strain(1, 2) * strain(1, 2) +&
                                                             strain(1, 3) * strain(1, 3) +&
                                                             strain(2, 1) * strain(2, 1) +&
                                                             strain(2, 2) * strain(2, 2) +&
                                                             strain(2, 3) * strain(2, 3) +&
                                                             strain(3, 1) * strain(3, 1) +&
                                                             strain(3, 2) * strain(3, 2) +&
                                                             strain(3, 3) * strain(3, 3) ))
                   enddo
                   ! Reflect beyond boundaries to ensure damping is conservative
                   ! This is because the points below the surface contribute to the level above
                   strain_mag(-1, iy, ix) = strain_mag(1, iy, ix) 
                   strain_mag(nz+1, iy, ix) = strain_mag(nz-1, iy, ix)
                enddo
            enddo

          ! We need this halo fill to obtain good conservation    
          call field_halo_fill_scalar(strain_mag, l_alloc=.true.)

        end subroutine get_strain_magnitude_field
>>>>>>> cc213027

end module rk_utils<|MERGE_RESOLUTION|>--- conflicted
+++ resolved
@@ -1,11 +1,7 @@
 module rk_utils
     use dimensions, only : n_dim, I_X, I_Y, I_Z
     use parcel_ellipsoid, only : get_B33, I_B11, I_B12, I_B13, I_B22, I_B23
-<<<<<<< HEAD
-    use fields, only : velgradg, tbuoyg, vortg, I_DUDX, I_DUDY, I_DVDY, I_DWDX, I_DWDY, strain_mag
-=======
     use fields, only : velgradg, tbuoyg, vortg, I_DUDX, I_DUDY, I_DUDZ, I_DVDX, I_DVDY, I_DVDZ, I_DWDX, I_DWDY, strain_mag
->>>>>>> cc213027
     use field_mpi, only : field_halo_fill_scalar
     use constants, only : zero, one, two, f12
     use parameters, only : nx, ny, nz, dxi, vcell
@@ -228,72 +224,11 @@
             endif
         end function get_time_step
 
-<<<<<<< HEAD
-        ! @param[in] t is the time
-        ! @returns the time step
-=======
         ! @returns the strain magnitude for use in damping routine
->>>>>>> cc213027
         subroutine get_strain_magnitude_field
             double precision             :: strain(n_dim, n_dim)
             integer                      :: ix, iy, iz
 
-<<<<<<< HEAD
-            !
-            ! velocity strain
-            !
-            do ix = box%lo(1), box%hi(1)
-                do iy = box%lo(2), box%hi(2)
-                    do iz = 0, nz
-                        ! get local symmetrised strain matrix, i.e. 1/ 2 * (S + S^T)
-                        ! where
-                        !     /u_x u_y u_z\
-                        ! S = |v_x v_y v_z|
-                        !     \w_x w_y w_z/
-                        ! with u_* = du/d* (also derivatives of v and w).
-                        ! The derivatives dv/dx, du/dz, dv/dz and dw/dz are calculated
-                        ! with vorticity or the assumption of incompressibility
-                        ! (du/dx + dv/dy + dw/dz = 0):
-                        !    dv/dx = \zeta + du/dy
-                        !    du/dz = \eta + dw/dx
-                        !    dv/dz = dw/dy - \xi
-                        !    dw/dz = - (du/dx + dv/dy)
-                        !
-                        !                         /  2 * u_x  u_y + v_x u_z + w_x\
-                        ! 1/2 * (S + S^T) = 1/2 * |u_y + v_x   2 * v_y  v_z + w_y|
-                        !                         \u_z + w_x  v_z + w_y   2 * w_z/
-                        !
-                        ! S11 = du/dx
-                        ! S12 = 1/2 * (du/dy + dv/dx) = 1/2 * (2 * du/dy + \zeta) = du/dy + 1/2 * \zeta
-                        ! S13 = 1/2 * (du/dz + dw/dx) = 1/2 * (\eta + 2 * dw/dx) = 1/2 * \eta + dw/dx
-                        ! S22 = dv/dy
-                        ! S23 = 1/2 * (dv/dz + dw/dy) = 1/2 * (2 * dw/dy - \xi) = dw/dy - 1/2 * \xi
-                        ! S33 = dw/dz = - (du/dx + dv/dy)
-                        strain(1, 1) = velgradg(iz, iy, ix, I_DUDX)                                   ! S11
-                        strain(1, 2) = velgradg(iz, iy, ix, I_DUDY) + f12 * vortg(iz, iy, ix, I_Z)    ! S12
-                        strain(1, 3) = velgradg(iz, iy, ix, I_DWDX) + f12 * vortg(iz, iy, ix, I_Y)    ! S13
-                        strain(2, 1) = strain(1, 2)
-                        strain(2, 2) = velgradg(iz, iy, ix, I_DVDY)                                   ! S22
-                        strain(2, 3) = velgradg(iz, iy, ix, I_DWDY) - f12 * vortg(iz, iy, ix, I_X)    ! S23
-                        strain(3, 1) = strain(1, 3)
-                        strain(3, 2) = strain(2, 3)
-                        strain(3, 3) = -(velgradg(iz, iy, ix, I_DUDX) + velgradg(iz, iy, ix, I_DVDY)) ! S33
-                        strain_mag(iz, iy, ix)=sqrt(2.0*strain(1, 1)*strain(1, 1)+&
-                                                        strain(1, 2)*strain(1, 2)+&
-                                                        strain(1, 3)*strain(1, 3)+&
-                                                        strain(2, 1)*strain(2, 1)+&
-                                                        strain(2, 2)*strain(2, 2)+&
-                                                        strain(2, 3)*strain(2, 3)+&
-                                                        strain(3, 1)*strain(3, 1)+&
-                                                        strain(3, 2)*strain(3, 2)+&
-                                                        strain(3, 3)*strain(3, 3))
-                    enddo
-                enddo
-            enddo
-
-        end subroutine get_strain_magnitude_field
-
-=======
             do ix = box%lo(1), box%hi(1)
                 do iy = box%lo(2), box%hi(2)
                     do iz = 0, nz
@@ -319,6 +254,5 @@
           call field_halo_fill_scalar(strain_mag, l_alloc=.true.)
 
         end subroutine get_strain_magnitude_field
->>>>>>> cc213027
 
 end module rk_utils