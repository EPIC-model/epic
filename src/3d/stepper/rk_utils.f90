--- conflicted
+++ resolved
@@ -67,44 +67,6 @@
 
         end subroutine
 
-<<<<<<< HEAD
-            ! dw/dz = - (du/dx + dv/dy)
-            dwdz = - (S(I_DUDX) + S(I_DVDY))
-
-            ! dB11/dt = 2 * (du/dx * B11 + du/dy * B12 + du/dz * B13)
-            Bout(I_B11) = two * (S(I_DUDX) * Bin(I_B11) + S(I_DUDY) * Bin(I_B12) + S(I_DUDZ) * Bin(I_B13))
-
-            ! dB12/dt =
-            Bout(I_B12) = S(I_DVDX) * Bin(I_B11) & !   dv/dx * B11
-                        - dwdz      * Bin(I_B12) & ! - dw/dz * B12
-                        + S(I_DVDZ) * Bin(I_B13) & ! + dv/dz * B13
-                        + S(I_DUDY) * Bin(I_B22) & ! + du/dy * B22
-                        + S(I_DUDZ) * Bin(I_B23)   ! + du/dz * B23
-
-            ! dB13/dt =
-            Bout(I_B13) = S(I_DWDX) * Bin(I_B11) & !   dw/dx * B11
-                        + S(I_DWDY) * Bin(I_B12) & ! + dw/dy * B12
-                        - S(I_DVDY) * Bin(I_B13) & ! - dv/dy * B13
-                        + S(I_DUDY) * Bin(I_B23) & ! + du/dy * B23
-                        + S(I_DUDZ) * Bin(I_B33)   ! + du/dz * B33
-
-            ! dB22/dt = 2 * (dv/dx * B12 + dv/dy * B22 + dv/dz * B23)
-            Bout(I_B22) = two * (S(I_DVDX) * Bin(I_B12) + S(I_DVDY) * Bin(I_B22) + S(I_DVDZ) * Bin(I_B23))
-
-            ! dB23/dt =
-            Bout(I_B23) = S(I_DWDX) * Bin(I_B12) & !   dw/dx * B12
-                        + S(I_DVDX) * Bin(I_B13) & ! + dv/dx * B13
-                        + S(I_DWDY) * Bin(I_B22) & ! + dw/dy * B22
-                        - S(I_DUDX) * Bin(I_B23) & ! - du/dx * B23
-                        + S(I_DVDZ) * Bin(I_B33)   ! + dv/dz * B33
-
-
-            ! dB33/dt = 2 * (dw/dx * B13 + dw/dy * B23 + dw/dz * B33)
-            Bout(I_B33) = two * (S(I_DWDX) * Bin(I_B13) + S(I_DWDY) * Bin(I_B23) + dwdz * Bin(I_B33))
-
-        end function get_dBdt
-=======
->>>>>>> dcae3a92
 
         ! Calculate velocity strain
         ! @param[in] velocity gradient tensor at grid point
