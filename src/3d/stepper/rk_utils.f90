--- conflicted
+++ resolved
@@ -1,14 +1,8 @@
 module rk_utils
     use dimensions, only : n_dim, I_X, I_Y, I_Z
-<<<<<<< HEAD
-    use parcel_ellipsoid, only : get_B33, I_B11, I_B12, I_B13, I_B22, I_B23
+    use parcel_ellipsoid, only : get_B33, I_B11, I_B12, I_B13, I_B22, I_B23, I_B33
     use fields, only : velgradg, tbuoyg, vortg, I_DUDX, I_DUDY, I_DUDZ, I_DVDX, I_DVDY, I_DVDZ, I_DWDX, I_DWDY, strain_mag
     use field_mpi, only : field_halo_fill_scalar
-=======
-    use parcel_ellipsoid, only : get_B33, I_B11, I_B12, I_B13, I_B22, I_B23, I_B33
-    use fields, only : velgradg, tbuoyg, vortg, I_DUDX, I_DUDY, I_DUDZ, I_DVDX, I_DVDY, I_DVDZ, I_DWDX, I_DWDY
-    use field_mpi, only : field_halo_fill
->>>>>>> 36e6b0d1
     use constants, only : zero, one, two, f12
     use parameters, only : nx, ny, nz, dxi, vcell
     use scherzinger, only : scherzinger_eigenvalues
@@ -32,24 +26,14 @@
         ! @param[in] vorticity of parcel
         ! @param[in] volume is the parcel volume
         ! @returns dB/dt in Bout
-<<<<<<< HEAD
-        function get_dBdt(Bin, S, volume) result(Bout)
-            double precision, intent(in) :: Bin(I_B23)
-            double precision, intent(in) :: S(8)
-            double precision, intent(in) :: volume
-            double precision             :: Bout(5), B33
-=======
         function get_dBdt(Bin, S) result(Bout)
             double precision, intent(in) :: Bin(I_B33)
             double precision, intent(in) :: S(8)
             double precision             :: Bout(I_B33)
->>>>>>> 36e6b0d1
             double precision             :: dwdz
 
             ! dw/dz = - (du/dx + dv/dy)
             dwdz = - (S(I_DUDX) + S(I_DVDY))
-
-            ! B33 = get_B33(Bin, volume)
 
             ! dB11/dt = 2 * (du/dx * B11 + du/dy * B12 + du/dz * B13)
             Bout(I_B11) = two * (S(I_DUDX) * Bin(I_B11) + S(I_DUDY) * Bin(I_B12) + S(I_DUDZ) * Bin(I_B13))
@@ -66,11 +50,7 @@
                         + S(I_DWDY) * Bin(I_B12) & ! + dw/dy * B12
                         - S(I_DVDY) * Bin(I_B13) & ! - dv/dy * B13
                         + S(I_DUDY) * Bin(I_B23) & ! + du/dy * B23
-<<<<<<< HEAD
-                        + S(I_DUDZ) * B33          ! + du/dz * B33
-=======
                         + S(I_DUDZ) * Bin(I_B33)   ! + du/dz * B33
->>>>>>> 36e6b0d1
 
             ! dB22/dt = 2 * (dv/dx * B12 + dv/dy * B22 + dv/dz * B23)
             Bout(I_B22) = two * (S(I_DVDX) * Bin(I_B12) + S(I_DVDY) * Bin(I_B22) + S(I_DVDZ) * Bin(I_B23))
@@ -80,16 +60,12 @@
                         + S(I_DVDX) * Bin(I_B13) & ! + dv/dx * B13
                         + S(I_DWDY) * Bin(I_B22) & ! + dw/dy * B22
                         - S(I_DUDX) * Bin(I_B23) & ! - du/dx * B23
-<<<<<<< HEAD
-                        + S(I_DVDZ) * B33          ! + dv/dz * B33
-=======
                         + S(I_DVDZ) * Bin(I_B33)   ! + dv/dz * B33
 
 
             ! dB33/dt = 2 * (dw/dx * B13 + dw/dy * B23 + dw/dz * B33)
             Bout(I_B33) = two * (S(I_DWDX) * Bin(I_B13) + S(I_DWDY) * Bin(I_B23) + dwdz * Bin(I_B33))
 
->>>>>>> 36e6b0d1
         end function get_dBdt
 
         ! Calculate velocity strain
