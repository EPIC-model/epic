module rk_utils
    use dimensions, only : n_dim, I_X, I_Y, I_Z
    use parcel_ellipsoid, only : get_B33, I_B11, I_B12, I_B13, I_B22, I_B23
<<<<<<< HEAD
    use fields, only : velgradg, tbuoyg, vortg, I_DUDX, I_DUDY, I_DVDY, I_DWDX, I_DWDY
    use field_mpi, only : field_halo_fill_scalar
=======
    use fields, only : velgradg, tbuoyg, vortg, I_DUDX, I_DUDY, I_DVDY, I_DWDX, I_DWDY, strain_mag
    use field_mpi, only : field_halo_fill
>>>>>>> 29dbf6f9
    use constants, only : zero, one, two, f12
    use parameters, only : nx, ny, nz, dxi, vcell
    use scherzinger, only : scherzinger_eigenvalues
    use mpi_layout, only : box
    use mpi_environment
    use mpi_utils, only : mpi_exit_on_error
#ifdef ENABLE_VERBOSE
    use options, only : output
#endif

    implicit none

    contains

        ! Advance the B matrix.
        ! @param[in] Bin are the B matrix components of the parcel
        ! @param[in] S is the local velocity strain
        ! @param[in] vorticity of parcel
        ! @param[in] volume is the parcel volume
        ! @returns dB/dt in Bout
        function get_dBdt(Bin, S, vorticity, volume) result(Bout)
            double precision, intent(in) :: Bin(I_B23)
            double precision, intent(in) :: S(5)
            double precision, intent(in) :: vorticity(n_dim)
            double precision, intent(in) :: volume
            double precision             :: Bout(5), B33
            double precision             :: dudz, dvdx, dvdz, dwdz

            ! du/dz = \eta + dw/dx
            dudz = vorticity(I_Y) + S(I_DWDX)

            ! dv/dx \zeta + du/dy
            dvdx = vorticity(I_Z) + S(I_DUDY)

            ! dv/dz = dw/dy - \xi
            dvdz = S(I_DWDY) - vorticity(I_X)

            ! dw/dz = - (du/dx + dv/dy)
            dwdz = - (S(I_DUDX) + S(I_DVDY))

            B33 = get_B33(Bin, volume)

            ! dB11/dt = 2 * (du/dx * B11 + du/dy * B12 + du/dz * B13)
            Bout(I_B11) = two * (S(I_DUDX) * Bin(I_B11) + S(I_DUDY) * Bin(I_B12) + dudz * Bin(I_B13))

            ! dB12/dt =
            Bout(I_B12) = dvdx      * Bin(I_B11) & !   dv/dx * B11
                        - dwdz      * Bin(I_B12) & ! - dw/dz * B12
                        + dvdz      * Bin(I_B13) & ! + dv/dz * B13
                        + S(I_DUDY) * Bin(I_B22) & ! + du/dy * B22
                        + dudz      * Bin(I_B23)   ! + du/dz * B23

            ! dB13/dt =
            Bout(I_B13) = S(I_DWDX) * Bin(I_B11) & !   dw/dx * B11
                        + S(I_DWDY) * Bin(I_B12) & ! + dw/dy * B12
                        - S(I_DVDY) * Bin(I_B13) & ! - dv/dy * B13
                        + S(I_DUDY) * Bin(I_B23) & ! + du/dy * B23
                        + dudz      * B33         ! + du/dz * B33

            ! dB22/dt = 2 * (dv/dx * B12 + dv/dy * B22 + dv/dz * B23)
            Bout(I_B22) = two * (dvdx * Bin(I_B12) + S(I_DVDY) * Bin(I_B22) + dvdz * Bin(I_B23))

            ! dB23/dt =
            Bout(I_B23) = S(I_DWDX) * Bin(I_B12) & !   dw/dx * B12
                        + dvdx      * Bin(I_B13) & ! + dv/dx * B13
                        + S(I_DWDY) * Bin(I_B22) & ! + dw/dy * B22
                        - S(I_DUDX) * Bin(I_B23) & ! - du/dx * B23
                        + dvdz      * B33          ! + dv/dz * B33
        end function get_dBdt

        ! Estimate a suitable time step based on the velocity strain
        ! and buoyancy gradient.
        ! @param[in] t is the time
        ! @returns the time step
        function get_time_step(t) result(dt)
            use options, only : time
            double precision, intent(in) :: t
            double precision             :: dt
            double precision             :: gmax, bmax, strain(n_dim, n_dim), D(n_dim), local_max(2)
            double precision             :: gradb(0:nz, box%lo(2):box%hi(2), box%lo(1):box%hi(1))
            double precision             :: db2(0:nz, box%lo(2):box%hi(2), box%lo(1):box%hi(1))
            integer                      :: ix, iy, iz
#if ENABLE_VERBOSE
            logical                      :: exists = .false.
            character(512)               :: fname
#endif

            !
            ! velocity strain
            !
            ! find largest stretch -- this corresponds to largest
            ! eigenvalue over all local symmetrised strain matrices.
            gmax = epsilon(gmax)
            do ix = box%lo(1), box%hi(1)
                do iy = box%lo(2), box%hi(2)
                    do iz = 0, nz
                        ! get local symmetrised strain matrix, i.e. 1/ 2 * (S + S^T)
                        ! where
                        !     /u_x u_y u_z\
                        ! S = |v_x v_y v_z|
                        !     \w_x w_y w_z/
                        ! with u_* = du/d* (also derivatives of v and w).
                        ! The derivatives dv/dx, du/dz, dv/dz and dw/dz are calculated
                        ! with vorticity or the assumption of incompressibility
                        ! (du/dx + dv/dy + dw/dz = 0):
                        !    dv/dx = \zeta + du/dy
                        !    du/dz = \eta + dw/dx
                        !    dv/dz = dw/dy - \xi
                        !    dw/dz = - (du/dx + dv/dy)
                        !
                        !                         /  2 * u_x  u_y + v_x u_z + w_x\
                        ! 1/2 * (S + S^T) = 1/2 * |u_y + v_x   2 * v_y  v_z + w_y|
                        !                         \u_z + w_x  v_z + w_y   2 * w_z/
                        !
                        ! S11 = du/dx
                        ! S12 = 1/2 * (du/dy + dv/dx) = 1/2 * (2 * du/dy + \zeta) = du/dy + 1/2 * \zeta
                        ! S13 = 1/2 * (du/dz + dw/dx) = 1/2 * (\eta + 2 * dw/dx) = 1/2 * \eta + dw/dx
                        ! S22 = dv/dy
                        ! S23 = 1/2 * (dv/dz + dw/dy) = 1/2 * (2 * dw/dy - \xi) = dw/dy - 1/2 * \xi
                        ! S33 = dw/dz = - (du/dx + dv/dy)
                        strain(1, 1) = velgradg(iz, iy, ix, I_DUDX)                                   ! S11
                        strain(1, 2) = velgradg(iz, iy, ix, I_DUDY) + f12 * vortg(iz, iy, ix, I_Z)    ! S12
                        strain(1, 3) = velgradg(iz, iy, ix, I_DWDX) + f12 * vortg(iz, iy, ix, I_Y)    ! S13
                        strain(2, 1) = strain(1, 2)
                        strain(2, 2) = velgradg(iz, iy, ix, I_DVDY)                                   ! S22
                        strain(2, 3) = velgradg(iz, iy, ix, I_DWDY) - f12 * vortg(iz, iy, ix, I_X)    ! S23
                        strain(3, 1) = strain(1, 3)
                        strain(3, 2) = strain(2, 3)
                        strain(3, 3) = -(velgradg(iz, iy, ix, I_DUDX) + velgradg(iz, iy, ix, I_DVDY)) ! S33

                        ! calculate its eigenvalues. The Jacobi solver
                        ! requires the upper triangular matrix only.
                        call scherzinger_eigenvalues(strain, D)

                        ! we must take the largest eigenvalue in magnitude (absolute value)
                        gmax = max(gmax, maxval(abs(D)))
                    enddo
                enddo
            enddo

            !
            ! buoyancy gradient (central difference)
            !

            ! ensure that halo grid points are filled
            call field_halo_fill_scalar(tbuoyg, l_alloc=.true.)

            ! db/dx
            gradb = f12 * dxi(I_X) * (tbuoyg(0:nz, box%lo(2):box%hi(2), box%lo(1)+1:box%hi(1)+1) &
                                    - tbuoyg(0:nz, box%lo(2):box%hi(2), box%lo(1)-1:box%hi(1)-1))

            db2 = gradb ** 2

            ! db/dy
            gradb = f12 * dxi(I_Y) * (tbuoyg(0:nz, box%lo(2)+1:box%hi(2)+1, box%lo(1):box%hi(1)) &
                                    - tbuoyg(0:nz, box%lo(2)-1:box%hi(2)-1, box%lo(1):box%hi(1)))

            db2 = db2 + gradb ** 2

            ! db/dz
            gradb = f12 * dxi(I_Z) * (tbuoyg(1:nz+1, box%lo(2):box%hi(2), box%lo(1):box%hi(1)) &
                                    - tbuoyg(-1:nz-1, box%lo(2):box%hi(2), box%lo(1):box%hi(1)))

            bmax = dsqrt(dsqrt(maxval(db2 + gradb ** 2)))
            bmax = max(epsilon(bmax), bmax)

            local_max(1) = gmax
            local_max(2) = bmax

            call MPI_Allreduce(MPI_IN_PLACE,            &
                               local_max(1:2),          &
                               2,                       &
                               MPI_DOUBLE_PRECISION,    &
                               MPI_MAX,                 &
                               world%comm,              &
                               world%err)

            gmax = local_max(1)
            bmax = local_max(2)

            dt = min(time%alpha / gmax, time%alpha / bmax)
#ifdef ENABLE_VERBOSE
            if (world%rank == world%root) then
                fname = trim(output%basename) // '_alpha_time_step.asc'
                inquire(file=trim(fname), exist=exists)
                ! 23 August
                ! https://stackoverflow.com/questions/15526203/single-command-to-open-a-file-or-create-it-and-the-append-data
                if ((t /= zero) .and. exists) then
                    open(unit=1235, file=trim(fname), status='old', position='append')
                else
                    open(unit=1235, file=trim(fname), status='replace')
                    write(1235, *) '  # time (s)                \alpha_s/\gamma_{max}     \alpha_b/N_{max}'
                endif

                write(1235, *) t, time%alpha / gmax, time%alpha / bmax

                close(1235)
            endif
#endif
            if (time%precise_stop .and. (t + dt > time%limit)) then
                dt = time%limit - t
            endif

            if (dt <= zero) then
                print "(a10, f0.2, a6)", "Time step ", dt, " <= 0!"
                call mpi_exit_on_error
            endif
        end function get_time_step

        ! Estimate a suitable time step based on the velocity strain
        ! and buoyancy gradient.
        ! @param[in] t is the time
        ! @returns the time step
        subroutine get_strain_magnitude_field
            double precision             :: strain(n_dim, n_dim)
            integer                      :: ix, iy, iz

            !
            ! velocity strain
            !
            do ix = box%lo(1), box%hi(1)
                do iy = box%lo(2), box%hi(2)
                    do iz = 0, nz
                        ! get local symmetrised strain matrix, i.e. 1/ 2 * (S + S^T)
                        ! where
                        !     /u_x u_y u_z\
                        ! S = |v_x v_y v_z|
                        !     \w_x w_y w_z/
                        ! with u_* = du/d* (also derivatives of v and w).
                        ! The derivatives dv/dx, du/dz, dv/dz and dw/dz are calculated
                        ! with vorticity or the assumption of incompressibility
                        ! (du/dx + dv/dy + dw/dz = 0):
                        !    dv/dx = \zeta + du/dy
                        !    du/dz = \eta + dw/dx
                        !    dv/dz = dw/dy - \xi
                        !    dw/dz = - (du/dx + dv/dy)
                        !
                        !                         /  2 * u_x  u_y + v_x u_z + w_x\
                        ! 1/2 * (S + S^T) = 1/2 * |u_y + v_x   2 * v_y  v_z + w_y|
                        !                         \u_z + w_x  v_z + w_y   2 * w_z/
                        !
                        ! S11 = du/dx
                        ! S12 = 1/2 * (du/dy + dv/dx) = 1/2 * (2 * du/dy + \zeta) = du/dy + 1/2 * \zeta
                        ! S13 = 1/2 * (du/dz + dw/dx) = 1/2 * (\eta + 2 * dw/dx) = 1/2 * \eta + dw/dx
                        ! S22 = dv/dy
                        ! S23 = 1/2 * (dv/dz + dw/dy) = 1/2 * (2 * dw/dy - \xi) = dw/dy - 1/2 * \xi
                        ! S33 = dw/dz = - (du/dx + dv/dy)
                        strain(1, 1) = velgradg(iz, iy, ix, I_DUDX)                                   ! S11
                        strain(1, 2) = velgradg(iz, iy, ix, I_DUDY) + f12 * vortg(iz, iy, ix, I_Z)    ! S12
                        strain(1, 3) = velgradg(iz, iy, ix, I_DWDX) + f12 * vortg(iz, iy, ix, I_Y)    ! S13
                        strain(2, 1) = strain(1, 2)
                        strain(2, 2) = velgradg(iz, iy, ix, I_DVDY)                                   ! S22
                        strain(2, 3) = velgradg(iz, iy, ix, I_DWDY) - f12 * vortg(iz, iy, ix, I_X)    ! S23
                        strain(3, 1) = strain(1, 3)
                        strain(3, 2) = strain(2, 3)
                        strain(3, 3) = -(velgradg(iz, iy, ix, I_DUDX) + velgradg(iz, iy, ix, I_DVDY)) ! S33
                        strain_mag(iz, iy, ix)=sqrt(2.0*strain(1, 1)*strain(1, 1)+&
                                                        strain(1, 2)*strain(1, 2)+&
                                                        strain(1, 3)*strain(1, 3)+&
                                                        strain(2, 1)*strain(2, 1)+&
                                                        strain(2, 2)*strain(2, 2)+&
                                                        strain(2, 3)*strain(2, 3)+&
                                                        strain(3, 1)*strain(3, 1)+&
                                                        strain(3, 2)*strain(3, 2)+&
                                                        strain(3, 3)*strain(3, 3))
                    enddo
                enddo
            enddo

        end subroutine get_strain_magnitude_field

end module rk_utils<|MERGE_RESOLUTION|>--- conflicted
+++ resolved
@@ -1,13 +1,8 @@
 module rk_utils
     use dimensions, only : n_dim, I_X, I_Y, I_Z
     use parcel_ellipsoid, only : get_B33, I_B11, I_B12, I_B13, I_B22, I_B23
-<<<<<<< HEAD
-    use fields, only : velgradg, tbuoyg, vortg, I_DUDX, I_DUDY, I_DVDY, I_DWDX, I_DWDY
+    use fields, only : velgradg, tbuoyg, vortg, I_DUDX, I_DUDY, I_DVDY, I_DWDX, I_DWDY, strain_mag
     use field_mpi, only : field_halo_fill_scalar
-=======
-    use fields, only : velgradg, tbuoyg, vortg, I_DUDX, I_DUDY, I_DVDY, I_DWDX, I_DWDY, strain_mag
-    use field_mpi, only : field_halo_fill
->>>>>>> 29dbf6f9
     use constants, only : zero, one, two, f12
     use parameters, only : nx, ny, nz, dxi, vcell
     use scherzinger, only : scherzinger_eigenvalues
