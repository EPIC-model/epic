--- conflicted
+++ resolved
@@ -1,15 +1,10 @@
 module rk_utils
     use dimensions, only : n_dim, I_X, I_Y, I_Z
-<<<<<<< HEAD
     use parcel_ellipsoid, only : I_B11, I_B12, I_B13, I_B22, I_B23
     use fields, only : velgradg, tbuoyg, vortg      &
                      , I_DUDX, I_DUDY, I_DUDZ       &
                      , I_DVDX, I_DVDY, I_DVDZ       &
                      , I_DWDX, I_DWDY, strain_mag
-=======
-    use parcel_ellipsoid, only : get_B33, I_B11, I_B12, I_B13, I_B22, I_B23
-    use fields, only : velgradg, tbuoyg, vortg, I_DUDX, I_DUDY, I_DUDZ, I_DVDX, I_DVDY, I_DVDZ, I_DWDX, I_DWDY, strain_mag
->>>>>>> bf037d2a
     use field_mpi, only : field_halo_fill_scalar
     use constants, only : zero, one, two, f12
     use parameters, only : nx, ny, nz, dxi, vcell
@@ -29,68 +24,14 @@
 
     contains
 
-<<<<<<< HEAD
-=======
-        ! Advance the B matrix.
-        ! @param[in] Bin are the B matrix components of the parcel
-        ! @param[in] S is the local velocity strain
-        ! @param[in] vorticity of parcel
-        ! @param[in] volume is the parcel volume
-        ! @returns dB/dt in Bout
-        function get_dBdt(Bin, S, volume) result(Bout)
-            double precision, intent(in) :: Bin(I_B23)
-            double precision, intent(in) :: S(8)
-            double precision, intent(in) :: volume
-            double precision             :: Bout(5), B33
-            double precision             :: dwdz
-
-            ! dw/dz = - (du/dx + dv/dy)
-            dwdz = - (S(I_DUDX) + S(I_DVDY))
-
-            B33 = get_B33(Bin, volume)
-
-            ! dB11/dt = 2 * (du/dx * B11 + du/dy * B12 + du/dz * B13)
-            Bout(I_B11) = two * (S(I_DUDX) * Bin(I_B11) + S(I_DUDY) * Bin(I_B12) + S(I_DUDZ) * Bin(I_B13))
-
-            ! dB12/dt =
-            Bout(I_B12) = S(I_DVDX) * Bin(I_B11) & !   dv/dx * B11
-                        - dwdz      * Bin(I_B12) & ! - dw/dz * B12
-                        + S(I_DVDZ) * Bin(I_B13) & ! + dv/dz * B13
-                        + S(I_DUDY) * Bin(I_B22) & ! + du/dy * B22
-                        + S(I_DUDZ) * Bin(I_B23)   ! + du/dz * B23
-
-            ! dB13/dt =
-            Bout(I_B13) = S(I_DWDX) * Bin(I_B11) & !   dw/dx * B11
-                        + S(I_DWDY) * Bin(I_B12) & ! + dw/dy * B12
-                        - S(I_DVDY) * Bin(I_B13) & ! - dv/dy * B13
-                        + S(I_DUDY) * Bin(I_B23) & ! + du/dy * B23
-                        + S(I_DUDZ) * B33          ! + du/dz * B33
-
-            ! dB22/dt = 2 * (dv/dx * B12 + dv/dy * B22 + dv/dz * B23)
-            Bout(I_B22) = two * (S(I_DVDX) * Bin(I_B12) + S(I_DVDY) * Bin(I_B22) + S(I_DVDZ) * Bin(I_B23))
-
-            ! dB23/dt =
-            Bout(I_B23) = S(I_DWDX) * Bin(I_B12) & !   dw/dx * B12
-                        + S(I_DVDX) * Bin(I_B13) & ! + dv/dx * B13
-                        + S(I_DWDY) * Bin(I_B22) & ! + dw/dy * B22
-                        - S(I_DUDX) * Bin(I_B23) & ! - du/dx * B23
-                        + S(I_DVDZ) * B33          ! + dv/dz * B33
-        end function get_dBdt
-
->>>>>>> bf037d2a
         ! Calculate velocity strain
         ! @param[in] velocity gradient tensor at grid point
         ! @param[in] vorticity at grid point
         ! @returns 3x3 strain matrix
         function get_strain(velgradgp) result(strain)
             double precision, intent(in) :: velgradgp(8)
-<<<<<<< HEAD
             double precision             :: strain(3, 3)
 
-=======
-            double precision             :: strain(3,3)
-       
->>>>>>> bf037d2a
             ! get local symmetrised strain matrix, i.e. 1/ 2 * (S + S^T)
             ! where
             !     /u_x u_y u_z\
@@ -145,7 +86,7 @@
                 return
 #endif
             endif
-    
+
             !
             ! velocity strain
             !
@@ -217,18 +158,10 @@
 
             gmax = local_max(1)
             bmax = local_max(2)
-<<<<<<< HEAD
-
-            dtbot = get_surface_time_step(0, t)
-            dttop = get_surface_time_step(nz, t)
-
-            dt = min(time%alpha / gmax, time%alpha / bmax, dtbot, dttop)
-=======
-            
+
             if (.not. time%l_use_fixed_dt) then
                 dt = min(time%alpha / gmax, time%alpha / bmax)
             endif
->>>>>>> bf037d2a
 #ifdef ENABLE_VERBOSE
             if (world%rank == world%root) then
                 fname = trim(output%basename) // '_alpha_time_step.asc'
@@ -288,57 +221,4 @@
 
         end subroutine get_strain_magnitude_field
 
-
-        ! Estimate a suitable time step based on the velocity strain
-        ! and buoyancy gradient.
-        ! @param[in] t is the time
-        ! @returns the time step
-        function get_surface_time_step(iz, t) result(dt)
-            use options, only : time
-            integer,          intent(in) ::iz
-            double precision, intent(in) :: t
-            double precision             :: dt
-            double precision             :: gmax, bmax, local_max(2)
-            double precision             :: gradb(box%lo(2):box%hi(2), box%lo(1):box%hi(1))
-            double precision             :: db2(  box%lo(2):box%hi(2), box%lo(1):box%hi(1))
-
-            ! velocity strain
-            gmax = f12 * dsqrt(maxval((velgradg(iz, box%lo(2):box%hi(2), box%lo(1):box%hi(1), I_DUDX) -       &
-                                       velgradg(iz, box%lo(2):box%hi(2), box%lo(1):box%hi(1), I_DVDY)) ** 2 + &
-                                      (velgradg(iz, box%lo(2):box%hi(2), box%lo(1):box%hi(1), I_DUDY) +       &
-                                       velgradg(iz, box%lo(2):box%hi(2), box%lo(1):box%hi(1), I_DVDX)) ** 2))
-            gmax = max(epsilon(gmax), gmax)
-
-            ! buoyancy gradient
-            ! db/dx
-            gradb = f12 * dxi(I_X) * (tbuoyg(iz, box%lo(2):box%hi(2), box%lo(1)+1:box%hi(1)+1) &
-                                    - tbuoyg(iz, box%lo(2):box%hi(2), box%lo(1)-1:box%hi(1)-1))
-
-            db2 = gradb ** 2
-
-            ! db/dy
-            gradb = f12 * dxi(I_Y) * (tbuoyg(iz, box%lo(2)+1:box%hi(2)+1, box%lo(1):box%hi(1)) &
-                                    - tbuoyg(iz, box%lo(2)-1:box%hi(2)-1, box%lo(1):box%hi(1)))
-
-
-            bmax = dsqrt(dsqrt(maxval(db2 + gradb ** 2)))
-            bmax = max(epsilon(bmax), bmax)
-
-            local_max(1) = gmax
-            local_max(2) = bmax
-
-            call MPI_Allreduce(MPI_IN_PLACE,            &
-                               local_max(1:2),          &
-                               2,                       &
-                               MPI_DOUBLE_PRECISION,    &
-                               MPI_MAX,                 &
-                               world%comm,              &
-                               world%err)
-
-            gmax = local_max(1)
-            bmax = local_max(2)
-
-            dt = min(time%alpha / gmax, time%alpha / bmax)
-        end function get_surface_time_step
-
 end module rk_utils