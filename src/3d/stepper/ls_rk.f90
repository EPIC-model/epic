--- conflicted
+++ resolved
@@ -155,12 +155,7 @@
                 !$omp parallel do default(shared) private(n)
                 do n = 1, n_parcels
                     parcels%delta_b(:, n) = get_dBdt(parcels%B(:, n),           &
-<<<<<<< HEAD
-                                                     parcels%strain(:, n),      &
-                                                     parcels%volume(n))
-=======
                                                      parcels%strain(:, n))
->>>>>>> 36e6b0d1
                 enddo
                 !$omp end parallel do
 
@@ -178,13 +173,8 @@
                 do n = 1, n_parcels
                     parcels%delta_b(:, n) = parcels%delta_b(:, n)               &
                                           + get_dBdt(parcels%B(:, n),           &
-<<<<<<< HEAD
-                                                     parcels%strain(:, n),      &
-                                                     parcels%volume(n))
-=======
                                                      parcels%strain(:, n))
 
->>>>>>> 36e6b0d1
                 enddo
                 !$omp end parallel do
 
