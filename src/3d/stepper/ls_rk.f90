! =============================================================================
!           Low-storage 3rd and 4th order Runge-Kutta method
!            (see https://doi.org/10.5194/gmd-10-3145-2017)
! =============================================================================
module ls_rk
    use constants, only : f13, one
    use options, only : time
    use dimensions, only : I_Z
    use parcel_container
    use parcel_bc
    use parcel_mpi, only : parcel_communicate
    use parcel_ellipsoid, only : get_abc
    use rk_utils, only: get_time_step, evolve_ellipsoid
    use utils, only : write_step
    use parcel_interpl, only : par2grid, grid2par
    use parcel_damping, only : parcel_damp
    use fields, only : velgradg, velog, vortg, vtend, tbuoyg
    use inversion_mod, only : vor2vel, vorticity_tendency
    use parcel_diagnostics, only : calculate_parcel_diagnostics
    use field_diagnostics, only : calculate_field_diagnostics
    use bndry_fluxes, only : apply_bndry_fluxes, bndry_fluxes_time_step
    use mpi_timer, only : start_timer, stop_timer, timings
    use mpi_utils, only : mpi_stop
    implicit none

    private

    integer, parameter :: dp=kind(zero)           ! double precision

    integer :: rk_timer

    ! fourth order RK coefficients:
    double precision, dimension(5), target ::             &
        cas4 = (/- 567301805773.0_dp/1357537059087.0_dp,  &
                 -2404267990393.0_dp/2016746695238.0_dp,  &
                 -3550918686646.0_dp/2091501179385.0_dp,  &
                 -1275806237668.0_dp/842570457699.0_dp,   &
                 0.0/) !dummy value, not actually used

    double precision, dimension(5), target ::             &
        cbs4 =  (/1432997174477.0_dp/9575080441755.0_dp,  &
                  5161836677717.0_dp/13612068292357.0_dp, &
                  1720146321549.0_dp/2090206949498.0_dp,  &
                  3134564353537.0_dp/4481467310338.0_dp,  &
                  2277821191437.0_dp/14882151754819.0_dp/)

    ! thrird order RK coefficients:
    double precision, dimension(3), target :: &
        cas3 = (/  -5.0d0 / 9.0d0,            &
                 -153.0d0 / 128.d0,           &
                    0.0 /) !dummy value, not actually used

    double precision, dimension(3), target :: &
        cbs3 =  (/ 1.0d0 / 3.0d0,             &
                  15.0d0 / 16.0d0,            &
                   8.0d0 / 15.0d0 /)

    double precision, dimension(:), pointer :: captr, cbptr

    integer :: n_stages

    public :: ls_rk_setup, rk_timer, ls_rk_step

    contains

        subroutine ls_rk_setup(order)
            integer, intent(in) :: order

            select case (order)
                case (3)
                    captr => cas3
                    cbptr => cbs3
                    n_stages = 3
                case (4)
                    captr => cas4
                    cbptr => cbs4
                    n_stages = 5
                case default
                    call mpi_stop('Only third and fourth order RK supported.')
            end select

        end subroutine ls_rk_setup

        ! Advances the parcels by a single ls-RK-4 step. It calls a
        ! function to obtain the current time step based on the velocity
        ! strain and the buoyancy gradient.
        ! @param[in] t is the time
        ! Precondition: this routine assumes that the fields are
        ! up-to-date for the first sub-step
        subroutine ls_rk_step(t)
            double precision, intent(inout) :: t
            double precision                :: dt
            integer                         :: n

            call par2grid((t > time%initial))

            ! need to be called in order to set initial time step;
            ! this is also needed for the first ls-rk substep
            call vor2vel

            call vorticity_tendency

            ! update the time step
            dt = get_time_step(t)

!            if (dabs(t - time%initial) < 1.0e-13) then
                call bndry_fluxes_time_step(dt)
!            endif

            call grid2par

            call calculate_parcel_diagnostics

            call calculate_field_diagnostics

            call write_step(t)

            call apply_bndry_fluxes(dt)

            do n = 1, n_stages-1
                call ls_rk_substep(dt, n)
            enddo
            call ls_rk_substep(dt, n_stages)

            ! normalize B matrix
            call start_timer(rk_timer)
            call apply_parcel_reflective_bc
            call stop_timer(rk_timer)

            call parcel_damp(dt)

            ! we need to subtract 14 calls since we start and stop
            ! the timer multiple times which increments n_calls
            timings(rk_timer)%n_calls =  timings(rk_timer)%n_calls - (3 * n_stages - 1)

            t = t + dt
        end subroutine ls_rk_step


        ! Do a ls-RK-4 substep.
        ! @param[in] dt is the time step
        ! @param[in] step is the number of the substep (1 to 5 or 1 to 3)
        subroutine ls_rk_substep(dt, step)
            double precision, intent(in) :: dt
            integer,          intent(in) :: step
            double precision             :: ca, cb
            double precision             :: factor, detB
            integer                      :: n

            ca = captr(step)
            cb = cbptr(step)

            if (step == 1) then
                call start_timer(rk_timer)

                call stop_timer(rk_timer)
            else
                call vor2vel

                call vorticity_tendency

                call grid2par(add=.true.)

                call start_timer(rk_timer)

<<<<<<< HEAD
=======
                !$omp parallel do default(shared) private(n)
                do n = 1, n_parcels
                    parcels%delta_b(:, n) = parcels%delta_b(:, n)               &
                                          + get_dBdt(parcels%B(:, n),           &
                                                     parcels%strain(:, n))

                enddo
                !$omp end parallel do

>>>>>>> b07df483
                call stop_timer(rk_timer)
            endif

            call start_timer(rk_timer)

<<<<<<< HEAD
            !$omp parallel do default(shared) private(n, detB, factor)
=======
            !$omp parallel do default(shared) private(n)
>>>>>>> b07df483
            do n = 1, n_parcels
                parcels%position(:, n) = parcels%position(:, n) &
                                       + cb * dt * parcels%delta_pos(:, n)

                parcels%vorticity(:, n) = parcels%vorticity(:, n) &
                                        + cb * dt * parcels%delta_vor(:, n)

<<<<<<< HEAD
                call evolve_ellipsoid(parcels%B(:, n), parcels%int_strain(:, n), cb * dt)

                detB = parcels%B(1, n) * (parcels%B(4, n) * parcels%B(6, n) - parcels%B(5, n) ** 2) &
                     - parcels%B(2, n) * (parcels%B(2, n) * parcels%B(6, n) - parcels%B(3, n) * parcels%B(5, n)) &
                     + parcels%B(3, n) * (parcels%B(2, n) * parcels%B(5, n) - parcels%B(3, n) * parcels%B(4, n))

                factor = (get_abc(parcels%volume(n)) ** 2 / detB) ** f13

                parcels%B(:, n) = parcels%B(:, n) * factor
=======
                parcels%B(:, n) = parcels%B(:, n) &
                                + cb * dt * parcels%delta_b(:, n)
>>>>>>> b07df483
            enddo
            !$omp end parallel do

            if (step == n_stages) then
                !$omp parallel do default(shared) private(n,detB,factor)
                do n = 1, n_parcels
                    ! normalize B matrix in final substep
                    detB = parcels%B(1, n) * (parcels%B(4, n) * parcels%B(6, n) - parcels%B(5, n) ** 2) &
                         - parcels%B(2, n) * (parcels%B(2, n) * parcels%B(6, n) - parcels%B(3, n) * parcels%B(5, n)) &
                         + parcels%B(3, n) * (parcels%B(2, n) * parcels%B(5, n) - parcels%B(3, n) * parcels%B(4, n))

                    factor = (get_abc(parcels%volume(n)) ** 2 / detB) ** f13

                    parcels%B(:, n) = parcels%B(:, n) * factor
                enddo
                !$omp end parallel do

                call parcel_communicate

                call stop_timer(rk_timer)

                return
            endif

            !$omp parallel do default(shared) private(n)
            do n = 1, n_parcels
                parcels%delta_pos(:, n) = ca * parcels%delta_pos(:, n)
                parcels%delta_vor(:, n) = ca * parcels%delta_vor(:, n)
                parcels%int_strain(:, n) = ca * parcels%int_strain(:, n)
            enddo
            !$omp end parallel do

            call parcel_communicate

            call stop_timer(rk_timer)

            call par2grid

        end subroutine ls_rk_substep

end module ls_rk<|MERGE_RESOLUTION|>--- conflicted
+++ resolved
@@ -163,28 +163,12 @@
 
                 call start_timer(rk_timer)
 
-<<<<<<< HEAD
-=======
-                !$omp parallel do default(shared) private(n)
-                do n = 1, n_parcels
-                    parcels%delta_b(:, n) = parcels%delta_b(:, n)               &
-                                          + get_dBdt(parcels%B(:, n),           &
-                                                     parcels%strain(:, n))
-
-                enddo
-                !$omp end parallel do
-
->>>>>>> b07df483
                 call stop_timer(rk_timer)
             endif
 
             call start_timer(rk_timer)
 
-<<<<<<< HEAD
-            !$omp parallel do default(shared) private(n, detB, factor)
-=======
             !$omp parallel do default(shared) private(n)
->>>>>>> b07df483
             do n = 1, n_parcels
                 parcels%position(:, n) = parcels%position(:, n) &
                                        + cb * dt * parcels%delta_pos(:, n)
@@ -192,20 +176,8 @@
                 parcels%vorticity(:, n) = parcels%vorticity(:, n) &
                                         + cb * dt * parcels%delta_vor(:, n)
 
-<<<<<<< HEAD
                 call evolve_ellipsoid(parcels%B(:, n), parcels%int_strain(:, n), cb * dt)
 
-                detB = parcels%B(1, n) * (parcels%B(4, n) * parcels%B(6, n) - parcels%B(5, n) ** 2) &
-                     - parcels%B(2, n) * (parcels%B(2, n) * parcels%B(6, n) - parcels%B(3, n) * parcels%B(5, n)) &
-                     + parcels%B(3, n) * (parcels%B(2, n) * parcels%B(5, n) - parcels%B(3, n) * parcels%B(4, n))
-
-                factor = (get_abc(parcels%volume(n)) ** 2 / detB) ** f13
-
-                parcels%B(:, n) = parcels%B(:, n) * factor
-=======
-                parcels%B(:, n) = parcels%B(:, n) &
-                                + cb * dt * parcels%delta_b(:, n)
->>>>>>> b07df483
             enddo
             !$omp end parallel do
 
