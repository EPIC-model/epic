! =============================================================================
!           Low-storage 3rd and 4th order Runge-Kutta method
!            (see https://doi.org/10.5194/gmd-10-3145-2017)
! =============================================================================
module ls_rk
    use options, only : time
    use dimensions, only : I_Z
    use parcel_container
    use parcel_bc
    use parcel_mpi, only : parcel_communicate
    use rk_utils, only: get_dBdt, get_time_step, get_strain_magnitude_field
    use utils, only : write_step
    use parcel_interpl, only : par2grid, grid2par
    use parcel_ls_forcings, only : apply_ls_forcings
    use fields, only : velgradg, velog, vortg, vtend, tbuoyg
    use inversion_mod, only : vor2vel, vorticity_tendency
    use parcel_diagnostics, only : calculate_parcel_diagnostics
    use field_diagnostics, only : calculate_field_diagnostics
    use bndry_fluxes, only : apply_bndry_fluxes, bndry_fluxes_time_step
    use mpi_timer, only : start_timer, stop_timer, timings
    use mpi_utils, only : mpi_stop
    implicit none

    private

    integer, parameter :: dp=kind(zero)           ! double precision

    integer :: rk_timer

    ! fourth order RK coefficients:
    double precision, dimension(5), target ::             &
        cas4 = (/- 567301805773.0_dp/1357537059087.0_dp,  &
                 -2404267990393.0_dp/2016746695238.0_dp,  &
                 -3550918686646.0_dp/2091501179385.0_dp,  &
                 -1275806237668.0_dp/842570457699.0_dp,   &
                 0.0/) !dummy value, not actually used

    double precision, dimension(5), target ::             &
        cbs4 =  (/1432997174477.0_dp/9575080441755.0_dp,  &
                  5161836677717.0_dp/13612068292357.0_dp, &
                  1720146321549.0_dp/2090206949498.0_dp,  &
                  3134564353537.0_dp/4481467310338.0_dp,  &
                  2277821191437.0_dp/14882151754819.0_dp/)

    ! thrird order RK coefficients:
    double precision, dimension(3), target :: &
        cas3 = (/  -5.0d0 / 9.0d0,            &
                 -153.0d0 / 128.d0,           &
                    0.0 /) !dummy value, not actually used

    double precision, dimension(3), target :: &
        cbs3 =  (/ 1.0d0 / 3.0d0,             &
                  15.0d0 / 16.0d0,            &
                   8.0d0 / 15.0d0 /)

    double precision, dimension(:), pointer :: captr, cbptr

    integer :: n_stages

    public :: ls_rk_setup, rk_timer, ls_rk_step

    contains

        subroutine ls_rk_setup(order)
            integer, intent(in) :: order

            select case (order)
                case (3)
                    captr => cas3
                    cbptr => cbs3
                    n_stages = 3
                case (4)
                    captr => cas4
                    cbptr => cbs4
                    n_stages = 5
                case default
                    call mpi_stop('Only third and fourth order RK supported.')
            end select

        end subroutine ls_rk_setup

        ! Advances the parcels by a single ls-RK-4 step. It calls a
        ! function to obtain the current time step based on the velocity
        ! strain and the buoyancy gradient.
        ! @param[in] t is the time
        ! Precondition: this routine assumes that the fields are
        ! up-to-date for the first sub-step
        subroutine ls_rk_step(t)
            double precision, intent(inout) :: t
            double precision                :: dt
            integer                         :: n

            call par2grid((t > time%initial))

            ! need to be called in order to set initial time step;
            ! this is also needed for the first ls-rk substep
            call vor2vel

            call vorticity_tendency

            ! update the time step
            dt = get_time_step(t)

<<<<<<< HEAD
            if (dabs(t - time%initial) < 1.0e-13) then
                call bndry_fluxes_time_step(dt)
            endif

=======
            call get_strain_magnitude_field
>>>>>>> 29dbf6f9
            call grid2par

            call calculate_parcel_diagnostics

            call calculate_field_diagnostics

            call write_step(t)

            call apply_bndry_fluxes(dt)

            do n = 1, n_stages-1
                call ls_rk_substep(dt, n)
            enddo
            call ls_rk_substep(dt, n_stages)

            call start_timer(rk_timer)
            call apply_parcel_reflective_bc
            call stop_timer(rk_timer)

            call apply_ls_forcings(dt)

            ! we need to subtract 14 calls since we start and stop
            ! the timer multiple times which increments n_calls
            timings(rk_timer)%n_calls =  timings(rk_timer)%n_calls - (3 * n_stages - 1)

            t = t + dt
        end subroutine ls_rk_step


        ! Do a ls-RK-4 substep.
        ! @param[in] dt is the time step
        ! @param[in] step is the number of the substep (1 to 5 or 1 to 3)
        subroutine ls_rk_substep(dt, step)
            double precision, intent(in) :: dt
            integer,          intent(in) :: step
            double precision             :: ca, cb
            integer                      :: n

            ca = captr(step)
            cb = cbptr(step)

            if (step == 1) then
                call start_timer(rk_timer)
                !$omp parallel do default(shared) private(n)
                do n = 1, n_parcels
                    parcels%delta_b(:, n) = get_dBdt(parcels%B(:, n),           &
                                                     parcels%strain(:, n),      &
                                                     parcels%vorticity(:, n),   &
                                                     parcels%volume(n))
                enddo
                !$omp end parallel do

                call stop_timer(rk_timer)
            else
                call vor2vel

                call vorticity_tendency
                call get_strain_magnitude_field
                call grid2par(add=.true.)

                call start_timer(rk_timer)
                !$omp parallel do default(shared) private(n)
                do n = 1, n_parcels
                    parcels%delta_b(:, n) = parcels%delta_b(:, n)               &
                                          + get_dBdt(parcels%B(:, n),           &
                                                     parcels%strain(:, n),      &
                                                     parcels%vorticity(:, n),   &
                                                     parcels%volume(n))
                enddo
                !$omp end parallel do

                call stop_timer(rk_timer)
            endif

            call start_timer(rk_timer)

            !$omp parallel do default(shared) private(n)
            do n = 1, n_parcels
                parcels%truevolume(n) = parcels%truevolume(n) &
                                       + cb * dt * parcels%delta_truevolume(n)
                parcels%position(:, n) = parcels%position(:, n) &
                                       + cb * dt * parcels%delta_pos(:, n)

                parcels%vorticity(:, n) = parcels%vorticity(:, n) &
                                        + cb * dt * parcels%delta_vor(:, n)
                parcels%B(:, n) = parcels%B(:, n) &
                                + cb * dt * parcels%delta_b(:, n)
            enddo
            !$omp end parallel do

            call stop_timer(rk_timer)

            if (step == n_stages) then
                call parcel_communicate
               return
            endif

            call start_timer(rk_timer)

            !$omp parallel do default(shared) private(n)
            do n = 1, n_parcels
                parcels%delta_truevolume(n) = ca * parcels%delta_truevolume(n)
                parcels%delta_pos(:, n) = ca * parcels%delta_pos(:, n)
                parcels%delta_vor(:, n) = ca * parcels%delta_vor(:, n)
                parcels%delta_b(:, n) = ca * parcels%delta_b(:, n)
            enddo
            !$omp end parallel do

            call parcel_communicate

            call par2grid

            call stop_timer(rk_timer)

        end subroutine ls_rk_substep

end module ls_rk<|MERGE_RESOLUTION|>--- conflicted
+++ resolved
@@ -101,14 +101,11 @@
             ! update the time step
             dt = get_time_step(t)
 
-<<<<<<< HEAD
             if (dabs(t - time%initial) < 1.0e-13) then
                 call bndry_fluxes_time_step(dt)
             endif
 
-=======
             call get_strain_magnitude_field
->>>>>>> 29dbf6f9
             call grid2par
 
             call calculate_parcel_diagnostics
