! =============================================================================
!               Low-storage 4th order Runge-Kutta method
!            (see https://doi.org/10.5194/gmd-10-3145-2017)
! =============================================================================
module ls_rk4
    use options, only : parcel, time, l_restart
    use dimensions, only : I_Z
    use parcel_container
    use parcel_bc
    use rk4_utils, only: get_dBdt, get_time_step
    use utils, only : write_step
    use parcel_interpl, only : par2grid, grid2par, grid2par_add
    use fields, only : velgradg, velog, vortg, vtend, tbuoyg
    use inversion_mod, only : vor2vel, vorticity_tendency
    use parcel_diagnostics, only : calculate_parcel_diagnostics
    use field_diagnostics, only : calculate_field_diagnostics
<<<<<<< HEAD
    use parameters, only : set_zeta_boundary_flag
    use mpi_timer, only : start_timer, stop_timer, timings
=======
    use timer, only : start_timer, stop_timer, timings
>>>>>>> 5fdaedde
    implicit none

    integer, parameter :: dp=kind(zero)           ! double precision

    integer :: rk4_timer

    double precision, allocatable, dimension(:, :) :: &
        delta_pos, &
        strain,    &   ! strain at parcel location
        delta_b,   &   ! B matrix integration
        delta_vor      ! vorticity integration

    double precision, parameter, dimension(5) :: &
        cas = (/- 567301805773.0_dp/1357537059087.0_dp,  &
                -2404267990393.0_dp/2016746695238.0_dp,  &
                -3550918686646.0_dp/2091501179385.0_dp,  &
                -1275806237668.0_dp/842570457699.0_dp,   &
                0.0/) !dummy value, not actually used

    double precision, parameter, dimension(5) :: &
        cbs =  (/1432997174477.0_dp/9575080441755.0_dp,  &
                 5161836677717.0_dp/13612068292357.0_dp, &
                 1720146321549.0_dp/2090206949498.0_dp,  &
                 3134564353537.0_dp/4481467310338.0_dp,  &
                 2277821191437.0_dp/14882151754819.0_dp/)

    contains

        ! Allocate memory of low-storage RK-4 temporaries.
        ! This memory is deallocated at the end of the simulation.
        ! @param[in] num is the size to allocate
        subroutine ls_rk4_alloc(num)
            integer, intent(in) :: num

            allocate(delta_pos(3, num))
            allocate(delta_vor(3, num))
            allocate(strain(5, num))
            allocate(delta_b(5, num))

        end subroutine ls_rk4_alloc

        ! Deallocate memory of temporaries
        subroutine ls_rk4_dealloc

            deallocate(delta_pos)
            deallocate(delta_vor)
            deallocate(strain)
            deallocate(delta_b)

        end subroutine ls_rk4_dealloc

        ! Advances the parcels by a single ls-RK-4 step. It calls a
        ! function to obtain the current time step based on the velocity
        ! strain and the buoyancy gradient.
        ! @param[in] t is the time
        ! Precondition: this routine assumes that the fields are
        ! up-to-date for the first sub-step
        subroutine ls_rk4_step(t)
            double precision, intent(inout) :: t
            double precision                :: dt
            integer                         :: n

            call par2grid((t > time%initial))

            ! need to be called in order to set initial time step;
            ! this is also needed for the first ls-rk4 substep
            call vor2vel

            call vorticity_tendency

            ! update the time step
            dt = get_time_step(t)

            call grid2par(delta_pos, delta_vor, strain)

            call calculate_parcel_diagnostics(delta_pos)

            call calculate_field_diagnostics

            call write_step(t)

            do n = 1, 4
                call ls_rk4_substep(dt, n)
                call par2grid
            enddo
            call ls_rk4_substep(dt, 5)

            call start_timer(rk4_timer)
            call apply_parcel_bc(parcels%position, parcels%B)
            call stop_timer(rk4_timer)

            ! we need to subtract 14 calls since we start and stop
            ! the timer multiple times which increments n_calls
            timings(rk4_timer)%n_calls =  timings(rk4_timer)%n_calls - 14

            t = t + dt
        end subroutine ls_rk4_step


        ! Do a ls-RK-4 substep.
        ! @param[in] dt is the time step
        ! @param[in] step is the number of the substep (1 to 5)
        subroutine ls_rk4_substep(dt, step)
            double precision, intent(in) :: dt
            integer,          intent(in) :: step
            double precision             :: ca, cb
            integer                      :: n

            ca = cas(step)
            cb = cbs(step)

            if (step == 1) then
                call start_timer(rk4_timer)

                !$omp parallel do default(shared) private(n)
                do n = 1, n_parcels
                    delta_b(:, n) = get_dBdt(parcels%B(:, n), strain(:, n), &
                                             parcels%vorticity(:, n), parcels%volume(n))
                enddo
                !$omp end parallel do

                call stop_timer(rk4_timer)
            else
                call vor2vel

                call vorticity_tendency

                call grid2par_add(delta_pos, delta_vor, strain)

                call start_timer(rk4_timer)

                !$omp parallel do default(shared) private(n)
                do n = 1, n_parcels
                    delta_b(:, n) = delta_b(:, n) &
                                  + get_dBdt(parcels%B(:, n), strain(:, n), &
                                             parcels%vorticity(:, n), parcels%volume(n))
                enddo
                !$omp end parallel do

                call stop_timer(rk4_timer)
            endif

            call start_timer(rk4_timer)

            !$omp parallel do default(shared) private(n)
            do n = 1, n_parcels
                parcels%position(:, n) = parcels%position(:, n) &
                                       + cb * dt * delta_pos(:, n)

                parcels%vorticity(:, n) = parcels%vorticity(:, n) + cb * dt * delta_vor(:, n)
                parcels%B(:, n) = parcels%B(:, n) + cb * dt * delta_b(:, n)
            enddo
            !$omp end parallel do

            call stop_timer(rk4_timer)

            if (step == 5) then
               return
            endif

            call start_timer(rk4_timer)

            !$omp parallel do default(shared) private(n)
            do n = 1, n_parcels
                delta_pos(:, n) = ca * delta_pos(:, n)
                delta_vor(:, n) = ca * delta_vor(:, n)
                delta_b(:, n) = ca * delta_b(:, n)
            enddo
            !$omp end parallel do

            call stop_timer(rk4_timer)

        end subroutine ls_rk4_substep

end module ls_rk4<|MERGE_RESOLUTION|>--- conflicted
+++ resolved
@@ -14,12 +14,7 @@
     use inversion_mod, only : vor2vel, vorticity_tendency
     use parcel_diagnostics, only : calculate_parcel_diagnostics
     use field_diagnostics, only : calculate_field_diagnostics
-<<<<<<< HEAD
-    use parameters, only : set_zeta_boundary_flag
     use mpi_timer, only : start_timer, stop_timer, timings
-=======
-    use timer, only : start_timer, stop_timer, timings
->>>>>>> 5fdaedde
     implicit none
 
     integer, parameter :: dp=kind(zero)           ! double precision
