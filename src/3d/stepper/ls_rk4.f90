! =============================================================================
!               Low-storage 4th order Runge-Kutta method
!            (see https://doi.org/10.5194/gmd-10-3145-2017)
! =============================================================================
module ls_rk4
    use options, only : parcel, time, l_restart
    use dimensions, only : I_Z
    use parcel_container
    use parcel_bc
    use rk4_utils, only: get_dBdt, get_time_step
    use utils, only : write_step
    use parcel_interpl, only : par2grid, grid2par
    use fields, only : velgradg, velog, vortg, vtend, tbuoyg
    use inversion_mod, only : vor2vel, vorticity_tendency
    use parcel_diagnostics, only : calculate_parcel_diagnostics
    use field_diagnostics, only : calculate_field_diagnostics
<<<<<<< HEAD
    use bndry_fluxes, only : apply_bndry_fluxes
    use timer, only : start_timer, stop_timer, timings
=======
    use mpi_timer, only : start_timer, stop_timer, timings
>>>>>>> f9e36b6f
    implicit none

    integer, parameter :: dp=kind(zero)           ! double precision

    integer :: rk4_timer

    double precision, allocatable, dimension(:, :) :: &
        delta_pos, &
        strain,    &   ! strain at parcel location
        delta_b,   &   ! B matrix integration
        delta_vor      ! vorticity integration

    double precision, parameter, dimension(5) :: &
        cas = (/- 567301805773.0_dp/1357537059087.0_dp,  &
                -2404267990393.0_dp/2016746695238.0_dp,  &
                -3550918686646.0_dp/2091501179385.0_dp,  &
                -1275806237668.0_dp/842570457699.0_dp,   &
                0.0/) !dummy value, not actually used

    double precision, parameter, dimension(5) :: &
        cbs =  (/1432997174477.0_dp/9575080441755.0_dp,  &
                 5161836677717.0_dp/13612068292357.0_dp, &
                 1720146321549.0_dp/2090206949498.0_dp,  &
                 3134564353537.0_dp/4481467310338.0_dp,  &
                 2277821191437.0_dp/14882151754819.0_dp/)

    contains

        ! Advances the parcels by a single ls-RK-4 step. It calls a
        ! function to obtain the current time step based on the velocity
        ! strain and the buoyancy gradient.
        ! @param[in] t is the time
        ! Precondition: this routine assumes that the fields are
        ! up-to-date for the first sub-step
        subroutine ls_rk4_step(t)
            double precision, intent(inout) :: t
            double precision                :: dt
            integer                         :: n

            call par2grid((t > time%initial))

            ! need to be called in order to set initial time step;
            ! this is also needed for the first ls-rk4 substep
            call vor2vel

            call vorticity_tendency

            ! update the time step
            dt = get_time_step(t)

            call grid2par

            call calculate_parcel_diagnostics

            call calculate_field_diagnostics

            call write_step(t)

            call apply_bndry_fluxes(dt)

            do n = 1, 4
                call ls_rk4_substep(dt, n)
                call par2grid
            enddo
            call ls_rk4_substep(dt, 5)

            call start_timer(rk4_timer)
            call apply_parcel_bc
            call stop_timer(rk4_timer)

            ! we need to subtract 14 calls since we start and stop
            ! the timer multiple times which increments n_calls
            timings(rk4_timer)%n_calls =  timings(rk4_timer)%n_calls - 14

            t = t + dt
        end subroutine ls_rk4_step


        ! Do a ls-RK-4 substep.
        ! @param[in] dt is the time step
        ! @param[in] step is the number of the substep (1 to 5)
        subroutine ls_rk4_substep(dt, step)
            double precision, intent(in) :: dt
            integer,          intent(in) :: step
            double precision             :: ca, cb
            integer                      :: n

            ca = cas(step)
            cb = cbs(step)

            if (step == 1) then
                call start_timer(rk4_timer)

                !$omp parallel do default(shared) private(n)
                do n = 1, n_parcels
                    parcels%delta_b(:, n) = get_dBdt(parcels%B(:, n),           &
                                                     parcels%strain(:, n),      &
                                                     parcels%vorticity(:, n),   &
                                                     parcels%volume(n))
                enddo
                !$omp end parallel do

                call stop_timer(rk4_timer)
            else
                call vor2vel

                call vorticity_tendency

                call grid2par(add=.true.)

                call start_timer(rk4_timer)

                !$omp parallel do default(shared) private(n)
                do n = 1, n_parcels
                    parcels%delta_b(:, n) = parcels%delta_b(:, n)               &
                                          + get_dBdt(parcels%B(:, n),           &
                                                     parcels%strain(:, n),      &
                                                     parcels%vorticity(:, n),   &
                                                     parcels%volume(n))
                enddo
                !$omp end parallel do

                call stop_timer(rk4_timer)
            endif

            call start_timer(rk4_timer)

            !$omp parallel do default(shared) private(n)
            do n = 1, n_parcels
                parcels%position(:, n) = parcels%position(:, n) &
                                       + cb * dt * parcels%delta_pos(:, n)

                parcels%vorticity(:, n) = parcels%vorticity(:, n) &
                                        + cb * dt * parcels%delta_vor(:, n)
                parcels%B(:, n) = parcels%B(:, n) &
                                + cb * dt * parcels%delta_b(:, n)
            enddo
            !$omp end parallel do

            call stop_timer(rk4_timer)

            if (step == 5) then
                call apply_swap_periodicity
               return
            endif

            call start_timer(rk4_timer)

            !$omp parallel do default(shared) private(n)
            do n = 1, n_parcels
                parcels%delta_pos(:, n) = ca * parcels%delta_pos(:, n)
                parcels%delta_vor(:, n) = ca * parcels%delta_vor(:, n)
                parcels%delta_b(:, n) = ca * parcels%delta_b(:, n)
            enddo
            !$omp end parallel do

            call apply_swap_periodicity

            call stop_timer(rk4_timer)

        end subroutine ls_rk4_substep

end module ls_rk4<|MERGE_RESOLUTION|>--- conflicted
+++ resolved
@@ -14,12 +14,8 @@
     use inversion_mod, only : vor2vel, vorticity_tendency
     use parcel_diagnostics, only : calculate_parcel_diagnostics
     use field_diagnostics, only : calculate_field_diagnostics
-<<<<<<< HEAD
     use bndry_fluxes, only : apply_bndry_fluxes
-    use timer, only : start_timer, stop_timer, timings
-=======
     use mpi_timer, only : start_timer, stop_timer, timings
->>>>>>> f9e36b6f
     implicit none
 
     integer, parameter :: dp=kind(zero)           ! double precision
