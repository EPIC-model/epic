! =============================================================================
! This module contains global parameters that stay constant throughout a
! simulation.
! =============================================================================
module parameters
    use options, only : allow_larger_anisotropy, parcel, boundary
    use datatypes, only : int64
    use constants
    use netcdf_reader
    use netcdf_utils
    use netcdf_writer
    use mpi_environment
    use mpi_layout, only : box, l_mpi_layout_initialised
    use mpi_utils, only : mpi_print, mpi_stop
    implicit none

    ! mesh spacing
    double precision, protected :: dx(3)

    ! inverse mesh spacing
    double precision, protected :: dxi(3)

    ! grid cell area
    double precision, protected :: acell

    ! inverse grid cell area
    double precision, protected :: acelli

    ! grid cell volume
    double precision, protected :: vcell

    ! inverse grid cell volume
    double precision, protected :: vcelli

    ! number of grid cells in each dimension
    integer :: nx, ny, nz

    ! total number of grid cells
    integer(kind=int64), protected :: ncell

    ! inverse of total number of grid cells
    double precision, protected :: ncelli

    ! total number of grid cells in horizontal plane (x, y)
    integer, protected :: nhcell

    ! inverse of total number of grid cells in horizontal plane (x, y)
    double precision, protected :: nhcelli

    ! total number of grid points
    integer, protected :: ngrid

    ! inverse of total number of grid points
    double precision, protected :: ngridi

    ! domain size
    double precision :: extent(3)

    ! inverse domain size
    double precision, protected :: extenti(3)

    ! domain volume
    double precision, protected :: vdomain

    ! inverse domain volume
    double precision, protected :: vdomaini

    ! domain centre
    double precision, protected :: center(3)

    ! domain half widths values
    double precision, protected :: hl(3)

    double precision, protected :: hli(3)

    ! domain origin
    double precision :: lower(3)

    ! domain upper boundary
    double precision, protected :: upper(3)

    ! minimum area
    double precision, protected :: amin

    ! minimum volume
    double precision, protected :: vmin

    ! upper bound for major semi-axis (used for splitting)
    double precision, protected :: amax, asmax

    ! maximum number of allowed parcels
    integer, protected :: max_num_parcels

    ! maximum number of allowed surface parcels
    integer, protected :: max_num_surf_parcels

    ! specifies if zeta is kept zero on a boundary;
    ! this also makes sure that dzeta/dt = 0 on a boundary
    logical, protected :: l_bndry_zeta_zero(2)

    contains

    ! Update all parameters according to the
    ! user-defined global options.
    subroutine update_parameters
        double precision    :: msr
        integer(kind=int64) ::  max_size

        if (.not. l_mpi_layout_initialised) then
            call mpi_print("MPI layout is not initialsed!")
            call mpi_stop
        endif

        upper = lower + extent

        extenti = one / extent

        dx = extent / dble((/nx, ny, nz/))
        dxi = one / dx;

        msr = maxval((/dxi(1) * dx(2), dxi(2) * dx(1),   &
                       dxi(1) * dx(3), dxi(3) * dx(1),   &
                       dxi(2) * dx(3), dxi(3) * dx(2)/))

        if (msr > two) then
            if (world%rank == world%root) then
                print *, '**********************************************************************'
                print *, '*                                                                    *'
                print *, '*   Warning: A mesh spacing ratio of more than 2 is not advisable!   *'
                print *, '*                                                                    *'
                print *, '**********************************************************************'
            endif

            if (.not. allow_larger_anisotropy) then
                call mpi_stop
            endif
        endif

        vdomain = product(extent)
        vdomaini = one / vdomain

        acell = dx(1) * dx(2)
        acelli = one / acell

        vcell = acell * dx(3)
        vcelli = one / vcell

        nhcell = nx * ny
        nhcelli = one / dble(nhcell)

        ncell = nhcell * nz
        ncelli = one / dble(ncell)

        ! due to x periodicity it is only nx
        ngrid = nx * ny * (nz + 1)
        ngridi = one / dble(ngrid)

        ! domain
        center = f12 * (lower + upper)
        hl = extent / two
        hli = one / hl

        vmin = vcell / parcel%min_vratio

        amin = acell / parcel%min_aratio

        amax = (f34 * fpi) ** f13 * minval(dx)

<<<<<<< HEAD
        asmax = dsqrt(fpi) * minval(dx)

        max_num_parcels = int(box%halo_ncell * parcel%min_vratio * parcel%size_factor)
=======
        max_size = int(box%halo_ncell * parcel%min_vratio * parcel%size_factor, kind=int64)

        if (max_size > huge(max_num_parcels)) then
            if (world%rank == world%root) then
                print *, "Error: Maximum number of parcels larger than integer"
                print *, "       representation. Overflow! You can circumvent this"
                print *, "       issue by using more MPI cores."
            endif
            call mpi_stop
        endif

        max_num_parcels = int(max_size)
>>>>>>> bf037d2a

        max_num_surf_parcels = int(box%halo_ncell * parcel%min_aratio * parcel%size_factor)

    end subroutine update_parameters


    subroutine set_zeta_boundary_flag(zeta)
        double precision, intent(in) :: zeta(-1:nz+1,                &
                                             box%hlo(2):box%hhi(2),  &
                                             box%hlo(1):box%hhi(1))
        double precision             :: rms_bndry(2), rms_interior, thres
        double precision             :: val(3)

        if (boundary%l_ignore_bndry_zeta_flag) then
            l_bndry_zeta_zero(:) = .false.
            if (world%rank == world%root) then
                print *, "WARNING: You allow the gridded vertical vorticity component"
                print *, "         at the boundaries to develop non-zero values."
                print *, "         Stop your simulation if this is not your intention."
            endif
        else
            ! rms interior
            val(1) = sum(zeta(1:nz-1, box%lo(2):box%hi(2), box%lo(1):box%hi(1)) ** 2)

            ! rms boundary
            val(2) = sum(zeta(0,      box%lo(2):box%hi(2), box%lo(1):box%hi(1)) ** 2)
            val(3) = sum(zeta(nz,     box%lo(2):box%hi(2), box%lo(1):box%hi(1)) ** 2)

            call MPI_Allreduce(MPI_IN_PLACE,            &
                               val(1:3),                &
                               3,                       &
                               MPI_DOUBLE_PRECISION,    &
                               MPI_SUM,                 &
                               world%comm,              &
                               world%err)

            rms_interior = sqrt(val(1) * nhcelli / (nz-1))
            rms_bndry = sqrt(val(2:3) * nhcelli)

            thres = boundary%zeta_tol * rms_interior + epsilon(rms_interior)

            l_bndry_zeta_zero(:) = (rms_bndry(:) < thres)
        endif

#if defined(ENABLE_VERBOSE) || !defined(NDEBUG)
        if ((.not. l_bndry_zeta_zero(1)) .and. (world%rank == world%root)) then
            print *, "WARNING: This simulation will not ensure that the gridded vertical"
            print *, "         vorticity component is zero at the lower boundary."
        endif

        if ((.not. l_bndry_zeta_zero(2)) .and. (world%rank == world%root)) then
            print *, "WARNING: This simulation will not ensure that the gridded vertical"
            print *, "         vorticity component is zero at the upper boundary."
        endif
#endif
    end subroutine set_zeta_boundary_flag


    subroutine read_zeta_boundary_flag(ncid)
        integer, intent(in)     :: ncid
        integer                 :: grp_ncid
        character(*), parameter :: name = 'parameters'

        if (boundary%l_ignore_bndry_zeta_flag) then
            l_bndry_zeta_zero(:) = .false.
            if (world%rank == world%root) then
                print *, "WARNING: You allow the gridded vertical vorticity component"
                print *, "         at the boundaries to develop non-zero values."
                print *, "         Stop your simulation if this is not your intention."
            endif
            return
        endif

        ncerr = nf90_inq_ncid(ncid, name, grp_ncid)

        if (ncerr == 0) then
            call read_netcdf_attribute(grp_ncid, 'l_lower_boundry_zeta_zero', l_bndry_zeta_zero(1))
            call read_netcdf_attribute(grp_ncid, 'l_upper_boundry_zeta_zero', l_bndry_zeta_zero(2))
        else
            if (world%rank == world%root) then
                print *, "WARNING: Could not find a '" // name // "' group in the provided"
                print *, "         NetCDF file."
                print *, "         Note this will result in the boundary zeta flags being"
                print *, "         set to false starting with parcels (which could well be"
                print *, "         undesirable)."
            endif
        endif

    end subroutine read_zeta_boundary_flag


    subroutine write_zeta_boundary_flag(ncid)
        integer, intent(in)     :: ncid
        integer                 :: grp_ncid
        character(*), parameter :: name = 'parameters'

        ncerr = nf90_def_grp(ncid, name, grp_ncid)

        call check_netcdf_error("Failed to create NetCDF group '" // name // "'.")

        call write_netcdf_attribute(grp_ncid, 'l_lower_boundry_zeta_zero', l_bndry_zeta_zero(1))
        call write_netcdf_attribute(grp_ncid, 'l_upper_boundry_zeta_zero', l_bndry_zeta_zero(2))

    end subroutine write_zeta_boundary_flag


    subroutine set_mesh_spacing(ext, nc)
        double precision, intent(in) :: ext(3)
        integer,          intent(in) :: nc(3)
        dx = ext / dble(nc)
    end subroutine set_mesh_spacing


    subroutine set_max_num_parcels(num)
        integer, intent(in) :: num
        max_num_parcels = num
    end subroutine set_max_num_parcels

#ifdef ENABLE_UNIT_TESTS
    subroutine set_vmin(val)
        double precision, intent(in) :: val
        vmin = val
    end subroutine set_vmin

    subroutine set_amax(val)
        double precision, intent(in) :: val
        amax = val
    end subroutine set_amax
#endif

end module parameters<|MERGE_RESOLUTION|>--- conflicted
+++ resolved
@@ -166,11 +166,6 @@
 
         amax = (f34 * fpi) ** f13 * minval(dx)
 
-<<<<<<< HEAD
-        asmax = dsqrt(fpi) * minval(dx)
-
-        max_num_parcels = int(box%halo_ncell * parcel%min_vratio * parcel%size_factor)
-=======
         max_size = int(box%halo_ncell * parcel%min_vratio * parcel%size_factor, kind=int64)
 
         if (max_size > huge(max_num_parcels)) then
@@ -183,9 +178,6 @@
         endif
 
         max_num_parcels = int(max_size)
->>>>>>> bf037d2a
-
-        max_num_surf_parcels = int(box%halo_ncell * parcel%min_aratio * parcel%size_factor)
 
     end subroutine update_parameters
 
