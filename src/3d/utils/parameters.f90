--- conflicted
+++ resolved
@@ -3,11 +3,7 @@
 ! simulation.
 ! =============================================================================
 module parameters
-<<<<<<< HEAD
-    use options, only : allow_larger_anisotropy, parcel, mpi_info
-=======
-    use options, only : allow_larger_anisotropy, parcel, boundary
->>>>>>> d1951648
+    use options, only : allow_larger_anisotropy, parcel, boundary, mpi_info
     use constants
     use netcdf_reader
     use netcdf_utils
