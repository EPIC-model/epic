! =============================================================================
! This module contains global options that can be set at runtime by the user.
! =============================================================================
module options
    use constants, only : zero, one, two, pi, four, twopi
    use netcdf_writer
    use mpi_utils, only : mpi_stop
    implicit none
    !
    ! global options
    !

    ! print more info if true
    logical :: verbose = .false.

    ! if a restarted simulation
    logical :: l_restart = .false.

    ! configuration file
    character(len=512) :: filename = ''

    ! restart file
    character(len=512) :: restart_file = ''

    ! field input file
    character(len=512)  :: field_file = ''

    ! ls rk order
    integer :: rk_order = 4


    type bndry_info
        ! the rms of the boundary zeta must be smaller than
        ! this threshold times the rms of the interior
        ! zeta in order to keep zeta = 0 and dzeta/dt = 0
        ! on the boundary;
        ! each boundary is checked independently
        double precision :: zeta_tol = 1.0e-3

        ! this option is enabled, it makes the code to ignore the
        ! zeta boundary flag; hence a simulation can develop a
        ! non-zero vertical vorticity component (zeta) on both
        ! boundaries. A warning is printed to the standard
        ! output if it is enabled.
        ! WARNING: You need to be aware of the consequences
        !          on the physics when enabling this option!
        logical :: l_ignore_bndry_zeta_flag = .false.
    end type bndry_info

    type(bndry_info) :: boundary

    !
    ! output options
    !
    type info
        double precision    :: field_freq         = one
        logical             :: write_fields       = .true.
        double precision    :: parcel_freq        = one
        logical             :: overwrite          = .false.
        logical             :: write_parcels      = .true.
        double precision    :: parcel_stats_freq  = one
        logical             :: write_parcel_stats = .true.
        double precision    :: field_stats_freq   = one
        logical             :: write_field_stats  = .true.
        character(len=512)  :: basename           = ''
    end type info

    type(info) :: output

    !
    ! domain options
    !
    logical :: allow_larger_anisotropy = .false.

    !
    ! parcel options
    !
    type parcel_type
        double precision :: size_factor      = 1.0d0    ! factor to increase max. number of parcels
        double precision :: grow_factor      = 1.2d0    ! factor to increase the parcel container size
                                                        ! in the parcel splitting routine
        double precision :: shrink_factor    = 0.8d0    ! factor to reduce the parcel container size
        integer          :: n_per_cell       = 8        ! number of parcels per cell (need to be a cube)
        double precision :: lambda_max       = four     ! max. ellipse aspect ratio a/b
        double precision :: min_vratio       = 40.0d0   ! minimum ratio of grid cell volume / parcel volume
        integer          :: correction_iters = 2        ! parcel correction iterations
        double precision :: gradient_pref    = 1.8d0    ! prefactor for gradient descent
<<<<<<< HEAD
        double precision :: max_compression  = 0.5d0    ! parameter for gradient descent
                                                        ! (limits the shift in parcel position)
        double precision :: max_vratio       = 4.913d0  ! maximum ratio of grid cell volume / parcel volume (1.7^3)
=======
        double precision :: max_compression  = 0.5d0    ! parameter for gradient descent (limits the shift in parcel position)
>>>>>>> 06c78c2d

    end type parcel_type

    type(parcel_type) :: parcel

    ! time limit
    type time_info_type
        double precision :: initial     = zero       ! initial time
        double precision :: limit       = zero       ! time limit
        double precision :: alpha       = 0.2d0      ! factor for adaptive time stepping with strain and buoyancy
                                                     ! gradient
        logical          :: precise_stop = .false.   ! stop at the exact limit
    end type time_info_type

    type(time_info_type) :: time

    contains
        ! parse configuration file
        ! (see https://cyber.dabamos.de/programming/modernfortran/namelists.html [8 March 2021])
        subroutine read_config_file
            integer :: ios
            integer :: fn = 1
            logical :: exists = .false.

            ! namelist definitions
            namelist /EPIC/ field_file, rk_order, boundary, output, parcel, time

            ! check whether file exists
            inquire(file=filename, exist=exists)

            if (exists .eqv. .false.) then
                call mpi_stop(&
                    'Error: input file "' // trim(filename) // '" does not exist.')
            endif

            ! open and read Namelist file.
            open(action='read', file=filename, iostat=ios, newunit=fn)

            read(nml=EPIC, iostat=ios, unit=fn)

            if (ios /= 0) then
                call mpi_stop('Error: invalid Namelist format.')
            end if

            close(fn)

            ! check whether NetCDF files already exist
            inquire(file=output%basename, exist=exists)

            if (exists) then
                call mpi_stop(&
                    'Error: output file "' // trim(output%basename) // '" already exists.')
            endif

        end subroutine read_config_file

        subroutine write_netcdf_options(ncid)
            integer, intent(in) :: ncid

#ifdef ENABLE_VERBOSE
            call write_netcdf_attribute(ncid, "verbose", verbose)
#endif
            call write_netcdf_attribute(ncid, "field_file", field_file)

            call write_netcdf_attribute(ncid, "rk_order", rk_order)

            call write_netcdf_attribute(ncid, "zeta_tol", boundary%zeta_tol)
            call write_netcdf_attribute(ncid, "l_ignore_bndry_zeta_flag", &
                                        boundary%l_ignore_bndry_zeta_flag)

            call write_netcdf_attribute(ncid, "allow_larger_anisotropy", &
                                               allow_larger_anisotropy)

            call write_netcdf_attribute(ncid, "size_factor", parcel%size_factor)
            call write_netcdf_attribute(ncid, "n_per_cell", parcel%n_per_cell)
            call write_netcdf_attribute(ncid, "lambda_max", parcel%lambda_max)
            call write_netcdf_attribute(ncid, "min_vratio", parcel%min_vratio)
            call write_netcdf_attribute(ncid, "correction_iters", parcel%correction_iters)
            call write_netcdf_attribute(ncid, "gradient_pref", parcel%gradient_pref)
            call write_netcdf_attribute(ncid, "max_compression", parcel%max_compression)

            call write_netcdf_attribute(ncid, "parcel_freq", output%parcel_freq)
            call write_netcdf_attribute(ncid, "field_freq", output%field_freq)
            call write_netcdf_attribute(ncid, "parcel_stats_freq", output%parcel_stats_freq)
            call write_netcdf_attribute(ncid, "write_parcel_stats", output%write_parcel_stats)
            call write_netcdf_attribute(ncid, "field_stats_freq", output%field_stats_freq)
            call write_netcdf_attribute(ncid, "write_field_stats", output%write_field_stats)
            call write_netcdf_attribute(ncid, "write_fields", output%write_fields)
            call write_netcdf_attribute(ncid, "overwrite", output%overwrite)
            call write_netcdf_attribute(ncid, "write_parcels", output%write_parcels)
            call write_netcdf_attribute(ncid, "basename", trim(output%basename))

            call write_netcdf_attribute(ncid, "limit", time%limit)
            call write_netcdf_attribute(ncid, "initial", time%initial)
            call write_netcdf_attribute(ncid, "precise_stop", time%precise_stop)
            call write_netcdf_attribute(ncid, "alpha", time%alpha)

        end subroutine write_netcdf_options

end module options<|MERGE_RESOLUTION|>--- conflicted
+++ resolved
@@ -85,14 +85,9 @@
         double precision :: min_vratio       = 40.0d0   ! minimum ratio of grid cell volume / parcel volume
         integer          :: correction_iters = 2        ! parcel correction iterations
         double precision :: gradient_pref    = 1.8d0    ! prefactor for gradient descent
-<<<<<<< HEAD
         double precision :: max_compression  = 0.5d0    ! parameter for gradient descent
                                                         ! (limits the shift in parcel position)
         double precision :: max_vratio       = 4.913d0  ! maximum ratio of grid cell volume / parcel volume (1.7^3)
-=======
-        double precision :: max_compression  = 0.5d0    ! parameter for gradient descent (limits the shift in parcel position)
->>>>>>> 06c78c2d
-
     end type parcel_type
 
     type(parcel_type) :: parcel
