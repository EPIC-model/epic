--- conflicted
+++ resolved
@@ -112,11 +112,7 @@
             logical :: exists = .false.
 
             ! namelist definitions
-<<<<<<< HEAD
-            namelist /EPIC/ field_file, flux_file, boundary, output, parcel, time
-=======
-            namelist /EPIC/ field_file, rk_order, boundary, output, parcel, time
->>>>>>> 612eef26
+            namelist /EPIC/ field_file, flux_file, rk_order, boundary, output, parcel, time
 
             ! check whether file exists
             inquire(file=filename, exist=exists)
@@ -155,11 +151,9 @@
 #endif
             call write_netcdf_attribute(ncid, "field_file", field_file)
 
-<<<<<<< HEAD
             call write_netcdf_attribute(ncid, "flux_file", flux_file)
-=======
+
             call write_netcdf_attribute(ncid, "rk_order", rk_order)
->>>>>>> 612eef26
 
             call write_netcdf_attribute(ncid, "zeta_tol", boundary%zeta_tol)
             call write_netcdf_attribute(ncid, "l_ignore_bndry_zeta_flag", &
