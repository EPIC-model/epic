! =============================================================================
! This module contains global options that can be set at runtime by the user.
! =============================================================================
module options
    use constants, only : zero, one, two, pi, four, twopi
    use netcdf_writer
    use mpi_utils, only : mpi_stop
    implicit none
    !
    ! global options
    !

    ! print more info if true
    logical :: verbose = .false.

    ! if a restarted simulation
    logical :: l_restart = .false.

    ! configuration file
    character(len=512) :: filename = ''

    ! restart file
    character(len=512) :: restart_file = ''

    ! field input file
    character(len=512) :: field_file = ''

    ! boundary surface flux input file
    character(len=512) :: flux_file = ''
<<<<<<< HEAD
=======

    ! ls rk order
    integer :: rk_order = 4
>>>>>>> b80c0d1a


    type bndry_info
        ! the rms of the boundary zeta must be smaller than
        ! this threshold times the rms of the interior
        ! zeta in order to keep zeta = 0 and dzeta/dt = 0
        ! on the boundary;
        ! each boundary is checked independently
        double precision :: zeta_tol = 1.0e-3

        ! this option is enabled, it makes the code to ignore the
        ! zeta boundary flag; hence a simulation can develop a
        ! non-zero vertical vorticity component (zeta) on both
        ! boundaries. A warning is printed to the standard
        ! output if it is enabled.
        ! WARNING: You need to be aware of the consequences
        !          on the physics when enabling this option!
        logical :: l_ignore_bndry_zeta_flag = .false.
    end type bndry_info

    type(bndry_info) :: boundary

    !
    ! output options
    !
    type info
        double precision    :: field_freq         = one
        logical             :: write_fields       = .true.
        double precision    :: parcel_freq        = one
        logical             :: overwrite          = .false.
        logical             :: write_parcels      = .true.
        double precision    :: parcel_stats_freq  = one
        logical             :: write_parcel_stats = .true.
        double precision    :: field_stats_freq   = one
        logical             :: write_field_stats  = .true.
        character(len=512)  :: basename           = ''
    end type info

    type(info) :: output

    !
    ! domain options
    !
    logical :: allow_larger_anisotropy = .false.

    !
    ! parcel options
    !
    type parcel_type
        double precision :: size_factor      = 1.0d0    ! factor to increase max. number of parcels
        double precision :: grow_factor      = 1.2d0    ! factor to increase the parcel container size
                                                        ! in the parcel splitting routine
        double precision :: shrink_factor    = 0.8d0    ! factor to reduce the parcel container size
        integer          :: n_per_cell       = 8        ! number of parcels per cell (need to be a cube)
        double precision :: lambda_max       = four     ! max. ellipse aspect ratio a/b
        double precision :: min_vratio       = 40.0d0   ! minimum ratio of grid cell volume / parcel volume
        integer          :: correction_iters = 2        ! parcel correction iterations
        double precision :: gradient_pref    = 1.8d0    ! prefactor for gradient descent
        double precision :: max_compression  = 0.5d0    ! parameter for gradient descent
                                                        ! (limits the shift in parcel position)
    end type parcel_type

    type(parcel_type) :: parcel

    ! time limit
    type time_info_type
        double precision :: initial     = zero       ! initial time
        double precision :: limit       = zero       ! time limit
        double precision :: alpha       = 0.2d0      ! factor for adaptive time stepping with strain and buoyancy
                                                     ! gradient
        logical          :: precise_stop = .false.   ! stop at the exact limit
    end type time_info_type

    type(time_info_type) :: time

    contains
        ! parse configuration file
        ! (see https://cyber.dabamos.de/programming/modernfortran/namelists.html [8 March 2021])
        subroutine read_config_file
            integer :: ios
            integer :: fn = 1
            logical :: exists = .false.

            ! namelist definitions
<<<<<<< HEAD
            namelist /EPIC/ field_file, flux_file, boundary, output, parcel, time
=======
            namelist /EPIC/ field_file, flux_file, rk_order, boundary, output, parcel, time
>>>>>>> b80c0d1a

            ! check whether file exists
            inquire(file=filename, exist=exists)

            if (exists .eqv. .false.) then
                call mpi_stop(&
                    'Error: input file "' // trim(filename) // '" does not exist.')
            endif

            ! open and read Namelist file.
            open(action='read', file=filename, iostat=ios, newunit=fn)

            read(nml=EPIC, iostat=ios, unit=fn)

            if (ios /= 0) then
                call mpi_stop('Error: invalid Namelist format.')
            end if

            close(fn)

            ! check whether NetCDF files already exist
            inquire(file=output%basename, exist=exists)

            if (exists) then
                call mpi_stop(&
                    'Error: output file "' // trim(output%basename) // '" already exists.')
            endif

        end subroutine read_config_file

        subroutine write_netcdf_options(ncid)
            integer, intent(in) :: ncid

#ifdef ENABLE_VERBOSE
            call write_netcdf_attribute(ncid, "verbose", verbose)
#endif
            call write_netcdf_attribute(ncid, "field_file", field_file)

            call write_netcdf_attribute(ncid, "flux_file", flux_file)

<<<<<<< HEAD
=======
            call write_netcdf_attribute(ncid, "rk_order", rk_order)

>>>>>>> b80c0d1a
            call write_netcdf_attribute(ncid, "zeta_tol", boundary%zeta_tol)
            call write_netcdf_attribute(ncid, "l_ignore_bndry_zeta_flag", &
                                        boundary%l_ignore_bndry_zeta_flag)

            call write_netcdf_attribute(ncid, "allow_larger_anisotropy", &
                                               allow_larger_anisotropy)

            call write_netcdf_attribute(ncid, "size_factor", parcel%size_factor)
            call write_netcdf_attribute(ncid, "n_per_cell", parcel%n_per_cell)
            call write_netcdf_attribute(ncid, "lambda_max", parcel%lambda_max)
            call write_netcdf_attribute(ncid, "min_vratio", parcel%min_vratio)
            call write_netcdf_attribute(ncid, "correction_iters", parcel%correction_iters)
            call write_netcdf_attribute(ncid, "gradient_pref", parcel%gradient_pref)
            call write_netcdf_attribute(ncid, "max_compression", parcel%max_compression)

            call write_netcdf_attribute(ncid, "parcel_freq", output%parcel_freq)
            call write_netcdf_attribute(ncid, "field_freq", output%field_freq)
            call write_netcdf_attribute(ncid, "parcel_stats_freq", output%parcel_stats_freq)
            call write_netcdf_attribute(ncid, "write_parcel_stats", output%write_parcel_stats)
            call write_netcdf_attribute(ncid, "field_stats_freq", output%field_stats_freq)
            call write_netcdf_attribute(ncid, "write_field_stats", output%write_field_stats)
            call write_netcdf_attribute(ncid, "write_fields", output%write_fields)
            call write_netcdf_attribute(ncid, "overwrite", output%overwrite)
            call write_netcdf_attribute(ncid, "write_parcels", output%write_parcels)
            call write_netcdf_attribute(ncid, "basename", trim(output%basename))

            call write_netcdf_attribute(ncid, "limit", time%limit)
            call write_netcdf_attribute(ncid, "initial", time%initial)
            call write_netcdf_attribute(ncid, "precise_stop", time%precise_stop)
            call write_netcdf_attribute(ncid, "alpha", time%alpha)

        end subroutine write_netcdf_options

end module options<|MERGE_RESOLUTION|>--- conflicted
+++ resolved
@@ -27,12 +27,9 @@
 
     ! boundary surface flux input file
     character(len=512) :: flux_file = ''
-<<<<<<< HEAD
-=======
 
     ! ls rk order
     integer :: rk_order = 4
->>>>>>> b80c0d1a
 
 
     type bndry_info
@@ -117,11 +114,7 @@
             logical :: exists = .false.
 
             ! namelist definitions
-<<<<<<< HEAD
-            namelist /EPIC/ field_file, flux_file, boundary, output, parcel, time
-=======
             namelist /EPIC/ field_file, flux_file, rk_order, boundary, output, parcel, time
->>>>>>> b80c0d1a
 
             ! check whether file exists
             inquire(file=filename, exist=exists)
@@ -162,11 +155,8 @@
 
             call write_netcdf_attribute(ncid, "flux_file", flux_file)
 
-<<<<<<< HEAD
-=======
             call write_netcdf_attribute(ncid, "rk_order", rk_order)
 
->>>>>>> b80c0d1a
             call write_netcdf_attribute(ncid, "zeta_tol", boundary%zeta_tol)
             call write_netcdf_attribute(ncid, "l_ignore_bndry_zeta_flag", &
                                         boundary%l_ignore_bndry_zeta_flag)
