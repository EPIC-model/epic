module utils
    use constants, only : zero, one
    use options, only : field_file          &
                      , flux_file           &
                      , output              &
                      , l_restart           &
                      , restart_file        &
                      , time                &
                      , verbose
    use netcdf_utils, only : set_netcdf_dimensions, set_netcdf_axes
    use field_netcdf
    use fields, only : vortg, field_default, tbuoyg
    use field_diagnostics_netcdf
    use field_diagnostics, only : calculate_field_diagnostics
    use parcel_init, only : parcel_default, init_parcels_from_grids
    use parcel_netcdf
    use parcel_diagnostics_netcdf
    use parcel_diagnostics
    use parcel_container, only : n_parcels
    use inversion_mod, only : vor2vel, vorticity_tendency
    use parcel_interpl, only : par2grid, grid2par
    use netcdf_reader, only : get_file_type, get_num_steps, get_time, get_netcdf_box
    use parameters, only : lower, extent, update_parameters, read_zeta_boundary_flag &
                         , set_zeta_boundary_flag
    use bndry_fluxes, only : read_bndry_fluxes
    use physics, only : read_physical_quantities        &
#ifdef ENABLE_BUOYANCY_PERTURBATION_MODE
                      , calculate_basic_reference_state &
#endif
                      , print_physical_quantities
    use mpi_layout, only : mpi_layout_init
    use mpi_utils, only : mpi_exit_on_error
    implicit none

    double precision :: t_fw  = zero    ! next intended time of field write
    double precision :: t_pw  = zero    ! next intended time of parcel write
    double precision :: t_pdw = zero    ! next intended time of parcel diagnostics write
    double precision :: t_fdw = zero    ! next intended time of field diagnostics write

    private :: t_fw, t_pw, t_pdw, t_fdw, get_next_write_time

    contains

        ! Get the next intended time of write
        function get_next_write_time(freq, t) result(tnext)
            double precision, intent(in) :: freq, t
            double precision             :: tnext

            tnext = freq * dble(int(t / freq) + 1)

        end function get_next_write_time

        ! Create NetCDF files and set the step number
        subroutine setup_output_files

            if (output%write_parcel_stats) then
                call create_netcdf_parcel_stats_file(trim(output%basename), &
                                                     output%overwrite,      &
                                                     l_restart)
            endif

            if (output%write_fields) then
                call create_netcdf_field_file(trim(output%basename), &
                                              output%overwrite,   &
                                              l_restart)
            endif

            if (output%write_field_stats) then
                call create_netcdf_field_stats_file(trim(output%basename),   &
                                                    output%overwrite,        &
                                                    l_restart)
            endif

            if (output%write_parcels) then
                call create_netcdf_parcel_file(trim(output%basename),    &
                                               output%overwrite,         &
                                               l_restart)
            endif

        end subroutine setup_output_files

        ! Write last step to the NetCDF files. For the time step dt, it
        ! writes zero.
        ! @param[in] t is the time
        subroutine write_last_step(t)
            double precision,  intent(in) :: t

            call par2grid

            ! need to be called in order to set initial time step;
            ! this is also needed for the first ls-rk substep
            call vor2vel

            call vorticity_tendency

            call grid2par

            call calculate_parcel_diagnostics
            call calculate_field_diagnostics

            call write_step(t, .true.)
        end subroutine write_last_step

        ! Write step to the NetCDF files.
        ! @param[in] t is the time
        ! @param[in] l_force a logical to force a write (optional)
        subroutine write_step(t, l_force)
            double precision,  intent(in) :: t
            logical, optional, intent(in) :: l_force
            double precision              :: neg = one

            if (present(l_force)) then
                if (l_force) then
                    neg = -one
                endif
            endif

            ! make sure we always write initial setup
            if (output%write_fields .and. (t + epsilon(zero) >= neg * t_fw)) then
                call write_netcdf_fields(t)
                t_fw = get_next_write_time(output%field_freq, t)
            endif

            if (output%write_parcels .and. (t + epsilon(zero) >= neg * t_pw)) then
                call write_netcdf_parcels(t)
                t_pw = get_next_write_time(output%parcel_freq, t)
            endif

            if (output%write_parcel_stats .and. (t + epsilon(zero) >= neg * t_pdw)) then
                call write_netcdf_parcel_stats(t)
                t_pdw = get_next_write_time(output%parcel_stats_freq, t)
            endif

            if (output%write_field_stats .and. (t + epsilon(zero) >= neg * t_fdw)) then
                call write_netcdf_field_stats(t)
                t_fdw = get_next_write_time(output%field_stats_freq, t)
            endif

        end subroutine write_step

        subroutine setup_restart(restart_file, t, file_type)
            character(*),     intent(in)  :: restart_file
            double precision, intent(out) :: t
            character(*),     intent(out) :: file_type
            integer                       :: ncid

            call open_netcdf_file(restart_file, NF90_NOWRITE, ncid)
            call get_file_type(ncid, file_type)
            call get_time(ncid, t)
            call close_netcdf_file(ncid)

            ! set the next intended time to write to files:
            t_fw = get_next_write_time(output%field_freq, t)
            t_pw = get_next_write_time(output%parcel_freq, t)
            t_pdw = get_next_write_time(output%parcel_stats_freq, t)
            t_fdw = get_next_write_time(output%field_stats_freq, t)
        end subroutine setup_restart

        subroutine setup_domain_and_parameters
            character(512) :: fname
            integer        :: ncid
            integer        :: ncells(3)

            ! set axis and dimension names for the NetCDF output
            call set_netcdf_dimensions((/'x', 'y', 'z', 't'/))
            call set_netcdf_axes((/'X', 'Y', 'Z', 'T'/))

            if (l_restart) then
                fname = restart_file
            else
                fname = field_file
            endif

            call open_netcdf_file(trim(fname), NF90_NOWRITE, ncid)

            call get_netcdf_box(ncid, lower, extent, ncells)
            call read_physical_quantities(ncid)
            call read_zeta_boundary_flag(ncid)

            call close_netcdf_file(ncid)

            nx = ncells(1)
            ny = ncells(2)
            nz = ncells(3)

            call mpi_layout_init(lower, extent, nx, ny, nz)

            ! update global parameters
            call update_parameters

#ifdef ENABLE_VERBOSE
            if (verbose) then
                call print_physical_quantities
            endif
#endif
        end subroutine setup_domain_and_parameters

        ! Reads always the last time step of a field file.
        subroutine setup_fields_and_parcels
            character(len=16) :: file_type
            integer           :: ncid

            call field_default

            call parcel_default

            if (l_restart) then
                call setup_restart(trim(restart_file), time%initial, file_type)

                if (file_type == 'fields') then
                    call read_netcdf_fields(trim(restart_file), -1)
                    call init_parcels_from_grids
                else if (file_type == 'parcels') then
                    call read_netcdf_parcels(restart_file)
                else
                    call mpi_exit_on_error('Restart file must be of type "fields" or "parcels".')
                endif
            else
                time%initial = zero ! make sure user cannot start at arbirtrary time

                call open_netcdf_file(field_file, NF90_NOWRITE, ncid)
                call get_file_type(ncid, file_type)
                call close_netcdf_file(ncid)

                if (file_type == 'fields') then
                    call read_netcdf_fields(field_file, -1)
                    call init_parcels_from_grids

                   ! we must check if zeta must be kept zero
                   ! on a vertical boundary
                   call set_zeta_boundary_flag(vortg(:, :, :, I_Z))
               else if (file_type == 'parcels') then
                   call read_netcdf_parcels(field_file)
               else
                   call mpi_exit_on_error('Input file must be of type "fields" or "parcels".')
               endif
            endif

<<<<<<< HEAD
            call read_bndry_fluxes(trim(flux_file))
=======
#ifdef ENABLE_BUOYANCY_PERTURBATION_MODE
            ! Calculate the squared buoyancy frequency if not provided.
            call calculate_basic_reference_state(nx, ny, nz, extent(3), tbuoyg)
#endif
>>>>>>> 37d7f825

        end subroutine setup_fields_and_parcels

end module utils<|MERGE_RESOLUTION|>--- conflicted
+++ resolved
@@ -236,14 +236,12 @@
                endif
             endif
 
-<<<<<<< HEAD
             call read_bndry_fluxes(trim(flux_file))
-=======
+            
 #ifdef ENABLE_BUOYANCY_PERTURBATION_MODE
             ! Calculate the squared buoyancy frequency if not provided.
             call calculate_basic_reference_state(nx, ny, nz, extent(3), tbuoyg)
 #endif
->>>>>>> 37d7f825
 
         end subroutine setup_fields_and_parcels
 
