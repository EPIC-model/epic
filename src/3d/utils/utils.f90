--- conflicted
+++ resolved
@@ -22,16 +22,12 @@
     use netcdf_reader, only : get_file_type, get_num_steps, get_time, get_netcdf_box
     use parameters, only : lower, extent, update_parameters, read_zeta_boundary_flag &
                          , set_zeta_boundary_flag
-<<<<<<< HEAD
     use bndry_fluxes, only : read_bndry_fluxes
-    use physics, only : read_physical_quantities, print_physical_quantities
-=======
     use physics, only : read_physical_quantities        &
 #ifdef ENABLE_BUOYANCY_PERTURBATION_MODE
-                    , calculate_basic_reference_state &
+                      , calculate_basic_reference_state &
 #endif
                       , print_physical_quantities
->>>>>>> 637e239d
     use mpi_layout, only : mpi_layout_init
     use mpi_utils, only : mpi_exit_on_error
     implicit none
