--- conflicted
+++ resolved
@@ -21,14 +21,10 @@
     use netcdf_reader, only : get_file_type, get_num_steps, get_time, get_netcdf_box
     use parameters, only : lower, extent, update_parameters, read_zeta_boundary_flag &
                          , set_zeta_boundary_flag
-<<<<<<< HEAD
-    use physics, only : read_physical_quantities, print_physical_quantities, l_peref
     use bndry_fluxes, only : read_bndry_fluxes
-=======
     use physics, only : read_physical_quantities, print_physical_quantities
     use mpi_layout, only : mpi_layout_init
     use mpi_utils, only : mpi_exit_on_error
->>>>>>> f9e36b6f
     implicit none
 
     integer :: nfw  = 0    ! number of field writes
