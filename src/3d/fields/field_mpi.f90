module field_mpi
    use constants, only : zero
    use mpi_layout
<<<<<<< HEAD
    use mpi_communicator
=======
    use mpi_environment
>>>>>>> b80c0d1a
    use mpi_utils, only : mpi_exit_on_error, mpi_check_for_error, mpi_stop
    implicit none

        private

        double precision, contiguous, dimension(:, :, :, :), pointer :: west_buf,           &
                                                                        south_buf,          &
                                                                        southwest_buf,      &
                                                                        east_halo_buf,      &
                                                                        north_halo_buf,     &
                                                                        northeast_halo_buf


        double precision, contiguous, dimension(:, :, :), pointer :: east_buf,              &
                                                                     north_buf,             &
                                                                     southeast_buf,         &
                                                                     northwest_buf,         &
                                                                     west_halo_buf,         &
                                                                     south_halo_buf,        &
                                                                     northwest_halo_buf,    &
                                                                     southeast_halo_buf

        double precision, contiguous, dimension(:, :), pointer :: northeast_buf,        &
                                                                  southwest_halo_buf

        logical :: l_allocated = .false.

        integer :: n_comp = 0

        ! Convenient routines to fill halo cells for a single scalar field:
        interface field_halo_fill_scalar
            module procedure :: field_halo_fill_scalar_2d
            module procedure :: field_halo_fill_scalar_3d
        end interface field_halo_fill_scalar

        ! Convenient routines to fill halo cells for a single vector field:
        interface field_halo_fill_vector
            module procedure :: field_halo_fill_vector_2d
            module procedure :: field_halo_fill_vector_3d
        end interface field_halo_fill_vector

        ! Convenient routines to accumulate interior and halo cells
        ! for a single scalar field:
        interface field_halo_swap_scalar
            module procedure :: field_halo_swap_scalar_2d
            module procedure :: field_halo_swap_scalar_3d
        end interface field_halo_swap_scalar

        ! Convenient routines to accumulate interior and halo cells
        ! for a single vector field:
        interface field_halo_swap_vector
            module procedure :: field_halo_swap_vector_2d
            module procedure :: field_halo_swap_vector_3d
        end interface field_halo_swap_vector

        interface field_halo_reset
            module procedure :: field_halo_reset_scalar
            module procedure :: field_halo_reset_vector
        end interface field_halo_reset

        interface field_interior_accumulate_scalar
            module procedure :: field_interior_accumulate_scalar_2d
            module procedure :: field_interior_accumulate_scalar_3d
        end interface field_interior_accumulate_scalar

         interface field_interior_accumulate_vector
            module procedure :: field_interior_accumulate_vector_2d
            module procedure :: field_interior_accumulate_vector_3d
        end interface field_interior_accumulate_vector

        interface field_interior_to_buffer
            module procedure :: field_interior_to_buffer_2d
            module procedure :: field_interior_to_buffer_3d
        end interface field_interior_to_buffer

        interface field_buffer_to_halo
            module procedure :: field_buffer_to_halo_2d
            module procedure :: field_buffer_to_halo_3d
        end interface field_buffer_to_halo

        interface field_halo_to_buffer
            module procedure :: field_halo_to_buffer_2d
            module procedure :: field_halo_to_buffer_3d
        end interface field_halo_to_buffer

        interface field_buffer_to_interior
            module procedure :: field_buffer_to_interior_2d
            module procedure :: field_buffer_to_interior_3d
        end interface field_buffer_to_interior

        public :: field_halo_reset                  &
                , field_halo_fill_scalar            &
                , field_halo_fill_vector            &
                , field_interior_accumulate_scalar  &
                , field_interior_accumulate_vector  &
                , field_halo_swap_scalar            &
                , field_halo_swap_vector            &
                , field_mpi_alloc                   &
                , field_mpi_dealloc                 &
                , field_halo_to_buffer              &
                , field_buffer_to_halo              &
                , field_interior_to_buffer          &
                , field_buffer_to_interior          &
                , interior_to_halo_communication    &
                , halo_to_interior_communication

    contains

        !::::::::::::::::::::::::::::::::::::::::::::::::::::::::::::::::::::::

        subroutine field_halo_fill_scalar_3d(data, l_alloc)
            double precision, intent(inout) :: data(box%hlo(3):box%hhi(3), &
                                                    box%hlo(2):box%hhi(2), &
                                                    box%hlo(1):box%hhi(1))
            logical,          intent(in)    :: l_alloc

            if (l_alloc) then
                call field_mpi_alloc(1, ndim=3)
            endif

            call field_interior_to_buffer_3d(data, 1)

            call interior_to_halo_communication

            call field_buffer_to_halo_3d(data, 1, .false.)

            if (l_alloc) then
                call field_mpi_dealloc
            endif

        end subroutine field_halo_fill_scalar_3d

        !::::::::::::::::::::::::::::::::::::::::::::::::::::::::::::::::::::::

        subroutine field_halo_fill_scalar_2d(data, l_alloc)
            double precision, intent(inout) :: data(box%hlo(2):box%hhi(2), &
                                                    box%hlo(1):box%hhi(1))
            logical,          intent(in)    :: l_alloc

            if (l_alloc) then
                call field_mpi_alloc(1, ndim=2)
            endif

            call field_interior_to_buffer_2d(data, 1)

            call interior_to_halo_communication

            call field_buffer_to_halo_2d(data, 1, .false.)

            if (l_alloc) then
                call field_mpi_dealloc
            endif

        end subroutine field_halo_fill_scalar_2d

        !::::::::::::::::::::::::::::::::::::::::::::::::::::::::::::::::::::::

        subroutine field_halo_fill_vector_3d(data, l_alloc)
            double precision, intent(inout) :: data(box%hlo(3):, &
                                                    box%hlo(2):, &
                                                    box%hlo(1):, &
                                                    :)
            logical,          intent(in)    :: l_alloc
            integer                         :: nc, ncomp

            ncomp = size(data, 4)

            if (l_alloc) then
                call field_mpi_alloc(ncomp, ndim=3)
            endif

            do nc = 1, ncomp
                call field_interior_to_buffer_3d(data(:, :, :, nc), nc)
            enddo

            call interior_to_halo_communication

            do nc = 1, ncomp
                call field_buffer_to_halo_3d(data(:, :, :, nc), nc, .false.)
            enddo

            if (l_alloc) then
                call field_mpi_dealloc
            endif

        end subroutine field_halo_fill_vector_3d

        !::::::::::::::::::::::::::::::::::::::::::::::::::::::::::::::::::::::

        subroutine field_halo_fill_vector_2d(data, l_alloc)
            double precision, intent(inout) :: data(box%hlo(2):, &
                                                    box%hlo(1):, &
                                                    :)
            logical,          intent(in)    :: l_alloc
            integer                         :: nc, ncomp

            ncomp = size(data, 3)

            if (l_alloc) then
                call field_mpi_alloc(ncomp, ndim=2)
            endif

            do nc = 1, ncomp
                call field_interior_to_buffer_2d(data(:, :, nc), nc)
            enddo

            call interior_to_halo_communication

            do nc = 1, ncomp
                call field_buffer_to_halo_2d(data(:, :, nc), nc, .false.)
            enddo

            if (l_alloc) then
                call field_mpi_dealloc
            endif

        end subroutine field_halo_fill_vector_2d

        !::::::::::::::::::::::::::::::::::::::::::::::::::::::::::::::::::::::

        subroutine field_halo_reset_scalar(data)
            double precision, intent(inout) :: data(box%hlo(3):box%hhi(3), &
                                                    box%hlo(2):box%hhi(2), &
                                                    box%hlo(1):box%hhi(1))

            data(:, box%hlo(2):box%hhi(2),   box%hlo(1))              = zero  ! west halo
            data(:, box%hlo(2):box%hhi(2),   box%hhi(1)-1:box%hhi(1)) = zero  ! east halo
            data(:, box%hlo(2),              box%lo(1):box%hi(1))     = zero  ! south halo
            data(:, box%hhi(2)-1:box%hhi(2), box%lo(1):box%hi(1))     = zero  ! north halo

        end subroutine field_halo_reset_scalar

        !::::::::::::::::::::::::::::::::::::::::::::::::::::::::::::::::::::::

        subroutine field_halo_reset_vector(data)
            double precision, intent(inout) :: data(box%hlo(3):box%hhi(3), &
                                                    box%hlo(2):box%hhi(2), &
                                                    box%hlo(1):box%hhi(1), &
                                                    3)

            data(:, box%hlo(2):box%hhi(2),   box%hlo(1), :)              = zero  ! west halo
            data(:, box%hlo(2):box%hhi(2),   box%hhi(1)-1:box%hhi(1), :) = zero  ! east halo
            data(:, box%hlo(2),              box%lo(1):box%hi(1), :)     = zero  ! south halo
            data(:, box%hhi(2)-1:box%hhi(2), box%lo(1):box%hi(1), :)     = zero  ! north halo

        end subroutine field_halo_reset_vector

        !::::::::::::::::::::::::::::::::::::::::::::::::::::::::::::::::::::::

        subroutine field_interior_accumulate_scalar_3d(data, l_alloc)
            double precision, intent(inout) :: data(box%hlo(3):box%hhi(3), &
                                                    box%hlo(2):box%hhi(2), &
                                                    box%hlo(1):box%hhi(1))
            logical,          intent(in)    :: l_alloc

            if (l_alloc) then
                call field_mpi_alloc(1, ndim=3)
            endif

            call field_halo_to_buffer_3d(data, 1)

            ! send halo data to valid regions of other processes
            call halo_to_interior_communication

            ! accumulate interior; after this operation
            ! all interior grid points have the correct value
            call field_buffer_to_interior_3d(data, 1, .true.)

            if (l_alloc) then
                call field_mpi_dealloc
            endif

        end subroutine field_interior_accumulate_scalar_3d

        !::::::::::::::::::::::::::::::::::::::::::::::::::::::::::::::::::::::

        subroutine field_interior_accumulate_scalar_2d(data, l_alloc)
            double precision, intent(inout) :: data(box%hlo(2):box%hhi(2), &
                                                    box%hlo(1):box%hhi(1))
            logical,          intent(in)    :: l_alloc

            if (l_alloc) then
                call field_mpi_alloc(1, ndim=2)
            endif

            call field_halo_to_buffer_2d(data, 1)

            ! send halo data to valid regions of other processes
            call halo_to_interior_communication

            ! accumulate interior; after this operation
            ! all interior grid points have the correct value
            call field_buffer_to_interior_2d(data, 1, .true.)

            if (l_alloc) then
                call field_mpi_dealloc
            endif

        end subroutine field_interior_accumulate_scalar_2d

        !::::::::::::::::::::::::::::::::::::::::::::::::::::::::::::::::::::::

        subroutine field_interior_accumulate_vector_3d(data, l_alloc)
            double precision, intent(inout) :: data(box%hlo(3):, &
                                                    box%hlo(2):, &
                                                    box%hlo(1):, &
                                                     :)
            logical,          intent(in)    :: l_alloc
            integer                         :: nc, ncomp

            ncomp = size(data, 4)

            if (l_alloc) then
                call field_mpi_alloc(ncomp, ndim=3)
            endif

            do nc = 1, ncomp
                call field_halo_to_buffer_3d(data(:, :, :, nc), nc)
            enddo

            ! send halo data to valid regions of other processes
            call halo_to_interior_communication

            ! accumulate interior; after this operation
            ! all interior grid points have the correct value
            do nc = 1, ncomp
                call field_buffer_to_interior_3d(data(:, :, :, nc), nc, .true.)
            enddo

            if (l_alloc) then
                call field_mpi_dealloc
            endif

        end subroutine field_interior_accumulate_vector_3d

        !::::::::::::::::::::::::::::::::::::::::::::::::::::::::::::::::::::::

        subroutine field_interior_accumulate_vector_2d(data, l_alloc)
            double precision, intent(inout) :: data(box%hlo(2):, &
                                                    box%hlo(1):, &
                                                     :)
            logical,          intent(in)    :: l_alloc
            integer                         :: nc, ncomp

            ncomp = size(data, 3)

            if (l_alloc) then
                call field_mpi_alloc(ncomp, ndim=2)
            endif

            do nc = 1, ncomp
                call field_halo_to_buffer_2d(data(:, :, nc), nc)
            enddo

            ! send halo data to valid regions of other processes
            call halo_to_interior_communication

            ! accumulate interior; after this operation
            ! all interior grid points have the correct value
            do nc = 1, ncomp
                call field_buffer_to_interior_2d(data(:, :, nc), nc, .true.)
            enddo

            if (l_alloc) then
                call field_mpi_dealloc
            endif

        end subroutine field_interior_accumulate_vector_2d

        !::::::::::::::::::::::::::::::::::::::::::::::::::::::::::::::::::::::

        subroutine field_halo_swap_scalar_3d(data)
            double precision, intent(inout) :: data(box%hlo(3):box%hhi(3), &
                                                    box%hlo(2):box%hhi(2), &
                                                    box%hlo(1):box%hhi(1))
            ! we must first fill the interior grid points
            ! correctly, and then the halo; otherwise
            ! halo grid points do not have correct values at
            ! corners where multiple processes share grid points.

            call field_mpi_alloc(1, ndim=3)

            call field_interior_accumulate_scalar_3d(data, .false.)

            call field_halo_fill_scalar_3d(data, .false.)

            call field_mpi_dealloc

        end subroutine field_halo_swap_scalar_3d

        !::::::::::::::::::::::::::::::::::::::::::::::::::::::::::::::::::::::

        subroutine field_halo_swap_scalar_2d(data)
            double precision, intent(inout) :: data(box%hlo(2):box%hhi(2), &
                                                    box%hlo(1):box%hhi(1))
            ! we must first fill the interior grid points
            ! correctly, and then the halo; otherwise
            ! halo grid points do not have correct values at
            ! corners where multiple processes share grid points.

            call field_mpi_alloc(1, ndim=2)

            call field_interior_accumulate_scalar_2d(data, .false.)

            call field_halo_fill_scalar_2d(data, .false.)

            call field_mpi_dealloc

        end subroutine field_halo_swap_scalar_2d

        !::::::::::::::::::::::::::::::::::::::::::::::::::::::::::::::::::::::

        subroutine field_halo_swap_vector_3d(data)
            double precision, intent(inout) :: data(box%hlo(3):, &
                                                    box%hlo(2):, &
                                                    box%hlo(1):, &
                                                    :)
            integer                         :: ncomp
            ! we must first fill the interior grid points
            ! correctly, and then the halo; otherwise
            ! halo grid points do not have correct values at
            ! corners where multiple processes share grid points.


            ncomp = size(data, 4)

            call field_mpi_alloc(ncomp, ndim=3)

            call field_interior_accumulate_vector_3d(data, .false.)

            call field_halo_fill_vector_3d(data, .false.)

            call field_mpi_dealloc

        end subroutine field_halo_swap_vector_3d

        !::::::::::::::::::::::::::::::::::::::::::::::::::::::::::::::::::::::

        subroutine field_halo_swap_vector_2d(data)
            double precision, intent(inout) :: data(box%hlo(2):, &
                                                    box%hlo(1):, &
                                                    :)
            integer                         :: ncomp
            ! we must first fill the interior grid points
            ! correctly, and then the halo; otherwise
            ! halo grid points do not have correct values at
            ! corners where multiple processes share grid points.


            ncomp = size(data, 3)

            call field_mpi_alloc(ncomp, ndim=2)

            call field_interior_accumulate_vector_2d(data, .false.)

            call field_halo_fill_vector_2d(data, .false.)

            call field_mpi_dealloc

        end subroutine field_halo_swap_vector_2d

        !::::::::::::::::::::::::::::::::::::::::::::::::::::::::::::::::::::::

        subroutine halo_to_interior_communication
            double precision, dimension(:), pointer :: send_buf, recv_buf
            type(MPI_Request)                       :: requests(8)
            type(MPI_Status)                        :: statuses(8)
            integer                                 :: tag, n, recv_size, send_size

            do n = 1, 8

                tag = RECV_NEIGHBOUR_TAG(n)

                call get_interior_buffer_ptr(tag, recv_buf)

                recv_size = size(recv_buf)

                call MPI_Irecv(recv_buf(1:recv_size),   &
                               recv_size,               &
                               MPI_DOUBLE_PRECISION,    &
                               neighbours(n)%rank,      &
                               tag,                     &
                               cart%comm,               &
                               requests(n),             &
                               cart%err)

                call mpi_check_for_error(cart, &
                    "in MPI_Irecv of field_mpi::halo_to_interior_communication.")
            enddo

            do n = 1, 8

                call get_halo_buffer_ptr(n, send_buf)

                send_size = size(send_buf)

                call MPI_Send(send_buf(1:send_size),    &
                              send_size,                &
                              MPI_DOUBLE_PRECISION,     &
                              neighbours(n)%rank,       &
                              SEND_NEIGHBOUR_TAG(n),    &
                              cart%comm,                &
                              cart%err)

                call mpi_check_for_error(cart, &
                    "in MPI_Send of field_mpi::halo_to_interior_communication.")
            enddo

            call MPI_Waitall(8,         &
                             requests,  &
                             statuses,  &
                             cart%err)

            call mpi_check_for_error(cart, &
                "in MPI_Waitall of field_mpi::halo_to_interior_communication.")

        end subroutine halo_to_interior_communication

        !::::::::::::::::::::::::::::::::::::::::::::::::::::::::::::::::::::::

        subroutine interior_to_halo_communication
            double precision, dimension(:), pointer :: send_buf, recv_buf
            type(MPI_Request)                       :: requests(8)
            type(MPI_Status)                        :: statuses(8)
            integer                                 :: tag, n, recv_size, send_size

            do n = 1, 8

                tag = RECV_NEIGHBOUR_TAG(n)

                call get_halo_buffer_ptr(tag, recv_buf)

                recv_size = size(recv_buf)

                call MPI_Irecv(recv_buf(1:recv_size),   &
                               recv_size,               &
                               MPI_DOUBLE_PRECISION,    &
                               neighbours(n)%rank,      &
                               tag,                     &
                               cart%comm,               &
                               requests(n),             &
                               cart%err)

                call mpi_check_for_error(cart, &
                    "in MPI_Irecv of field_mpi::interior_to_halo_communication.")
            enddo


            do n = 1, 8
                call get_interior_buffer_ptr(n, send_buf)

                send_size = size(send_buf)

                call MPI_Send(send_buf(1:send_size),    &
                              send_size,                &
                              MPI_DOUBLE_PRECISION,     &
                              neighbours(n)%rank,       &
                              SEND_NEIGHBOUR_TAG(n),    &
                              cart%comm,                &
                              cart%err)

                call mpi_check_for_error(cart, &
                    "in MPI_Send of field_mpi::interior_to_halo_communication.")
            enddo

            call MPI_Waitall(8,         &
                             requests,  &
                             statuses,  &
                             cart%err)

            call mpi_check_for_error(cart, &
                "in MPI_Waitall of field_mpi::interior_to_halo_communication.")

        end subroutine interior_to_halo_communication

        !::::::::::::::::::::::::::::::::::::::::::::::::::::::::::::::::::::::

        ! This routine is called inside fields::field_alloc
        ! @param[in] ncomp is the number of components (or number of scalar fields)
        ! @param[in] ndim is the number of dimensions. It can take either 2 or 3.
        subroutine field_mpi_alloc(ncomp, ndim)
            integer, intent(in) :: ncomp
            integer, intent(in) :: ndim
            integer             :: zlen, ylen, xlen

            if (l_allocated) then
                return
            endif
            l_allocated = .true.

            n_comp = ncomp

#ifndef NDEBUG
            if ((ndim /= 2) .and. (ndim /= 3)) then
                call mpi_stop("field_mpi::field_mpi_alloc can only allocate 2D or 3D buffers.")
            endif
#endif

            xlen = box%hi(1)-box%lo(1)+1
            ylen = box%hi(2)-box%lo(2)+1

            zlen = box%hhi(3)-box%hlo(3)+1
            if (ndim == 2) then
                zlen = 1
            endif

            allocate(west_buf(zlen, ylen, 2, n_comp))
            allocate(east_halo_buf(zlen, ylen, 2, n_comp))

            allocate(east_buf(zlen, ylen, n_comp))
            allocate(west_halo_buf(zlen, ylen, n_comp))

            allocate(south_buf(zlen, 2, xlen, n_comp))
            allocate(north_halo_buf(zlen, 2, xlen, n_comp))

            allocate(north_buf(zlen, xlen, n_comp))
            allocate(south_halo_buf(zlen, xlen, n_comp))

            allocate(northeast_buf(zlen, n_comp))
            allocate(southwest_halo_buf(zlen, n_comp))

            allocate(southeast_buf(zlen, 2, n_comp))
            allocate(northwest_halo_buf(zlen, 2, n_comp))

            allocate(southwest_buf(zlen, 2, 2, n_comp))
            allocate(northeast_halo_buf(zlen, 2, 2, n_comp))

            allocate(northwest_buf(zlen, 2, n_comp))
            allocate(southeast_halo_buf(zlen, 2, n_comp))

        end subroutine field_mpi_alloc

        !::::::::::::::::::::::::::::::::::::::::::::::::::::::::::::::::::::::

        ! This routine is called inside fields::field_dealloc
        subroutine field_mpi_dealloc

            if (.not. l_allocated) then
                return
            endif
            l_allocated = .false.
            n_comp = 0

            deallocate(west_buf)
            deallocate(east_halo_buf)

            deallocate(east_buf)
            deallocate(west_halo_buf)

            deallocate(south_buf)
            deallocate(north_halo_buf)

            deallocate(north_buf)
            deallocate(south_halo_buf)

            deallocate(northeast_buf)
            deallocate(southwest_halo_buf)

            deallocate(southeast_buf)
            deallocate(northwest_halo_buf)

            deallocate(southwest_buf)
            deallocate(northeast_halo_buf)

            deallocate(northwest_buf)
            deallocate(southeast_halo_buf)

        end subroutine field_mpi_dealloc

        !::::::::::::::::::::::::::::::::::::::::::::::::::::::::::::::::::::::

        subroutine field_interior_to_buffer_3d(data, nc)
            double precision, intent(in) :: data(box%hlo(3):box%hhi(3), &
                                                 box%hlo(2):box%hhi(2), &
                                                 box%hlo(1):box%hhi(1))
            integer,          intent(in) :: nc

            if ((nc < 1) .or. (nc > n_comp)) then
                call mpi_exit_on_error(&
                    "field_mpi::field_interior_to_buffer_3d: Component number outside bounds.")
            endif

            west_buf(:, :, :, nc)  = data(:, box%lo(2):box%hi(2),   box%lo(1):box%lo(1)+1)
            east_buf(:, :, nc)     = data(:, box%lo(2):box%hi(2),   box%hi(1))
            south_buf(:, :, :, nc) = data(:, box%lo(2):box%lo(2)+1, box%lo(1):box%hi(1))
            north_buf(:, :, nc)    = data(:, box%hi(2),             box%lo(1):box%hi(1))

            northeast_buf(:, nc)       = data(:, box%hi(2),             box%hi(1))
            southeast_buf(:, :, nc)    = data(:, box%lo(2):box%lo(2)+1, box%hi(1))
            southwest_buf(:, :, :, nc) = data(:, box%lo(2):box%lo(2)+1, box%lo(1):box%lo(1)+1)
            northwest_buf(:, :, nc)    = data(:, box%hi(2),             box%lo(1):box%lo(1)+1)

        end subroutine field_interior_to_buffer_3d

        !::::::::::::::::::::::::::::::::::::::::::::::::::::::::::::::::::::::

        subroutine field_interior_to_buffer_2d(data, nc)
            double precision, intent(in) :: data(box%hlo(2):box%hhi(2), &
                                                 box%hlo(1):box%hhi(1))
            integer,          intent(in) :: nc

            if ((nc < 1) .or. (nc > n_comp)) then
                call mpi_exit_on_error(&
                    "field_mpi::field_interior_to_buffer_2d: Component number outside bounds.")
            endif

            west_buf(1, :, :, nc)  = data(box%lo(2):box%hi(2),   box%lo(1):box%lo(1)+1)
            east_buf(1, :, nc)     = data(box%lo(2):box%hi(2),   box%hi(1))
            south_buf(1, :, :, nc) = data(box%lo(2):box%lo(2)+1, box%lo(1):box%hi(1))
            north_buf(1, :, nc)    = data(box%hi(2),             box%lo(1):box%hi(1))

            northeast_buf(1, nc)       = data(box%hi(2),             box%hi(1))
            southeast_buf(1, :, nc)    = data(box%lo(2):box%lo(2)+1, box%hi(1))
            southwest_buf(1, :, :, nc) = data(box%lo(2):box%lo(2)+1, box%lo(1):box%lo(1)+1)
            northwest_buf(1, :, nc)    = data(box%hi(2),             box%lo(1):box%lo(1)+1)

        end subroutine field_interior_to_buffer_2d

        !::::::::::::::::::::::::::::::::::::::::::::::::::::::::::::::::::::::

        subroutine field_halo_to_buffer_3d(data, nc)
            double precision, intent(in) :: data(box%hlo(3):box%hhi(3), &
                                                 box%hlo(2):box%hhi(2), &
                                                 box%hlo(1):box%hhi(1))
            integer,          intent(in) :: nc

            if ((nc < 1) .or. (nc > n_comp)) then
                call mpi_exit_on_error(&
                    "field_mpi::field_halo_to_buffer_3d: Component number outside bounds.")
            endif

            east_halo_buf(:, :, :, nc)      = data(:, box%lo(2):box%hi(2),     box%hhi(1)-1:box%hhi(1))
            west_halo_buf(:, :, nc)         = data(:, box%lo(2):box%hi(2),     box%hlo(1))
            north_halo_buf(:, :, :, nc)     = data(:, box%hhi(2)-1:box%hhi(2), box%lo(1):box%hi(1))
            south_halo_buf(:, :, nc)        = data(:, box%hlo(2),              box%lo(1):box%hi(1))
            southwest_halo_buf(:, nc)       = data(:, box%hlo(2),              box%hlo(1))
            northwest_halo_buf(:, :, nc)    = data(:, box%hhi(2)-1:box%hhi(2), box%hlo(1))
            northeast_halo_buf(:, :, :, nc) = data(:, box%hhi(2)-1:box%hhi(2), box%hhi(1)-1:box%hhi(1))
            southeast_halo_buf(:, :, nc)    = data(:, box%hlo(2),              box%hhi(1)-1:box%hhi(1))

        end subroutine field_halo_to_buffer_3d

        !::::::::::::::::::::::::::::::::::::::::::::::::::::::::::::::::::::::

        subroutine field_halo_to_buffer_2d(data, nc)
            double precision, intent(in) :: data(box%hlo(2):box%hhi(2), &
                                                 box%hlo(1):box%hhi(1))
            integer,          intent(in) :: nc

            if ((nc < 1) .or. (nc > n_comp)) then
                call mpi_exit_on_error(&
                    "field_mpi::field_halo_to_buffer_2d: Component number outside bounds.")
            endif

            east_halo_buf(1, :, :, nc)      = data(box%lo(2):box%hi(2),     box%hhi(1)-1:box%hhi(1))
            west_halo_buf(1, :, nc)         = data(box%lo(2):box%hi(2),     box%hlo(1))
            north_halo_buf(1, :, :, nc)     = data(box%hhi(2)-1:box%hhi(2), box%lo(1):box%hi(1))
            south_halo_buf(1, :, nc)        = data(box%hlo(2),              box%lo(1):box%hi(1))
            southwest_halo_buf(1, nc)       = data(box%hlo(2),              box%hlo(1))
            northwest_halo_buf(1, :, nc)    = data(box%hhi(2)-1:box%hhi(2), box%hlo(1))
            northeast_halo_buf(1, :, :, nc) = data(box%hhi(2)-1:box%hhi(2), box%hhi(1)-1:box%hhi(1))
            southeast_halo_buf(1, :, nc)    = data(box%hlo(2),              box%hhi(1)-1:box%hhi(1))

        end subroutine field_halo_to_buffer_2d

        !::::::::::::::::::::::::::::::::::::::::::::::::::::::::::::::::::::::

        subroutine field_buffer_to_halo_3d(data, nc, l_add)
            double precision, intent(inout) :: data(box%hlo(3):box%hhi(3), &
                                                    box%hlo(2):box%hhi(2), &
                                                    box%hlo(1):box%hhi(1))
            integer,          intent(in)    :: nc
            logical,          intent(in)    :: l_add

            if ((nc < 1) .or. (nc > n_comp)) then
                call mpi_exit_on_error(&
                    "field_mpi::field_buffer_to_halo_3d: Component number outside bounds.")
            endif

            if (l_add) then

                data(:, box%lo(2):box%hi(2), box%hhi(1)-1:box%hhi(1)) &
                    = data(:, box%lo(2):box%hi(2), box%hhi(1)-1:box%hhi(1)) + east_halo_buf(:, :, :, nc)

                data(:, box%lo(2):box%hi(2), box%hlo(1)) &
                    = data(:, box%lo(2):box%hi(2), box%hlo(1)) + west_halo_buf(:, :, nc)

                data(:, box%hhi(2)-1:box%hhi(2), box%lo(1):box%hi(1)) &
                    = data(:, box%hhi(2)-1:box%hhi(2), box%lo(1):box%hi(1)) + north_halo_buf(:, :, :, nc)

                data(:, box%hlo(2), box%lo(1):box%hi(1)) &
                    = data(:, box%hlo(2), box%lo(1):box%hi(1)) + south_halo_buf(:, :, nc)

                data(:, box%hlo(2), box%hlo(1)) &
                    = data(:, box%hlo(2), box%hlo(1)) + southwest_halo_buf(:, nc)

                data(:, box%hhi(2)-1:box%hhi(2), box%hlo(1)) &
                    = data(:, box%hhi(2)-1:box%hhi(2), box%hlo(1)) + northwest_halo_buf(:, :, nc)

                data(:, box%hhi(2)-1:box%hhi(2), box%hhi(1)-1:box%hhi(1)) &
                    = data(:, box%hhi(2)-1:box%hhi(2), box%hhi(1)-1:box%hhi(1)) &
                    + northeast_halo_buf(:, :, :, nc)

                data(:, box%hlo(2), box%hhi(1)-1:box%hhi(1)) &
                    = data(:, box%hlo(2), box%hhi(1)-1:box%hhi(1)) + southeast_halo_buf(:, :, nc)
            else
                data(:, box%lo(2):box%hi(2), box%hhi(1)-1:box%hhi(1)) = east_halo_buf(:, :, :, nc)
                data(:, box%lo(2):box%hi(2), box%hlo(1)) = west_halo_buf(:, :, nc)
                data(:, box%hhi(2)-1:box%hhi(2), box%lo(1):box%hi(1)) = north_halo_buf(:, :, :, nc)
                data(:, box%hlo(2), box%lo(1):box%hi(1)) = south_halo_buf(:, :, nc)
                data(:, box%hlo(2), box%hlo(1)) = southwest_halo_buf(:, nc)
                data(:, box%hhi(2)-1:box%hhi(2), box%hlo(1)) = northwest_halo_buf(:, :, nc)
                data(:, box%hhi(2)-1:box%hhi(2), box%hhi(1)-1:box%hhi(1)) = northeast_halo_buf(:, :, :, nc)
                data(:, box%hlo(2), box%hhi(1)-1:box%hhi(1)) = southeast_halo_buf(:, :, nc)
            endif

        end subroutine field_buffer_to_halo_3d

        !::::::::::::::::::::::::::::::::::::::::::::::::::::::::::::::::::::::

        subroutine field_buffer_to_halo_2d(data, nc, l_add)
            double precision, intent(inout) :: data(box%hlo(2):box%hhi(2), &
                                                    box%hlo(1):box%hhi(1))
            integer,          intent(in)    :: nc
            logical,          intent(in)    :: l_add

            if ((nc < 1) .or. (nc > n_comp)) then
                call mpi_exit_on_error(&
                    "field_mpi::field_buffer_to_halo_2d: Component number outside bounds.")
            endif

            if (l_add) then

                data(box%lo(2):box%hi(2), box%hhi(1)-1:box%hhi(1)) &
                    = data(box%lo(2):box%hi(2), box%hhi(1)-1:box%hhi(1)) + east_halo_buf(1, :, :, nc)

                data(box%lo(2):box%hi(2), box%hlo(1)) &
                    = data(box%lo(2):box%hi(2), box%hlo(1)) + west_halo_buf(1, :, nc)

                data(box%hhi(2)-1:box%hhi(2), box%lo(1):box%hi(1)) &
                    = data(box%hhi(2)-1:box%hhi(2), box%lo(1):box%hi(1)) + north_halo_buf(1, :, :, nc)

                data(box%hlo(2), box%lo(1):box%hi(1)) &
                    = data(box%hlo(2), box%lo(1):box%hi(1)) + south_halo_buf(1, :, nc)

                data(box%hlo(2), box%hlo(1)) &
                    = data(box%hlo(2), box%hlo(1)) + southwest_halo_buf(1, nc)

                data(box%hhi(2)-1:box%hhi(2), box%hlo(1)) &
                    = data(box%hhi(2)-1:box%hhi(2), box%hlo(1)) + northwest_halo_buf(1, :, nc)

                data(box%hhi(2)-1:box%hhi(2), box%hhi(1)-1:box%hhi(1)) &
                    = data(box%hhi(2)-1:box%hhi(2), box%hhi(1)-1:box%hhi(1)) &
                    + northeast_halo_buf(1, :, :, nc)

                data(box%hlo(2), box%hhi(1)-1:box%hhi(1)) &
                    = data(box%hlo(2), box%hhi(1)-1:box%hhi(1)) + southeast_halo_buf(1, :, nc)
            else
                data(box%lo(2):box%hi(2), box%hhi(1)-1:box%hhi(1)) = east_halo_buf(1, :, :, nc)
                data(box%lo(2):box%hi(2), box%hlo(1)) = west_halo_buf(1, :, nc)
                data(box%hhi(2)-1:box%hhi(2), box%lo(1):box%hi(1)) = north_halo_buf(1, :, :, nc)
                data(box%hlo(2), box%lo(1):box%hi(1)) = south_halo_buf(1, :, nc)
                data(box%hlo(2), box%hlo(1)) = southwest_halo_buf(1, nc)
                data(box%hhi(2)-1:box%hhi(2), box%hlo(1)) = northwest_halo_buf(1, :, nc)
                data(box%hhi(2)-1:box%hhi(2), box%hhi(1)-1:box%hhi(1)) = northeast_halo_buf(1, :, :, nc)
                data(box%hlo(2), box%hhi(1)-1:box%hhi(1)) = southeast_halo_buf(1, :, nc)
            endif

        end subroutine field_buffer_to_halo_2d

        !::::::::::::::::::::::::::::::::::::::::::::::::::::::::::::::::::::::

        subroutine field_buffer_to_interior_3d(data, nc, l_add)
            double precision, intent(inout) :: data(box%hlo(3):box%hhi(3), &
                                                    box%hlo(2):box%hhi(2), &
                                                    box%hlo(1):box%hhi(1))
            integer,          intent(in)    :: nc
            logical,          intent(in)    :: l_add

            if ((nc < 1) .or. (nc > n_comp)) then
                call mpi_exit_on_error(&
                    "field_mpi::field_buffer_to_interior_3d: Component number outside bounds.")
            endif

            if (l_add) then

                data(:, box%lo(2):box%hi(2), box%lo(1):box%lo(1)+1) &
                    = data(:, box%lo(2):box%hi(2), box%lo(1):box%lo(1)+1) + west_buf(:, :, :, nc)

                data(:, box%lo(2):box%hi(2), box%hi(1)) &
                    = data(:, box%lo(2):box%hi(2), box%hi(1)) + east_buf(:, :, nc)

                data(:, box%lo(2):box%lo(2)+1, box%lo(1):box%hi(1)) &
                    = data(:, box%lo(2):box%lo(2)+1, box%lo(1):box%hi(1)) + south_buf(:, :, :, nc)

                data(:, box%hi(2), box%lo(1):box%hi(1)) &
                    = data(:, box%hi(2), box%lo(1):box%hi(1)) + north_buf(:, :, nc)

                data(:, box%hi(2), box%hi(1)) &
                    = data(:, box%hi(2), box%hi(1)) + northeast_buf(:, nc)

                data(:, box%lo(2):box%lo(2)+1, box%hi(1)) &
                    = data(:, box%lo(2):box%lo(2)+1, box%hi(1)) + southeast_buf(:, :, nc)

                data(:, box%lo(2):box%lo(2)+1, box%lo(1):box%lo(1)+1) &
                    = data(:, box%lo(2):box%lo(2)+1, box%lo(1):box%lo(1)+1) + southwest_buf(:, :, :, nc)

                data(:, box%hi(2), box%lo(1):box%lo(1)+1) &
                    = data(:, box%hi(2), box%lo(1):box%lo(1)+1) + northwest_buf(:, :, nc)

            else
                data(:, box%lo(2):box%hi(2),   box%lo(1):box%lo(1)+1) = west_buf(:, :, :, nc)
                data(:, box%lo(2):box%hi(2),   box%hi(1))             = east_buf(:, :, nc)
                data(:, box%lo(2):box%lo(2)+1, box%lo(1):box%hi(1))   = south_buf(:, :, :, nc)
                data(:, box%hi(2),             box%lo(1):box%hi(1))   = north_buf(:, :, nc)

                data(:, box%hi(2),             box%hi(1))             = northeast_buf(:, nc)
                data(:, box%lo(2):box%lo(2)+1, box%hi(1))             = southeast_buf(:, :, nc)
                data(:, box%lo(2):box%lo(2)+1, box%lo(1):box%lo(1)+1) = southwest_buf(:, :, :, nc)
                data(:, box%hi(2),             box%lo(1):box%lo(1)+1) = northwest_buf(:, :, nc)
            endif

        end subroutine field_buffer_to_interior_3d

        !::::::::::::::::::::::::::::::::::::::::::::::::::::::::::::::::::::::

        subroutine field_buffer_to_interior_2d(data, nc, l_add)
            double precision, intent(inout) :: data(box%hlo(2):box%hhi(2), &
                                                    box%hlo(1):box%hhi(1))
            integer,          intent(in)    :: nc
            logical,          intent(in)    :: l_add

            if ((nc < 1) .or. (nc > n_comp)) then
                call mpi_exit_on_error(&
                    "field_mpi::field_buffer_to_interior_2d: Component number outside bounds.")
            endif

            if (l_add) then

                data(box%lo(2):box%hi(2), box%lo(1):box%lo(1)+1) &
                    = data(box%lo(2):box%hi(2), box%lo(1):box%lo(1)+1) + west_buf(1, :, :, nc)

                data(box%lo(2):box%hi(2), box%hi(1)) &
                    = data(box%lo(2):box%hi(2), box%hi(1)) + east_buf(1, :, nc)

                data(box%lo(2):box%lo(2)+1, box%lo(1):box%hi(1)) &
                    = data(box%lo(2):box%lo(2)+1, box%lo(1):box%hi(1)) + south_buf(1, :, :, nc)

                data(box%hi(2), box%lo(1):box%hi(1)) &
                    = data(box%hi(2), box%lo(1):box%hi(1)) + north_buf(1, :, nc)

                data(box%hi(2), box%hi(1)) &
                    = data(box%hi(2), box%hi(1)) + northeast_buf(1, nc)

                data(box%lo(2):box%lo(2)+1, box%hi(1)) &
                    = data(box%lo(2):box%lo(2)+1, box%hi(1)) + southeast_buf(1, :, nc)

                data(box%lo(2):box%lo(2)+1, box%lo(1):box%lo(1)+1) &
                    = data(box%lo(2):box%lo(2)+1, box%lo(1):box%lo(1)+1) + southwest_buf(1, :, :, nc)

                data(box%hi(2), box%lo(1):box%lo(1)+1) &
                    = data(box%hi(2), box%lo(1):box%lo(1)+1) + northwest_buf(1, :, nc)

            else
                data(box%lo(2):box%hi(2),   box%lo(1):box%lo(1)+1) = west_buf(1, :, :, nc)
                data(box%lo(2):box%hi(2),   box%hi(1))             = east_buf(1, :, nc)
                data(box%lo(2):box%lo(2)+1, box%lo(1):box%hi(1))   = south_buf(1, :, :, nc)
                data(box%hi(2),             box%lo(1):box%hi(1))   = north_buf(1, :, nc)

                data(box%hi(2),             box%hi(1))             = northeast_buf(1, nc)
                data(box%lo(2):box%lo(2)+1, box%hi(1))             = southeast_buf(1, :, nc)
                data(box%lo(2):box%lo(2)+1, box%lo(1):box%lo(1)+1) = southwest_buf(1, :, :, nc)
                data(box%hi(2),             box%lo(1):box%lo(1)+1) = northwest_buf(1, :, nc)
            endif

        end subroutine field_buffer_to_interior_2d

        !::::::::::::::::::::::::::::::::::::::::::::::::::::::::::::::::::::::

        subroutine get_interior_buffer_ptr(dir, buf_ptr)
            integer,                                 intent(in)  :: dir
            double precision, dimension(:), pointer, intent(out) :: buf_ptr

            select case (dir)
                case (MPI_NORTH)
                    buf_ptr(1:size(north_buf)) => north_buf
                case (MPI_SOUTH)
                    buf_ptr(1:size(south_buf)) => south_buf
                case (MPI_WEST)
                    buf_ptr(1:size(west_buf)) => west_buf
                case (MPI_EAST)
                    buf_ptr(1:size(east_buf)) => east_buf
                case (MPI_NORTHWEST)
                    buf_ptr(1:size(northwest_buf)) => northwest_buf
                case (MPI_NORTHEAST)
                    buf_ptr(1:size(northeast_buf)) => northeast_buf
                case (MPI_SOUTHWEST)
                    buf_ptr(1:size(southwest_buf)) => southwest_buf
                case (MPI_SOUTHEAST)
                    buf_ptr(1:size(southeast_buf)) => southeast_buf
                case default
                    call mpi_exit_on_error("get_interior_buffer_ptr: No valid direction.")
            end select

        end subroutine get_interior_buffer_ptr

        !::::::::::::::::::::::::::::::::::::::::::::::::::::::::::::::::::::::

        ! See https://fortran-lang.org/en/learn/best_practices/multidim_arrays/
        ! about pointer with lower rank pointer to higher rank array
        ! (accessed 10 Feb 2023)
        subroutine get_halo_buffer_ptr(dir, buf_ptr)
            integer,                                 intent(in)  :: dir
            double precision, dimension(:), pointer, intent(out) :: buf_ptr

            select case (dir)
                case (MPI_NORTH)
                    buf_ptr(1:size(north_halo_buf)) => north_halo_buf
                case (MPI_SOUTH)
                    buf_ptr(1:size(south_halo_buf)) => south_halo_buf
                case (MPI_WEST)
                    buf_ptr(1:size(west_halo_buf)) => west_halo_buf
                case (MPI_EAST)
                    buf_ptr(1:size(east_halo_buf)) => east_halo_buf
                case (MPI_NORTHWEST)
                    buf_ptr(1:size(northwest_halo_buf)) => northwest_halo_buf
                case (MPI_NORTHEAST)
                    buf_ptr(1:size(northeast_halo_buf)) => northeast_halo_buf
                case (MPI_SOUTHWEST)
                    buf_ptr(1:size(southwest_halo_buf)) => southwest_halo_buf
                case (MPI_SOUTHEAST)
                    buf_ptr(1:size(southeast_halo_buf)) => southeast_halo_buf
                case default
                    call mpi_exit_on_error("get_halo_buffer_ptr: No valid direction.")
            end select

        end subroutine get_halo_buffer_ptr

end module field_mpi<|MERGE_RESOLUTION|>--- conflicted
+++ resolved
@@ -1,11 +1,7 @@
 module field_mpi
     use constants, only : zero
     use mpi_layout
-<<<<<<< HEAD
-    use mpi_communicator
-=======
     use mpi_environment
->>>>>>> b80c0d1a
     use mpi_utils, only : mpi_exit_on_error, mpi_check_for_error, mpi_stop
     implicit none
 
