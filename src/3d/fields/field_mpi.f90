--- conflicted
+++ resolved
@@ -677,9 +677,6 @@
 
         !::::::::::::::::::::::::::::::::::::::::::::::::::::::::::::::::::::::
 
-<<<<<<< HEAD
-        subroutine field_interior_to_buffer_3d(data, nc)
-=======
         subroutine field_interior_to_buffer_integer(data, nc)
             integer, intent(in) :: data(box%hlo(3):box%hhi(3), &
                                         box%hlo(2):box%hhi(2), &
@@ -697,8 +694,7 @@
 
         !::::::::::::::::::::::::::::::::::::::::::::::::::::::::::::::::::::::
 
-        subroutine field_interior_to_buffer(data, nc)
->>>>>>> 29dbf6f9
+        subroutine field_interior_to_buffer_3d(data, nc)
             double precision, intent(in) :: data(box%hlo(3):box%hhi(3), &
                                                  box%hlo(2):box%hhi(2), &
                                                  box%hlo(1):box%hhi(1))
@@ -723,7 +719,6 @@
 
         !::::::::::::::::::::::::::::::::::::::::::::::::::::::::::::::::::::::
 
-<<<<<<< HEAD
         subroutine field_interior_to_buffer_2d(data, nc)
             double precision, intent(in) :: data(box%hlo(2):box%hhi(2), &
                                                  box%hlo(1):box%hhi(1))
@@ -748,8 +743,6 @@
 
         !::::::::::::::::::::::::::::::::::::::::::::::::::::::::::::::::::::::
 
-        subroutine field_halo_to_buffer_3d(data, nc)
-=======
         subroutine field_halo_to_buffer_integer(data, nc)
             integer, intent(in) :: data(box%hlo(3):box%hhi(3), &
                                         box%hlo(2):box%hhi(2), &
@@ -768,9 +761,7 @@
         end subroutine field_halo_to_buffer_integer
 
         !::::::::::::::::::::::::::::::::::::::::::::::::::::::::::::::::::::::
-
-        subroutine field_halo_to_buffer(data, nc)
->>>>>>> 29dbf6f9
+        subroutine field_halo_to_buffer_3d(data, nc)
             double precision, intent(in) :: data(box%hlo(3):box%hhi(3), &
                                                  box%hlo(2):box%hhi(2), &
                                                  box%hlo(1):box%hhi(1))
@@ -794,7 +785,6 @@
 
         !::::::::::::::::::::::::::::::::::::::::::::::::::::::::::::::::::::::
 
-<<<<<<< HEAD
         subroutine field_halo_to_buffer_2d(data, nc)
             double precision, intent(in) :: data(box%hlo(2):box%hhi(2), &
                                                  box%hlo(1):box%hhi(1))
@@ -818,8 +808,6 @@
 
         !::::::::::::::::::::::::::::::::::::::::::::::::::::::::::::::::::::::
 
-        subroutine field_buffer_to_halo_3d(data, nc, l_add)
-=======
         subroutine field_buffer_to_halo_integer(data, nc, l_add)
             integer, intent(inout) :: data(box%hlo(3):box%hhi(3), &
                                            box%hlo(2):box%hhi(2), &
@@ -844,8 +832,7 @@
 
         !::::::::::::::::::::::::::::::::::::::::::::::::::::::::::::::::::::::
 
-        subroutine field_buffer_to_halo(data, nc, l_add)
->>>>>>> 29dbf6f9
+        subroutine field_buffer_to_halo_3d(data, nc, l_add)
             double precision, intent(inout) :: data(box%hlo(3):box%hhi(3), &
                                                     box%hlo(2):box%hhi(2), &
                                                     box%hlo(1):box%hhi(1))
@@ -950,9 +937,6 @@
 
         !::::::::::::::::::::::::::::::::::::::::::::::::::::::::::::::::::::::
 
-<<<<<<< HEAD
-        subroutine field_buffer_to_interior_3d(data, nc, l_add)
-=======
         subroutine field_buffer_to_interior_integer(data, nc, l_add)
             integer, intent(inout) :: data(box%hlo(3):box%hhi(3), &
                                            box%hlo(2):box%hhi(2), &
@@ -977,8 +961,7 @@
 
         !::::::::::::::::::::::::::::::::::::::::::::::::::::::::::::::::::::::
 
-        subroutine field_buffer_to_interior(data, nc, l_add)
->>>>>>> 29dbf6f9
+        subroutine field_buffer_to_interior_3d(data, nc, l_add)
             double precision, intent(inout) :: data(box%hlo(3):box%hhi(3), &
                                                     box%hlo(2):box%hhi(2), &
                                                     box%hlo(1):box%hhi(1))
