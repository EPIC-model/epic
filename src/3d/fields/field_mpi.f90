--- conflicted
+++ resolved
@@ -677,9 +677,6 @@
 
         !::::::::::::::::::::::::::::::::::::::::::::::::::::::::::::::::::::::
 
-<<<<<<< HEAD
-        subroutine field_interior_to_buffer_3d(data, nc)
-=======
         subroutine field_interior_to_buffer_integer(data, nc)
             integer, intent(in) :: data(box%hlo(3):box%hhi(3), &
                                         box%hlo(2):box%hhi(2), &
@@ -691,14 +688,13 @@
 
             tmp = data
 
-            call field_interior_to_buffer(tmp, nc)
+            call field_interior_to_buffer_3d(tmp, nc)
 
         end subroutine field_interior_to_buffer_integer
 
         !::::::::::::::::::::::::::::::::::::::::::::::::::::::::::::::::::::::
 
-        subroutine field_interior_to_buffer(data, nc)
->>>>>>> 637e239d
+        subroutine field_interior_to_buffer_3d(data, nc)
             double precision, intent(in) :: data(box%hlo(3):box%hhi(3), &
                                                  box%hlo(2):box%hhi(2), &
                                                  box%hlo(1):box%hhi(1))
@@ -723,7 +719,6 @@
 
         !::::::::::::::::::::::::::::::::::::::::::::::::::::::::::::::::::::::
 
-<<<<<<< HEAD
         subroutine field_interior_to_buffer_2d(data, nc)
             double precision, intent(in) :: data(box%hlo(2):box%hhi(2), &
                                                  box%hlo(1):box%hhi(1))
@@ -748,8 +743,6 @@
 
         !::::::::::::::::::::::::::::::::::::::::::::::::::::::::::::::::::::::
 
-        subroutine field_halo_to_buffer_3d(data, nc)
-=======
         subroutine field_halo_to_buffer_integer(data, nc)
             integer, intent(in) :: data(box%hlo(3):box%hhi(3), &
                                         box%hlo(2):box%hhi(2), &
@@ -763,14 +756,13 @@
             tmp = data
             !$omp end parallel workshare
 
-            call field_halo_to_buffer(tmp, nc)
+            call field_halo_to_buffer_3d(tmp, nc)
 
         end subroutine field_halo_to_buffer_integer
 
         !::::::::::::::::::::::::::::::::::::::::::::::::::::::::::::::::::::::
 
-        subroutine field_halo_to_buffer(data, nc)
->>>>>>> 637e239d
+        subroutine field_halo_to_buffer_3d(data, nc)
             double precision, intent(in) :: data(box%hlo(3):box%hhi(3), &
                                                  box%hlo(2):box%hhi(2), &
                                                  box%hlo(1):box%hhi(1))
@@ -794,7 +786,6 @@
 
         !::::::::::::::::::::::::::::::::::::::::::::::::::::::::::::::::::::::
 
-<<<<<<< HEAD
         subroutine field_halo_to_buffer_2d(data, nc)
             double precision, intent(in) :: data(box%hlo(2):box%hhi(2), &
                                                  box%hlo(1):box%hhi(1))
@@ -818,8 +809,6 @@
 
         !::::::::::::::::::::::::::::::::::::::::::::::::::::::::::::::::::::::
 
-        subroutine field_buffer_to_halo_3d(data, nc, l_add)
-=======
         subroutine field_buffer_to_halo_integer(data, nc, l_add)
             integer, intent(inout) :: data(box%hlo(3):box%hhi(3), &
                                            box%hlo(2):box%hhi(2), &
@@ -834,7 +823,7 @@
             tmp = data
             !$omp end parallel workshare
 
-            call field_buffer_to_halo(tmp, nc, l_add)
+            call field_buffer_to_halo_3d(tmp, nc, l_add)
 
             !$omp parallel workshare
             data = int(tmp)
@@ -844,8 +833,7 @@
 
         !::::::::::::::::::::::::::::::::::::::::::::::::::::::::::::::::::::::
 
-        subroutine field_buffer_to_halo(data, nc, l_add)
->>>>>>> 637e239d
+        subroutine field_buffer_to_halo_3d(data, nc, l_add)
             double precision, intent(inout) :: data(box%hlo(3):box%hhi(3), &
                                                     box%hlo(2):box%hhi(2), &
                                                     box%hlo(1):box%hhi(1))
@@ -950,9 +938,6 @@
 
         !::::::::::::::::::::::::::::::::::::::::::::::::::::::::::::::::::::::
 
-<<<<<<< HEAD
-        subroutine field_buffer_to_interior_3d(data, nc, l_add)
-=======
         subroutine field_buffer_to_interior_integer(data, nc, l_add)
             integer, intent(inout) :: data(box%hlo(3):box%hhi(3), &
                                            box%hlo(2):box%hhi(2), &
@@ -967,7 +952,7 @@
             tmp = data
             !$omp end parallel workshare
 
-            call field_buffer_to_interior(tmp, nc, l_add)
+            call field_buffer_to_interior_3d(tmp, nc, l_add)
 
             !$omp parallel workshare
             data = int(tmp)
@@ -977,8 +962,7 @@
 
         !::::::::::::::::::::::::::::::::::::::::::::::::::::::::::::::::::::::
 
-        subroutine field_buffer_to_interior(data, nc, l_add)
->>>>>>> 637e239d
+        subroutine field_buffer_to_interior_3d(data, nc, l_add)
             double precision, intent(inout) :: data(box%hlo(3):box%hhi(3), &
                                                     box%hlo(2):box%hhi(2), &
                                                     box%hlo(1):box%hhi(1))
