! =============================================================================
!                             Field diagnostics
! =============================================================================
module field_diagnostics
    use parameters, only : vcell, vcelli, nx, nz, ngridi, ncelli, vdomaini
    use constants, only : f12, f14
    use fields
    use mpi_timer, only : start_timer, stop_timer
    use mpi_layout, only : box
    use mpi_environment
    use mpi_collectives, only : mpi_blocking_reduce
    use physics, only : ape_calculation
    use ape_density, only : ape_den
<<<<<<< HEAD
    use parcel_interpl, only: par2grid_diag
=======
#ifdef ENABLE_BUOYANCY_PERTURBATION_MODE
    use physics, only : bfsq
#endif
>>>>>>> cc213027
    implicit none

    integer :: field_stats_timer

    ! Array indices of field stats array
    integer, parameter :: IDX_RMS_V         = 1,  & ! rms volume error
                          IDX_AVG_NPAR      = 2,  & ! average num parcels per cell
                          IDX_AVG_NSPAR     = 3,  & ! average num small parcels per cell
                          IDX_KEG           = 4,  & ! domain-averaged kinetic energy calculated on the grid
                          IDX_APEG          = 5,  & ! domain-averaged available potential energy on the grid
                          IDX_ENG           = 6,  & ! domain-averaged enstrophy calculated on the grid
                          IDX_ABSERR_V      = 7,  & ! max absolute normalised volume error
                          IDX_MAX_NPAR      = 8,  & ! max num parcels per cell
                          IDX_MAX_BUOY      = 9,  & ! max gridded buoyancy
                          IDX_MIN_NPAR      = 10, & ! min num parcels per cell
                          IDX_MIN_BUOY      = 11    ! min gridded buoyancy

    double precision :: field_stats(IDX_MIN_BUOY)

    contains

        ! Note: Only the MPI root has the valid data after
        ! this operation.
        subroutine calculate_field_diagnostics
            integer          :: lo(3), hi(3)
            double precision :: z(0:nz)
            integer          :: ix, iy, iz

            call start_timer(field_stats_timer)

            lo = box%lo
            hi = box%hi

            !
            ! calculate locally
            !
            call par2grid_diag

            ! do not take halo cells into account
            field_stats(IDX_RMS_V) = sum((volg(lo(3):hi(3), lo(2):hi(2), lo(1):hi(1)) - vcell) ** 2)

            field_stats(IDX_ABSERR_V) = maxval(abs(volg(lo(3):hi(3), lo(2):hi(2), lo(1):hi(1))  - vcell)) * vcelli

            ! vertically only include 0 (= lo(3) to nz-1 (= hi(3) - 1)
            field_stats(IDX_MAX_NPAR) = maxval(nparg(lo(3):hi(3)-1, lo(2):hi(2), lo(1):hi(1)))

            field_stats(IDX_MIN_NPAR) = minval(nparg(lo(3):hi(3)-1, lo(2):hi(2), lo(1):hi(1)))

            field_stats(IDX_AVG_NPAR) = sum(nparg(lo(3):hi(3)-1, lo(2):hi(2), lo(1):hi(1))) * ncelli

            field_stats(IDX_AVG_NSPAR) = sum(nsparg(lo(3):hi(3)-1, lo(2):hi(2), lo(1):hi(1))) * ncelli

#ifdef ENABLE_BUOYANCY_PERTURBATION_MODE
            ! add basic state
            do iz = 0, nz
                z(iz) = lower(3) + dble(iz) * dx(3)
                tbuoyg(iz, :, :) = tbuoyg(iz, :, :) + bfsq * z(iz)
            enddo
#endif

            ! do not take halo cells into account
            field_stats(IDX_MIN_BUOY) = minval(tbuoyg(lo(3):hi(3), lo(2):hi(2), lo(1):hi(1)))
            field_stats(IDX_MAX_BUOY) = maxval(tbuoyg(lo(3):hi(3), lo(2):hi(2), lo(1):hi(1)))

#ifdef ENABLE_BUOYANCY_PERTURBATION_MODE
            ! remove basic state
            do iz = 0, nz
                tbuoyg(iz, :, :) = tbuoyg(iz, :, :) - bfsq * z(iz)
            enddo
#endif

            ! use half weights for boundary grid points
            field_stats(IDX_KEG) = f12 * sum( volg(1:nz-1, lo(2):hi(2), lo(1):hi(1))           &
                                          * (velog(1:nz-1, lo(2):hi(2), lo(1):hi(1), 1) ** 2   &
                                           + velog(1:nz-1, lo(2):hi(2), lo(1):hi(1), 2) ** 2   &
                                           + velog(1:nz-1, lo(2):hi(2), lo(1):hi(1), 3) ** 2)) &
                                 + f14 * sum(volg( 0,  lo(2):hi(2), lo(1):hi(1))               &
                                          * (velog(0,  lo(2):hi(2), lo(1):hi(1), 1) ** 2       &
                                           + velog(0,  lo(2):hi(2), lo(1):hi(1), 2) ** 2       &
                                           + velog(0,  lo(2):hi(2), lo(1):hi(1), 3) ** 2))     &
                                 + f14 * sum( volg(nz, lo(2):hi(2), lo(1):hi(1))               &
                                          * (velog(nz, lo(2):hi(2), lo(1):hi(1), 1) ** 2       &
                                           + velog(nz, lo(2):hi(2), lo(1):hi(1), 2) ** 2       &
                                           + velog(nz, lo(2):hi(2), lo(1):hi(1), 3) ** 2))

            ! divide by domain volume to get domain-averaged kinetic energy
            field_stats(IDX_KEG) = field_stats(IDX_KEG) * vdomaini

            field_stats(IDX_ENG) = f12 * sum( volg(1:nz-1, lo(2):hi(2), lo(1):hi(1))           &
                                          * (vortg(1:nz-1, lo(2):hi(2), lo(1):hi(1), 1) ** 2   &
                                           + vortg(1:nz-1, lo(2):hi(2), lo(1):hi(1), 2) ** 2   &
                                           + vortg(1:nz-1, lo(2):hi(2), lo(1):hi(1), 3) ** 2)) &
                                 + f14 * sum(volg( 0,  lo(2):hi(2), lo(1):hi(1))               &
                                          * (vortg(0,  lo(2):hi(2), lo(1):hi(1), 1) ** 2       &
                                           + vortg(0,  lo(2):hi(2), lo(1):hi(1), 2) ** 2       &
                                           + vortg(0,  lo(2):hi(2), lo(1):hi(1), 3) ** 2))     &
                                 + f14 * sum( volg(nz, lo(2):hi(2), lo(1):hi(1))               &
                                          * (vortg(nz, lo(2):hi(2), lo(1):hi(1), 1) ** 2       &
                                           + vortg(nz, lo(2):hi(2), lo(1):hi(1), 2) ** 2       &
                                           + vortg(nz, lo(2):hi(2), lo(1):hi(1), 3) ** 2))

            ! divide by domain volume to get domain-averaged enstrophy
            field_stats(IDX_ENG) = field_stats(IDX_ENG) * vdomaini

            if (ape_calculation == 'ape density') then
                do iz = 0, nz
                    z(iz) = lower(3) + dble(iz) * dx(3)
                enddo

                field_stats(IDX_APEG) = zero
                do ix = lo(1), hi(1)
                    do iy = lo(2), hi(2)
                        field_stats(IDX_APEG) = field_stats(IDX_APEG) &
                                      +   sum(volg(1:nz-1, iy, ix) * ape_den(tbuoyg(1:nz-1, iy, ix), z(1:nz-1))) &
                                      + f12 * volg(0,      iy, ix) * ape_den(tbuoyg(0,      iy, ix), z(0))       &
                                      + f12 * volg(nz,     iy, ix) * ape_den(tbuoyg(nz,     iy, ix), z(nz))
                    enddo
                enddo

                field_stats(IDX_APEG) = field_stats(IDX_APEG) * vdomaini
            endif

            !
            ! do communication
            !
            call mpi_blocking_reduce(field_stats(IDX_RMS_V:IDX_ENG), MPI_SUM, world)

            call mpi_blocking_reduce(field_stats(IDX_ABSERR_V:IDX_MAX_BUOY), MPI_MAX, world)

            call mpi_blocking_reduce(field_stats(IDX_MIN_NPAR:IDX_MIN_BUOY), MPI_MIN, world)

            !
            ! final calculations
            !
            field_stats(IDX_RMS_V) = dsqrt(field_stats(IDX_RMS_V) * ngridi) * vcelli

            call stop_timer(field_stats_timer)

        end subroutine calculate_field_diagnostics

end module field_diagnostics<|MERGE_RESOLUTION|>--- conflicted
+++ resolved
@@ -11,13 +11,7 @@
     use mpi_collectives, only : mpi_blocking_reduce
     use physics, only : ape_calculation
     use ape_density, only : ape_den
-<<<<<<< HEAD
     use parcel_interpl, only: par2grid_diag
-=======
-#ifdef ENABLE_BUOYANCY_PERTURBATION_MODE
-    use physics, only : bfsq
-#endif
->>>>>>> cc213027
     implicit none
 
     integer :: field_stats_timer
