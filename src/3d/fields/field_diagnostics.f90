--- conflicted
+++ resolved
@@ -5,59 +5,39 @@
     use parameters, only : vcell, vcelli, nx, nz, ngridi, ncelli, vdomaini
     use constants, only : f12, f14
     use fields
-<<<<<<< HEAD
     use mpi_timer, only : start_timer, stop_timer
     use mpi_layout, only : box
     use mpi_communicator
     use mpi_collectives, only : mpi_blocking_reduce
-=======
-    use timer, only : start_timer, stop_timer
     use physics, only : ape_calculation
     use ape_density, only : ape_den
->>>>>>> 5fdaedde
     implicit none
 
     integer :: field_stats_timer
 
-<<<<<<< HEAD
     ! Array indices of field stats array
-    integer, parameter :: IDX_RMS_V         = 1, &  ! rms volume error
-                          IDX_AVG_NPAR      = 2, &  ! average num parcels per cell
-                          IDX_AVG_NSPAR     = 3, &  ! average num small parcels per cell
-                          IDX_KEG           = 4, &  ! kinetic energy calculated on the grid
-                          IDX_ENG           = 5, &  ! enstrophy calculated on the grid
-                          IDX_ABSERR_V      = 6, &  ! max absolute normalised volume error
-                          IDX_MAX_NPAR      = 7, &  ! max num parcels per cell
-                          IDX_MAX_BUOY      = 8, &  ! max gridded buoyancy
-                          IDX_MIN_NPAR      = 9, &  ! min num parcels per cell
-                          IDX_MIN_BUOY      = 10    ! min gridded buoyancy
+    integer, parameter :: IDX_RMS_V         = 1,  & ! rms volume error
+                          IDX_AVG_NPAR      = 2,  & ! average num parcels per cell
+                          IDX_AVG_NSPAR     = 3,  & ! average num small parcels per cell
+                          IDX_KEG           = 4,  & ! domain-averaged kinetic energy calculated on the grid
+                          IDX_APEG          = 5,  & ! domain-averaged available potential energy on the grid
+                          IDX_ENG           = 6,  & ! domain-averaged enstrophy calculated on the grid
+                          IDX_ABSERR_V      = 7,  & ! max absolute normalised volume error
+                          IDX_MAX_NPAR      = 8,  & ! max num parcels per cell
+                          IDX_MAX_BUOY      = 9,  & ! max gridded buoyancy
+                          IDX_MIN_NPAR      = 10, & ! min num parcels per cell
+                          IDX_MIN_BUOY      = 11    ! min gridded buoyancy
 
     double precision :: field_stats(IDX_MIN_BUOY)
 
-=======
-    double precision :: rms_v,      &       ! rms volume error
-                        abserr_v,   &       ! max absolute normalised volume error
-                        max_npar,   &       ! max num parcels per cell
-                        min_npar,   &       ! min num parcels per cell
-                        avg_npar,   &       ! average num parcels per cell
-                        avg_nspar,  &       ! average num small parcels per cell
-                        keg,        &       ! domain-averaged kinetic energy calculated on the grid
-                        apeg,       &       ! domain-average available potential energy on the grid
-                        eng,        &       ! domain-averaged enstrophy calculated on the grid
-                        min_buoyg,  &       ! minimum gridded buoyancy value
-                        max_buoyg           ! maximum gridded buoyancy value
->>>>>>> 5fdaedde
     contains
 
         ! Note: Only the MPI root has the valid data after
         ! this operation.
         subroutine calculate_field_diagnostics
-<<<<<<< HEAD
             integer          :: lo(3), hi(3)
-=======
-            double precision :: sqerrsum, z(0:nz)
+            double precision :: z(0:nz)
             integer          :: ix, iy, iz
->>>>>>> 5fdaedde
 
             call start_timer(field_stats_timer)
 
@@ -85,7 +65,6 @@
             field_stats(IDX_MAX_BUOY) = maxval(tbuoyg(lo(3):hi(3), lo(2):hi(2), lo(1):hi(1)))
 
             ! use half weights for boundary grid points
-<<<<<<< HEAD
             field_stats(IDX_KEG) = f12 * sum( volg(1:nz-1, lo(2):hi(2), lo(1):hi(1))           &
                                           * (velog(1:nz-1, lo(2):hi(2), lo(1):hi(1), 1) ** 2   &
                                            + velog(1:nz-1, lo(2):hi(2), lo(1):hi(1), 2) ** 2   &
@@ -98,6 +77,9 @@
                                           * (velog(nz, lo(2):hi(2), lo(1):hi(1), 1) ** 2       &
                                            + velog(nz, lo(2):hi(2), lo(1):hi(1), 2) ** 2       &
                                            + velog(nz, lo(2):hi(2), lo(1):hi(1), 3) ** 2))
+
+            ! divide by domain volume to get domain-averaged kinetic energy
+            field_stats(IDX_KEG) = field_stats(IDX_KEG) * vdomaini
 
             field_stats(IDX_ENG) = f12 * sum( volg(1:nz-1, lo(2):hi(2), lo(1):hi(1))           &
                                           * (vortg(1:nz-1, lo(2):hi(2), lo(1):hi(1), 1) ** 2   &
@@ -112,6 +94,27 @@
                                            + vortg(nz, lo(2):hi(2), lo(1):hi(1), 2) ** 2       &
                                            + vortg(nz, lo(2):hi(2), lo(1):hi(1), 3) ** 2))
 
+            ! divide by domain volume to get domain-averaged enstrophy
+            field_stats(IDX_ENG) = field_stats(IDX_ENG) * vdomaini
+
+            if (ape_calculation == 'ape density') then
+                do iz = 0, nz
+                    z(iz) = lower(3) + dble(iz) * dx(3)
+                enddo
+
+                field_stats(IDX_APEG) = zero
+                do ix = lo(1), hi(1)
+                    do iy = lo(2), hi(2)
+                        field_stats(IDX_APEG) = field_stats(IDX_APEG) &
+                                      +   sum(volg(1:nz-1, iy, ix) * ape_den(tbuoyg(1:nz-1, iy, ix), z(1:nz-1))) &
+                                      + f12 * volg(0,      iy, ix) * ape_den(tbuoyg(0,      iy, ix), z(0))       &
+                                      + f12 * volg(nz,     iy, ix) * ape_den(tbuoyg(nz,     iy, ix), z(nz))
+                    enddo
+                enddo
+
+                field_stats(IDX_APEG) = field_stats(IDX_APEG) * vdomaini
+            endif
+
             !
             ! do communication
             !
@@ -125,51 +128,6 @@
             ! final calculations
             !
             field_stats(IDX_RMS_V) = dsqrt(field_stats(IDX_RMS_V) * ngridi) * vcelli
-=======
-            keg = f12 * sum(volg(1:nz-1, :, :) * ( velog(1:nz-1, :, :, 1) ** 2   &
-                                                 + velog(1:nz-1, :, :, 2) ** 2   &
-                                                 + velog(1:nz-1, :, :, 3) ** 2)) &
-                + f14 * sum(volg(0,  :, :) * ( velog(0,  :, :, 1) ** 2           &
-                                             + velog(0,  :, :, 2) ** 2           &
-                                             + velog(0,  :, :, 3) ** 2))         &
-                + f14 * sum(volg(nz, :, :) * ( velog(nz, :, :, 1) ** 2           &
-                                             + velog(nz, :, :, 2) ** 2           &
-                                             + velog(nz, :, :, 3) ** 2))
-
-            ! divide by domain volume to get domain-averaged kinetic energy
-            keg = keg * vdomaini
-
-            eng = f12 * sum(volg(1:nz-1, :, :) * ( vortg(1:nz-1, :, :, 1) ** 2   &
-                                                 + vortg(1:nz-1, :, :, 2) ** 2   &
-                                                 + vortg(1:nz-1, :, :, 3) ** 2)) &
-                + f14 * sum(volg(0,  :, :) * ( vortg(0,  :, :, 1) ** 2           &
-                                             + vortg(0,  :, :, 2) ** 2           &
-                                             + vortg(0,  :, :, 3) ** 2))         &
-                + f14 * sum(volg(nz, :, :) * ( vortg(nz, :, :, 1) ** 2           &
-                                             + vortg(nz, :, :, 2) ** 2           &
-                                             + vortg(nz, :, :, 3) ** 2))
->>>>>>> 5fdaedde
-
-            ! divide by domain volume to get domain-averaged enstrophy
-            eng = eng * vdomaini
-
-
-            if (ape_calculation == 'ape density') then
-                do iz = 0, nz
-                    z(iz) = lower(3) + dble(iz) * dx(3)
-                enddo
-
-                apeg = zero
-                do ix = 0, nx-1
-                    do iy = 0, ny-1
-                        apeg = apeg + sum(volg(1:nz-1, iy, ix) * ape_den(tbuoyg(1:nz-1, iy, ix), z(1:nz-1))) &
-                             + f12 *      volg(0,      iy, ix) * ape_den(tbuoyg(0,      iy, ix), z(0))       &
-                             + f12 *      volg(nz,     iy, ix) * ape_den(tbuoyg(nz,     iy, ix), z(nz))
-                    enddo
-                enddo
-
-                apeg = apeg * vdomaini
-            endif
 
             call stop_timer(field_stats_timer)
 
