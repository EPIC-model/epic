module field_netcdf
    use constants, only : one, two
    use netcdf_utils
    use netcdf_writer
    use netcdf_reader
    use fields
    use config, only : package_version, cf_version
    use mpi_timer, only : start_timer, stop_timer
    use options, only : write_netcdf_options, output, verbose
    use physics, only : write_physical_quantities, glati
    use mpi_layout, only : box
    use parameters, only : write_zeta_boundary_flag
    use mpi_utils, only : mpi_stop
    use parcel_interpl, only: par2grid_diag

    implicit none

    private

    integer :: field_io_timer

    character(len=512) :: ncfname
    integer            :: ncid
    integer            :: dimids(4)     ! = (x, y, z)
    integer            :: coord_ids(3)  ! = (x, y, z)
    integer            :: t_axis_id

<<<<<<< HEAD
    integer            :: x_vel_id, y_vel_id, z_vel_id, &
                          x_vor_id, y_vor_id, z_vor_id, &
                          tbuoy_id, theta_id, vol_id, n_writes
=======
>>>>>>> 29dbf6f9

    type netcdf_field_info
        character(32)  :: name      = ''
        character(128) :: long_name = ''
        character(128) :: std_name  = ''
        character(16)  :: unit      = ''
        integer        :: dtype     = -1
        integer        :: varid     = -1
        logical        :: l_enabled = .false.
    end type netcdf_field_info

    integer, parameter :: NC_X_VEL   = 1        &
                        , NC_Y_VEL   = 2        &
                        , NC_Z_VEL   = 3        &
                        , NC_X_VOR   = 4        &
                        , NC_Y_VOR   = 5        &
                        , NC_Z_VOR   = 6        &
                        , NC_X_VTEND = 7        &
                        , NC_Y_VTEND = 8        &
                        , NC_Z_VTEND = 9        &
                        , NC_NPARG   = 10       &
                        , NC_NSPARG  = 11       &
                        , NC_TBUOY   = 12       &
                        , NC_VOL     = 13

#ifndef ENABLE_DRY_MODE
<<<<<<< HEAD
    integer            :: qv_id, ql_id
=======
    integer, parameter :: NC_DBUOY   = 14       &
                        , NC_HUM     = 15       &
                        , NC_LBUOY   = 16

    type(netcdf_field_info) :: nc_dset(16)
#else
    type(netcdf_field_info) :: nc_dset(13)
>>>>>>> 29dbf6f9
#endif

    integer :: n_writes

<<<<<<< HEAD
    private :: ncid, ncfname,                   &
               dimids,                          &
               coord_ids, t_axis_id,            &
               x_vel_id, y_vel_id, z_vel_id,    &
               x_vor_id, y_vor_id, z_vor_id,    &
               tbuoy_id, theta_id, vol_id,      &
               n_writes, restart_time

#ifdef ENABLE_DIAGNOSE
    private :: x_vtend_id, y_vtend_id, z_vtend_id, &
               nparg_id, nsparg_id
#endif

#ifndef ENABLE_DRY_MODE
    private :: qv_id, ql_id
#endif
=======
    double precision   :: restart_time

    public :: create_netcdf_field_file  &
            , write_netcdf_fields       &
            , read_netcdf_fields        &
            , field_io_timer
>>>>>>> 29dbf6f9

    contains

        ! Create the field file.
        ! @param[in] basename of the file
        ! @param[in] overwrite the file
        subroutine create_netcdf_field_file(basename, overwrite, l_restart)
            character(*), intent(in)  :: basename
            logical,      intent(in)  :: overwrite
            logical,      intent(in)  :: l_restart
            logical                   :: l_exist
            integer                   :: n

            call set_netcdf_field_output

            ncfname =  basename // '_fields.nc'

            restart_time = -one
            n_writes = 1

            call exist_netcdf_file(ncfname, l_exist)

            if (l_restart .and. l_exist) then
                call open_netcdf_file(ncfname, NF90_NOWRITE, ncid)
                call get_num_steps(ncid, n_writes)
                if (n_writes > 0) then
                    call get_time(ncid, restart_time)
                    call read_netcdf_field_content
                    call close_netcdf_file(ncid)
                    n_writes = n_writes + 1
                    return
                else
                    call close_netcdf_file(ncid)
                    if (world%rank == world%root) then
                        call delete_netcdf_file(ncfname)
                    endif
                endif
            endif

            call create_netcdf_file(ncfname, overwrite, ncid)

            ! define global attributes
            call write_netcdf_info(ncid=ncid,                    &
                                   version_tag=package_version,  &
                                   file_type='fields',           &
                                   cf_version=cf_version)

            call write_netcdf_box(ncid, lower, extent, (/nx, ny, nz/))

            call write_physical_quantities(ncid)

            call write_netcdf_options(ncid)

            ! define dimensions
            call define_netcdf_spatial_dimensions_3d(ncid=ncid,                &
                                                     ngps=(/nx, ny, nz+1/),    &
                                                     dimids=dimids(1:3),       &
                                                     axids=coord_ids)


            call define_netcdf_temporal_dimension(ncid, dimids(4), t_axis_id)

            ! define fields
<<<<<<< HEAD
            call define_netcdf_dataset(ncid=ncid,                           &
                                       name='x_velocity',                   &
                                       long_name='x velocity component',    &
                                       std_name='',                         &
                                       unit='m/s',                          &
                                       dtype=NF90_DOUBLE,                   &
                                       dimids=dimids,                       &
                                       varid=x_vel_id)

            call define_netcdf_dataset(ncid=ncid,                           &
                                       name='y_velocity',                   &
                                       long_name='y velocity component',    &
                                       std_name='',                         &
                                       unit='m/s',                          &
                                       dtype=NF90_DOUBLE,                   &
                                       dimids=dimids,                       &
                                       varid=y_vel_id)

            call define_netcdf_dataset(ncid=ncid,                           &
                                       name='z_velocity',                   &
                                       long_name='z velocity component',    &
                                       std_name='',                         &
                                       unit='m/s',                          &
                                       dtype=NF90_DOUBLE,                   &
                                       dimids=dimids,                       &
                                       varid=z_vel_id)

#ifdef ENABLE_DIAGNOSE
            call define_netcdf_dataset(ncid=ncid,                           &
                                       name='x_vtend',                      &
                                       long_name='x vorticity tendency',    &
                                       std_name='',                         &
                                       unit='1/s',                          &
                                       dtype=NF90_DOUBLE,                   &
                                       dimids=dimids,                       &
                                       varid=x_vtend_id)

            call define_netcdf_dataset(ncid=ncid,                           &
                                       name='y_vtend',                      &
                                       long_name='y vorticity tendency',    &
                                       std_name='',                         &
                                       unit='1/s',                          &
                                       dtype=NF90_DOUBLE,                   &
                                       dimids=dimids,                       &
                                       varid=y_vtend_id)

            call define_netcdf_dataset(ncid=ncid,                           &
                                       name='z_vtend',                      &
                                       long_name='z vorticity tendency',    &
                                       std_name='',                         &
                                       unit='1/s',                          &
                                       dtype=NF90_DOUBLE,                   &
                                       dimids=dimids,                       &
                                       varid=z_vtend_id)

            call define_netcdf_dataset(ncid=ncid,                               &
                                       name='nparg',                            &
                                       long_name='number of parcels per cell',  &
                                       std_name='',                             &
                                       unit='1',                                &
                                       dtype=NF90_INT,                          &
                                       dimids=dimids,                           &
                                       varid=nparg_id)

            call define_netcdf_dataset(ncid=ncid,                                    &
                                       name='nsparg',                                &
                                       long_name='number of small parcels per cell', &
                                       std_name='',                                  &
                                       unit='1',                                     &
                                       dtype=NF90_INT,                               &
                                       dimids=dimids,                                &
                                       varid=nsparg_id)
#endif

            call define_netcdf_dataset(ncid=ncid,                           &
                                       name='x_vorticity',                  &
                                       long_name='x vorticity component',   &
                                       std_name='',                         &
                                       unit='1/s',                          &
                                       dtype=NF90_DOUBLE,                   &
                                       dimids=dimids,                       &
                                       varid=x_vor_id)

            call define_netcdf_dataset(ncid=ncid,                           &
                                       name='y_vorticity',                  &
                                       long_name='y vorticity component',   &
                                       std_name='',                         &
                                       unit='1/s',                          &
                                       dtype=NF90_DOUBLE,                   &
                                       dimids=dimids,                       &
                                       varid=y_vor_id)

            call define_netcdf_dataset(ncid=ncid,                           &
                                       name='z_vorticity',                  &
                                       long_name='z vorticity component',   &
                                       std_name='',                         &
                                       unit='1/s',                          &
                                       dtype=NF90_DOUBLE,                   &
                                       dimids=dimids,                       &
                                       varid=z_vor_id)

            call define_netcdf_dataset(ncid=ncid,                           &
                                       name='buoyancy',                     &
                                       long_name='total buoyancy',          &
                                       std_name='',                         &
                                       unit='m/s^2',                        &
                                       dtype=NF90_DOUBLE,                   &
                                       dimids=dimids,                       &
                                       varid=tbuoy_id)

            call define_netcdf_dataset(ncid=ncid,                           &
                                       name='theta',                        &
                                       long_name='potential temperature',   &
                                       std_name='',                         &
                                       unit='K',                            &
                                       dtype=NF90_DOUBLE,                   &
                                       dimids=dimids,                       &
                                       varid=theta_id)
#ifndef ENABLE_DRY_MODE

            call define_netcdf_dataset(ncid=ncid,                           &
                                       name='qv',                           &
                                       long_name='water vapour spec. hum.', &
                                       std_name='',                         &
                                       unit='kg/kg',                        &
                                       dtype=NF90_DOUBLE,                   &
                                       dimids=dimids,                       &
                                       varid=qv_id)

            call define_netcdf_dataset(ncid=ncid,                           &
                                       name='ql',                           &
                                       long_name='liquid water spec. hum.', &
                                       std_name='',                         &
                                       unit='kg/kg',                        &
                                       dtype=NF90_DOUBLE,                   &
                                       dimids=dimids,                       &
                                       varid=ql_id)
#endif
=======
            do n = 1, size(nc_dset)
                if (nc_dset(n)%l_enabled) then
                    call define_netcdf_dataset(ncid=ncid,                       &
                                               name=nc_dset(n)%name,            &
                                               long_name=nc_dset(n)%long_name,  &
                                               std_name=nc_dset(n)%std_name,    &
                                               unit=nc_dset(n)%unit,            &
                                               dtype=nc_dset(n)%dtype,          &
                                               dimids=dimids,                   &
                                               varid=nc_dset(n)%varid)
>>>>>>> 29dbf6f9

                endif
            enddo

            call close_definition(ncid)

            call close_netcdf_file(ncid)

        end subroutine create_netcdf_field_file

        !::::::::::::::::::::::::::::::::::::::::::::::::::::::::::::::::::::::

        ! Pre-condition: Assumes an open file
        subroutine read_netcdf_field_content
            integer :: n

            call get_dim_id(ncid, 'x', dimids(1))

            call get_dim_id(ncid, 'y', dimids(2))

            call get_dim_id(ncid, 'z', dimids(3))

            call get_dim_id(ncid, 't', dimids(4))

            call get_var_id(ncid, 'x', coord_ids(1))

            call get_var_id(ncid, 'y', coord_ids(2))

            call get_var_id(ncid, 'z', coord_ids(3))

            call get_var_id(ncid, 't', t_axis_id)

<<<<<<< HEAD
            call get_var_id(ncid, 'x_velocity', x_vel_id)

            call get_var_id(ncid, 'y_velocity', y_vel_id)

            call get_var_id(ncid, 'z_velocity', z_vel_id)

#ifdef ENABLE_DIAGNOSE
            call get_var_id(ncid, 'x_vtend', x_vtend_id)

            call get_var_id(ncid, 'y_vtend', y_vtend_id)

            call get_var_id(ncid, 'z_vtend', z_vtend_id)

            call get_var_id(ncid, 'nparg', nparg_id)

            call get_var_id(ncid, 'nsparg', nsparg_id)
#endif

            call get_var_id(ncid, 'x_vorticity', x_vor_id)

            call get_var_id(ncid, 'y_vorticity', y_vor_id)

            call get_var_id(ncid, 'z_vorticity', z_vor_id)

            call get_var_id(ncid, 'buoyancy', tbuoy_id)

            call get_var_id(ncid, 'theta', theta_id)

#ifndef ENABLE_DRY_MODE
            call get_var_id(ncid, 'qv', qv_id)

            call get_var_id(ncid, 'ql', ql_id)
#endif

            call get_var_id(ncid, 'volume', vol_id)
=======
            do n = 1, size(nc_dset)
                if (nc_dset(n)%l_enabled) then
                    call get_var_id(ncid, nc_dset(n)%name, nc_dset(n)%varid)
                endif
            enddo

>>>>>>> 29dbf6f9
        end subroutine read_netcdf_field_content

        !::::::::::::::::::::::::::::::::::::::::::::::::::::::::::::::::::::::

        ! Write a step in the field file.
        ! @param[in] t is the time
        ! @param[in] dt is the time step
        subroutine write_netcdf_fields(t)
            double precision, intent(in) :: t
            integer                      :: cnt(4), start(4)

            call start_timer(field_io_timer)

            if (t <= restart_time) then
                call stop_timer(field_io_timer)
                return
            endif

            call par2grid_diag

            call open_netcdf_file(ncfname, NF90_WRITE, ncid)

            ! need to add 1 since start must begin with index 1
            start(1:3) = box%lo + 1
            start(4) = n_writes

            cnt(1:3) = box%hi - box%lo + 1
            cnt(4)   = 1

            if (n_writes == 1) then
                call write_netcdf_axis_3d(ncid, dimids(1:3), box%lower, dx, &
                                          box%size, start(1:3), cnt(1:3))
                call write_zeta_boundary_flag(ncid)
            endif

            ! write time
            call write_netcdf_scalar(ncid, t_axis_id, t, n_writes)

            !
            ! write fields (do not write halo cells)
            !
            call write_field_double(NC_X_VEL, velog(:, :, :, 1), start, cnt)
            call write_field_double(NC_Y_VEL, velog(:, :, :, 2), start, cnt)
            call write_field_double(NC_Z_VEL, velog(:, :, :, 3), start, cnt)

            call write_field_double(NC_X_VTEND, vtend(:, :, :, 1), start, cnt)
            call write_field_double(NC_Y_VTEND, vtend(:, :, :, 2), start, cnt)
            call write_field_double(NC_Z_VTEND, vtend(:, :, :, 3), start, cnt)

            call write_field_integer(NC_NPARG, nparg, start, cnt)
            call write_field_integer(NC_NSPARG, nsparg, start, cnt)

            call write_field_double(NC_X_VOR, vortg(:, :, :, 1), start, cnt)
            call write_field_double(NC_Y_VOR, vortg(:, :, :, 2), start, cnt)
            call write_field_double(NC_Z_VOR, vortg(:, :, :, 3), start, cnt)

            call write_field_double(NC_TBUOY, tbuoyg, start, cnt)

<<<<<<< HEAD
            call write_netcdf_dataset(ncid, theta_id, thetag(lo(3):hi(3), lo(2):hi(2), lo(1):hi(1)),   &
                                      start, cnt)

#ifndef ENABLE_DRY_MODE
            call write_netcdf_dataset(ncid, qv_id, qvg(lo(3):hi(3), lo(2):hi(2), lo(1):hi(1)),   &
                                      start, cnt)

            call write_netcdf_dataset(ncid, ql_id, qlg(lo(3):hi(3), lo(2):hi(2), lo(1):hi(1)),   &
                                      start, cnt)
=======
#ifndef ENABLE_DRY_MODE
            call write_field_double(NC_DBUOY, dbuoyg, start, cnt)

            call write_field_double(NC_LBUOY, glati * (tbuoyg - dbuoyg), start, cnt)

            call write_field_double(NC_HUM, humg, start, cnt)
>>>>>>> 29dbf6f9
#endif
            call write_field_double(NC_VOL, volg, start, cnt)

            ! increment counter
            n_writes = n_writes + 1

            call close_netcdf_file(ncid)

            call stop_timer(field_io_timer)

        end subroutine write_netcdf_fields

        !::::::::::::::::::::::::::::::::::::::::::::::::::::::::::::::::::::::

        subroutine write_field_double(id, fdata, start, cnt)
            integer,          intent(in) :: id
            double precision, intent(in) :: fdata(box%hlo(3):box%hhi(3), &
                                                  box%hlo(2):box%hhi(2), &
                                                  box%hlo(1):box%hhi(1))
            integer,          intent(in) :: cnt(4), start(4)

            if (nc_dset(id)%l_enabled) then
                call write_netcdf_dataset(ncid, nc_dset(id)%varid,      &
                                          fdata(box%lo(3):box%hi(3),    &
                                                box%lo(2):box%hi(2),    &
                                                box%lo(1):box%hi(1)),   &
                                          start, cnt)
            endif
        end subroutine write_field_double

        !::::::::::::::::::::::::::::::::::::::::::::::::::::::::::::::::::::::

        subroutine write_field_integer(id, fdata, start, cnt)
            integer, intent(in) :: id
            integer, intent(in) :: fdata(box%hlo(3):box%hhi(3), &
                                         box%hlo(2):box%hhi(2), &
                                         box%hlo(1):box%hhi(1))
            integer, intent(in) :: cnt(4), start(4)

            if (nc_dset(id)%l_enabled) then
                call write_netcdf_dataset(ncid, nc_dset(id)%varid,      &
                                          fdata(box%lo(3):box%hi(3),    &
                                                box%lo(2):box%hi(2),    &
                                                box%lo(1):box%hi(1)),   &
                                          start, cnt)
            endif
        end subroutine write_field_integer

        !::::::::::::::::::::::::::::::::::::::::::::::::::::::::::::::::::::::

        subroutine read_netcdf_fields(fname, step)
            character(*), intent(in) :: fname
            integer,      intent(in) :: step
            integer                  :: n_steps, lid, start(4), cnt(4), st

            call set_netcdf_field_info

            call open_netcdf_file(fname, NF90_NOWRITE, lid)

            call get_num_steps(lid, n_steps)

            st = step

            if (st == -1) then
                st = n_steps
            else if ((st == 0) .or. (st > n_steps)) then
                call mpi_stop("Step number in NetCDF field file is out of bounds.")
            endif

            start(1:3) = box%lo + 1      ! need to add 1 since start must begin with index 1
            cnt(1:3) = box%size
            cnt(4) = 1
            start(4) = st

            if (has_dataset(lid, nc_dset(NC_X_VOR)%name)) then
                call read_netcdf_dataset(lid,                       &
                                         nc_dset(NC_X_VOR)%name,    &
                                         vortg(box%lo(3):box%hi(3), &
                                               box%lo(2):box%hi(2), &
                                               box%lo(1):box%hi(1), &
                                               1),                  &
                                         start,                     &
                                         cnt)
            endif

            if (has_dataset(lid, nc_dset(NC_Y_VOR)%name)) then
                call read_netcdf_dataset(lid,                       &
                                         nc_dset(NC_Y_VOR)%name,    &
                                         vortg(box%lo(3):box%hi(3), &
                                               box%lo(2):box%hi(2), &
                                               box%lo(1):box%hi(1), &
                                               2),                  &
                                         start,                     &
                                         cnt)
            endif

            if (has_dataset(lid, nc_dset(NC_Z_VOR)%name)) then
                call read_netcdf_dataset(lid,                       &
                                         nc_dset(NC_Z_VOR)%name,    &
                                         vortg(box%lo(3):box%hi(3), &
                                               box%lo(2):box%hi(2), &
                                               box%lo(1):box%hi(1), &
                                               3),                  &
                                         start,                     &
                                         cnt)
            endif

<<<<<<< HEAD
            if (has_dataset(lid, 'theta')) then
                call read_netcdf_dataset(lid,                         &
                                         'theta',                     &
                                         thetag(box%lo(3):box%hi(3),  &
=======
            if (has_dataset(lid, nc_dset(NC_TBUOY)%name)) then
                call read_netcdf_dataset(lid,                         &
                                         nc_dset(NC_TBUOY)%name,      &
                                         tbuoyg(box%lo(3):box%hi(3),  &
>>>>>>> 29dbf6f9
                                                box%lo(2):box%hi(2),  &
                                                box%lo(1):box%hi(1)), &
                                         start,                       &
                                         cnt)
            endif

#ifndef ENABLE_DRY_MODE
<<<<<<< HEAD
            if (has_dataset(lid, 'qv')) then
                call read_netcdf_dataset(lid,                       &
                                         'qv',                      &
                                         qvg(box%lo(3):box%hi(3),   &
                                             box%lo(2):box%hi(2),   &
                                             box%lo(1):box%hi(1)),  &
                                         start,                     &
                                         cnt)
            endif

            if (has_dataset(lid, 'ql')) then
                call read_netcdf_dataset(lid,                       &
                                         'ql',                      &
                                         qlg(box%lo(3):box%hi(3),   &
                                             box%lo(2):box%hi(2),   &
                                             box%lo(1):box%hi(1)),  &
=======
            if (has_dataset(lid, nc_dset(NC_HUM)%name)) then
                call read_netcdf_dataset(lid,                       &
                                         nc_dset(NC_HUM)%name,      &
                                         humg(box%lo(3):box%hi(3),  &
                                              box%lo(2):box%hi(2),  &
                                              box%lo(1):box%hi(1)), &
>>>>>>> 29dbf6f9
                                         start,                     &
                                         cnt)
            endif
#endif
            call close_netcdf_file(lid)

        end subroutine read_netcdf_fields

        !::::::::::::::::::::::::::::::::::::::::::::::::::::::::::::::::::::::

        subroutine set_netcdf_field_output
            integer :: n

            call set_netcdf_field_info

            ! check custom tags
            if (any('all' == output%field_list(:))) then
                nc_dset(:)%l_enabled = .true.
            else if (any('default' == output%field_list(:))) then
                nc_dset(NC_X_VOR)%l_enabled = .true.
                nc_dset(NC_Y_VOR)%l_enabled = .true.
                nc_dset(NC_Z_VOR)%l_enabled = .true.
                nc_dset(NC_X_VEL)%l_enabled = .true.
                nc_dset(NC_Y_VEL)%l_enabled = .true.
                nc_dset(NC_Z_VEL)%l_enabled = .true.
                nc_dset(NC_TBUOY)%l_enabled = .true.
#ifndef ENABLE_DRY_MODE
                nc_dset(NC_DBUOY)%l_enabled = .true.
                nc_dset(NC_HUM)%l_enabled   = .true.
                nc_dset(NC_LBUOY)%l_enabled = .true.
#endif
                nc_dset(NC_VOL)%l_enabled   = .true.
            else
                ! check individual fields
                do n = 1, size(nc_dset)
                    nc_dset(n)%l_enabled = any(nc_dset(n)%name == output%field_list(:))
                enddo
            endif

            if (count(nc_dset(:)%l_enabled) == 0) then
                if (world%rank == world%root) then
                    print *, "WARNING: No fields are actively selected. EPIC is going to write"
                    print *, "         the default fields. Stop the simulation now if this is"
                    print *, "         not your intention. Fields can be provided to the list"
                    print *, "         'output%field_list' in the configuration file."
                    print *, "         The following fields are available:"
                    do n = 1, size(nc_dset)
                        print *, "         " // nc_dset(n)%name // " : " // trim(nc_dset(n)%long_name)
                    enddo
                    print *, "         " // "all"     // repeat(" ", 29) // " : write all fields"
                    print *, "         " // "default" // repeat(" ", 25) // " : write default fields"
                    print *, ""
                endif
                nc_dset(NC_X_VOR)%l_enabled = .true.
                nc_dset(NC_Y_VOR)%l_enabled = .true.
                nc_dset(NC_Z_VOR)%l_enabled = .true.
                nc_dset(NC_X_VEL)%l_enabled = .true.
                nc_dset(NC_Y_VEL)%l_enabled = .true.
                nc_dset(NC_Z_VEL)%l_enabled = .true.
                nc_dset(NC_TBUOY)%l_enabled = .true.
#ifndef ENABLE_DRY_MODE
                nc_dset(NC_DBUOY)%l_enabled = .true.
                nc_dset(NC_HUM)%l_enabled   = .true.
                nc_dset(NC_LBUOY)%l_enabled = .true.
#endif
                nc_dset(NC_VOL)%l_enabled   = .true.
            endif

#ifdef ENABLE_VERBOSE
            if (verbose .and. (world%rank == world%root)) then
                print *, "EPIC is going to write the following fields:"
                do n = 1, size(nc_dset)
                    if (nc_dset(n)%l_enabled) then
                        print *, repeat(" ", 4) // trim(nc_dset(n)%name)
                    endif
                enddo
                print *, ""
            endif
#endif

        end subroutine set_netcdf_field_output

        !::::::::::::::::::::::::::::::::::::::::::::::::::::::::::::::::::::::

        subroutine set_netcdf_field_info
            nc_dset(NC_X_VEL) = netcdf_field_info(name='x_velocity',                    &
                                                  long_name='x velocity component',     &
                                                  std_name='',                          &
                                                  unit='m/s',                           &
                                                  dtype=NF90_DOUBLE)

            nc_dset(NC_Y_VEL) = netcdf_field_info(name='y_velocity',                    &
                                                  long_name='y velocity component',     &
                                                  std_name='',                          &
                                                  unit='m/s',                           &
                                                  dtype=NF90_DOUBLE)

            nc_dset(NC_Z_VEL) = netcdf_field_info(name='z_velocity',                    &
                                                  long_name='z velocity component',     &
                                                  std_name='',                          &
                                                  unit='m/s',                           &
                                                  dtype=NF90_DOUBLE)

            nc_dset(NC_X_VTEND) = netcdf_field_info(name='x_vorticity_tendency',        &
                                                    long_name='x vorticity tendency',   &
                                                    std_name='',                        &
                                                    unit='1/s',                         &
                                                    dtype=NF90_DOUBLE)

            nc_dset(NC_Y_VTEND) = netcdf_field_info(name='y_vorticity_tendency',        &
                                                    long_name='y vorticity tendency',   &
                                                    std_name='',                        &
                                                    unit='1/s',                         &
                                                    dtype=NF90_DOUBLE)

            nc_dset(NC_Z_VTEND) = netcdf_field_info(name='z_vorticity_tendency',        &
                                                    long_name='z vorticity tendency',   &
                                                    std_name='',                        &
                                                    unit='1/s',                         &
                                                    dtype=NF90_DOUBLE)

            nc_dset(NC_NPARG) = netcdf_field_info(name='nparg',                            &
                                                  long_name='number of parcels per cell',  &
                                                  std_name='',                             &
                                                  unit='1',                                &
                                                  dtype=NF90_INT)

            nc_dset(NC_NSPARG) = netcdf_field_info(name='nsparg',                                &
                                                   long_name='number of small parcels per cell', &
                                                   std_name='',                                  &
                                                   unit='1',                                     &
                                                   dtype=NF90_INT)

            nc_dset(NC_X_VOR) = netcdf_field_info(name='x_vorticity',                   &
                                                  long_name='x vorticity component',    &
                                                  std_name='',                          &
                                                  unit='1/s',                           &
                                                  dtype=NF90_DOUBLE)

            nc_dset(NC_Y_VOR) = netcdf_field_info(name='y_vorticity',                   &
                                                  long_name='y vorticity component',    &
                                                  std_name='',                          &
                                                  unit='1/s',                           &
                                                  dtype=NF90_DOUBLE)

            nc_dset(NC_Z_VOR) = netcdf_field_info(name='z_vorticity',                   &
                                                  long_name='z vorticity component',    &
                                                  std_name='',                          &
                                                  unit='1/s',                           &
                                                  dtype=NF90_DOUBLE)

            nc_dset(NC_TBUOY) = netcdf_field_info(name='buoyancy',                      &
                                                  long_name='total buoyancy',           &
                                                  std_name='',                          &
                                                  unit='m/s^2',                         &
                                                  dtype=NF90_DOUBLE)

#ifndef ENABLE_DRY_MODE
            nc_dset(NC_DBUOY) = netcdf_field_info(name='dry_buoyancy',                  &
                                                  long_name='dry buoyancy',             &
                                                  std_name='',                          &
                                                  unit='m/s^2',                         &
                                                  dtype=NF90_DOUBLE)

            nc_dset(NC_HUM) = netcdf_field_info(name='humidity',                        &
                                                long_name='specific humidity',          &
                                                std_name='',                            &
                                                unit='kg/kg',                           &
                                                dtype=NF90_DOUBLE)

            nc_dset(NC_LBUOY) = netcdf_field_info(name='liquid_water_content',          &
                                                  long_name='liquid-water content',     &
                                                  std_name='',                          &
                                                  unit='1',                             &
                                                  dtype=NF90_DOUBLE)
#endif

            nc_dset(NC_VOL) = netcdf_field_info(name='volume',                          &
                                                long_name='volume',                     &
                                                std_name='',                            &
                                                unit='m^3',                             &
                                                dtype=NF90_DOUBLE)
        end subroutine set_netcdf_field_info

end module field_netcdf<|MERGE_RESOLUTION|>--- conflicted
+++ resolved
@@ -25,13 +25,6 @@
     integer            :: coord_ids(3)  ! = (x, y, z)
     integer            :: t_axis_id
 
-<<<<<<< HEAD
-    integer            :: x_vel_id, y_vel_id, z_vel_id, &
-                          x_vor_id, y_vor_id, z_vor_id, &
-                          tbuoy_id, theta_id, vol_id, n_writes
-=======
->>>>>>> 29dbf6f9
-
     type netcdf_field_info
         character(32)  :: name      = ''
         character(128) :: long_name = ''
@@ -54,49 +47,25 @@
                         , NC_NPARG   = 10       &
                         , NC_NSPARG  = 11       &
                         , NC_TBUOY   = 12       &
-                        , NC_VOL     = 13
-
+                        , NC_VOL     = 13       &
+                        , NC_THETA   = 14       
 #ifndef ENABLE_DRY_MODE
-<<<<<<< HEAD
-    integer            :: qv_id, ql_id
-=======
-    integer, parameter :: NC_DBUOY   = 14       &
-                        , NC_HUM     = 15       &
-                        , NC_LBUOY   = 16
+    integer            :: NC_QV     = 15       &
+                        , NC_QL     = 16
 
     type(netcdf_field_info) :: nc_dset(16)
 #else
-    type(netcdf_field_info) :: nc_dset(13)
->>>>>>> 29dbf6f9
+    type(netcdf_field_info) :: nc_dset(14)
 #endif
 
     integer :: n_writes
 
-<<<<<<< HEAD
-    private :: ncid, ncfname,                   &
-               dimids,                          &
-               coord_ids, t_axis_id,            &
-               x_vel_id, y_vel_id, z_vel_id,    &
-               x_vor_id, y_vor_id, z_vor_id,    &
-               tbuoy_id, theta_id, vol_id,      &
-               n_writes, restart_time
-
-#ifdef ENABLE_DIAGNOSE
-    private :: x_vtend_id, y_vtend_id, z_vtend_id, &
-               nparg_id, nsparg_id
-#endif
-
-#ifndef ENABLE_DRY_MODE
-    private :: qv_id, ql_id
-#endif
-=======
     double precision   :: restart_time
 
     public :: create_netcdf_field_file  &
             , write_netcdf_fields       &
             , read_netcdf_fields        &
             , field_io_timer
->>>>>>> 29dbf6f9
 
     contains
 
@@ -160,146 +129,6 @@
             call define_netcdf_temporal_dimension(ncid, dimids(4), t_axis_id)
 
             ! define fields
-<<<<<<< HEAD
-            call define_netcdf_dataset(ncid=ncid,                           &
-                                       name='x_velocity',                   &
-                                       long_name='x velocity component',    &
-                                       std_name='',                         &
-                                       unit='m/s',                          &
-                                       dtype=NF90_DOUBLE,                   &
-                                       dimids=dimids,                       &
-                                       varid=x_vel_id)
-
-            call define_netcdf_dataset(ncid=ncid,                           &
-                                       name='y_velocity',                   &
-                                       long_name='y velocity component',    &
-                                       std_name='',                         &
-                                       unit='m/s',                          &
-                                       dtype=NF90_DOUBLE,                   &
-                                       dimids=dimids,                       &
-                                       varid=y_vel_id)
-
-            call define_netcdf_dataset(ncid=ncid,                           &
-                                       name='z_velocity',                   &
-                                       long_name='z velocity component',    &
-                                       std_name='',                         &
-                                       unit='m/s',                          &
-                                       dtype=NF90_DOUBLE,                   &
-                                       dimids=dimids,                       &
-                                       varid=z_vel_id)
-
-#ifdef ENABLE_DIAGNOSE
-            call define_netcdf_dataset(ncid=ncid,                           &
-                                       name='x_vtend',                      &
-                                       long_name='x vorticity tendency',    &
-                                       std_name='',                         &
-                                       unit='1/s',                          &
-                                       dtype=NF90_DOUBLE,                   &
-                                       dimids=dimids,                       &
-                                       varid=x_vtend_id)
-
-            call define_netcdf_dataset(ncid=ncid,                           &
-                                       name='y_vtend',                      &
-                                       long_name='y vorticity tendency',    &
-                                       std_name='',                         &
-                                       unit='1/s',                          &
-                                       dtype=NF90_DOUBLE,                   &
-                                       dimids=dimids,                       &
-                                       varid=y_vtend_id)
-
-            call define_netcdf_dataset(ncid=ncid,                           &
-                                       name='z_vtend',                      &
-                                       long_name='z vorticity tendency',    &
-                                       std_name='',                         &
-                                       unit='1/s',                          &
-                                       dtype=NF90_DOUBLE,                   &
-                                       dimids=dimids,                       &
-                                       varid=z_vtend_id)
-
-            call define_netcdf_dataset(ncid=ncid,                               &
-                                       name='nparg',                            &
-                                       long_name='number of parcels per cell',  &
-                                       std_name='',                             &
-                                       unit='1',                                &
-                                       dtype=NF90_INT,                          &
-                                       dimids=dimids,                           &
-                                       varid=nparg_id)
-
-            call define_netcdf_dataset(ncid=ncid,                                    &
-                                       name='nsparg',                                &
-                                       long_name='number of small parcels per cell', &
-                                       std_name='',                                  &
-                                       unit='1',                                     &
-                                       dtype=NF90_INT,                               &
-                                       dimids=dimids,                                &
-                                       varid=nsparg_id)
-#endif
-
-            call define_netcdf_dataset(ncid=ncid,                           &
-                                       name='x_vorticity',                  &
-                                       long_name='x vorticity component',   &
-                                       std_name='',                         &
-                                       unit='1/s',                          &
-                                       dtype=NF90_DOUBLE,                   &
-                                       dimids=dimids,                       &
-                                       varid=x_vor_id)
-
-            call define_netcdf_dataset(ncid=ncid,                           &
-                                       name='y_vorticity',                  &
-                                       long_name='y vorticity component',   &
-                                       std_name='',                         &
-                                       unit='1/s',                          &
-                                       dtype=NF90_DOUBLE,                   &
-                                       dimids=dimids,                       &
-                                       varid=y_vor_id)
-
-            call define_netcdf_dataset(ncid=ncid,                           &
-                                       name='z_vorticity',                  &
-                                       long_name='z vorticity component',   &
-                                       std_name='',                         &
-                                       unit='1/s',                          &
-                                       dtype=NF90_DOUBLE,                   &
-                                       dimids=dimids,                       &
-                                       varid=z_vor_id)
-
-            call define_netcdf_dataset(ncid=ncid,                           &
-                                       name='buoyancy',                     &
-                                       long_name='total buoyancy',          &
-                                       std_name='',                         &
-                                       unit='m/s^2',                        &
-                                       dtype=NF90_DOUBLE,                   &
-                                       dimids=dimids,                       &
-                                       varid=tbuoy_id)
-
-            call define_netcdf_dataset(ncid=ncid,                           &
-                                       name='theta',                        &
-                                       long_name='potential temperature',   &
-                                       std_name='',                         &
-                                       unit='K',                            &
-                                       dtype=NF90_DOUBLE,                   &
-                                       dimids=dimids,                       &
-                                       varid=theta_id)
-#ifndef ENABLE_DRY_MODE
-
-            call define_netcdf_dataset(ncid=ncid,                           &
-                                       name='qv',                           &
-                                       long_name='water vapour spec. hum.', &
-                                       std_name='',                         &
-                                       unit='kg/kg',                        &
-                                       dtype=NF90_DOUBLE,                   &
-                                       dimids=dimids,                       &
-                                       varid=qv_id)
-
-            call define_netcdf_dataset(ncid=ncid,                           &
-                                       name='ql',                           &
-                                       long_name='liquid water spec. hum.', &
-                                       std_name='',                         &
-                                       unit='kg/kg',                        &
-                                       dtype=NF90_DOUBLE,                   &
-                                       dimids=dimids,                       &
-                                       varid=ql_id)
-#endif
-=======
             do n = 1, size(nc_dset)
                 if (nc_dset(n)%l_enabled) then
                     call define_netcdf_dataset(ncid=ncid,                       &
@@ -310,7 +139,6 @@
                                                dtype=nc_dset(n)%dtype,          &
                                                dimids=dimids,                   &
                                                varid=nc_dset(n)%varid)
->>>>>>> 29dbf6f9
 
                 endif
             enddo
@@ -343,50 +171,12 @@
 
             call get_var_id(ncid, 't', t_axis_id)
 
-<<<<<<< HEAD
-            call get_var_id(ncid, 'x_velocity', x_vel_id)
-
-            call get_var_id(ncid, 'y_velocity', y_vel_id)
-
-            call get_var_id(ncid, 'z_velocity', z_vel_id)
-
-#ifdef ENABLE_DIAGNOSE
-            call get_var_id(ncid, 'x_vtend', x_vtend_id)
-
-            call get_var_id(ncid, 'y_vtend', y_vtend_id)
-
-            call get_var_id(ncid, 'z_vtend', z_vtend_id)
-
-            call get_var_id(ncid, 'nparg', nparg_id)
-
-            call get_var_id(ncid, 'nsparg', nsparg_id)
-#endif
-
-            call get_var_id(ncid, 'x_vorticity', x_vor_id)
-
-            call get_var_id(ncid, 'y_vorticity', y_vor_id)
-
-            call get_var_id(ncid, 'z_vorticity', z_vor_id)
-
-            call get_var_id(ncid, 'buoyancy', tbuoy_id)
-
-            call get_var_id(ncid, 'theta', theta_id)
-
-#ifndef ENABLE_DRY_MODE
-            call get_var_id(ncid, 'qv', qv_id)
-
-            call get_var_id(ncid, 'ql', ql_id)
-#endif
-
-            call get_var_id(ncid, 'volume', vol_id)
-=======
             do n = 1, size(nc_dset)
                 if (nc_dset(n)%l_enabled) then
                     call get_var_id(ncid, nc_dset(n)%name, nc_dset(n)%varid)
                 endif
             enddo
 
->>>>>>> 29dbf6f9
         end subroutine read_netcdf_field_content
 
         !::::::::::::::::::::::::::::::::::::::::::::::::::::::::::::::::::::::
@@ -444,25 +234,13 @@
             call write_field_double(NC_Z_VOR, vortg(:, :, :, 3), start, cnt)
 
             call write_field_double(NC_TBUOY, tbuoyg, start, cnt)
-
-<<<<<<< HEAD
-            call write_netcdf_dataset(ncid, theta_id, thetag(lo(3):hi(3), lo(2):hi(2), lo(1):hi(1)),   &
-                                      start, cnt)
+            call write_field_double(NC_THETA, thetag, start, cnt)
 
 #ifndef ENABLE_DRY_MODE
-            call write_netcdf_dataset(ncid, qv_id, qvg(lo(3):hi(3), lo(2):hi(2), lo(1):hi(1)),   &
-                                      start, cnt)
-
-            call write_netcdf_dataset(ncid, ql_id, qlg(lo(3):hi(3), lo(2):hi(2), lo(1):hi(1)),   &
-                                      start, cnt)
-=======
-#ifndef ENABLE_DRY_MODE
-            call write_field_double(NC_DBUOY, dbuoyg, start, cnt)
-
-            call write_field_double(NC_LBUOY, glati * (tbuoyg - dbuoyg), start, cnt)
-
-            call write_field_double(NC_HUM, humg, start, cnt)
->>>>>>> 29dbf6f9
+
+            call write_field_double(NC_QV, qvg, start, cnt)
+
+            call write_field_double(NC_QL, qlg, start, cnt)
 #endif
             call write_field_double(NC_VOL, volg, start, cnt)
 
@@ -570,17 +348,10 @@
                                          cnt)
             endif
 
-<<<<<<< HEAD
-            if (has_dataset(lid, 'theta')) then
+            if (has_dataset(lid, nc_dset(NC_THETA)%name)) then
                 call read_netcdf_dataset(lid,                         &
-                                         'theta',                     &
+                                         nc_dset(NC_THETA)%name,      &
                                          thetag(box%lo(3):box%hi(3),  &
-=======
-            if (has_dataset(lid, nc_dset(NC_TBUOY)%name)) then
-                call read_netcdf_dataset(lid,                         &
-                                         nc_dset(NC_TBUOY)%name,      &
-                                         tbuoyg(box%lo(3):box%hi(3),  &
->>>>>>> 29dbf6f9
                                                 box%lo(2):box%hi(2),  &
                                                 box%lo(1):box%hi(1)), &
                                          start,                       &
@@ -588,31 +359,22 @@
             endif
 
 #ifndef ENABLE_DRY_MODE
-<<<<<<< HEAD
-            if (has_dataset(lid, 'qv')) then
+            if (has_dataset(lid, nc_dset(NC_QV)%name)) then
                 call read_netcdf_dataset(lid,                       &
-                                         'qv',                      &
-                                         qvg(box%lo(3):box%hi(3),   &
-                                             box%lo(2):box%hi(2),   &
-                                             box%lo(1):box%hi(1)),  &
+                                         nc_dset(NC_QV)%name,      &
+                                         qvg(box%lo(3):box%hi(3),  &
+                                              box%lo(2):box%hi(2),  &
+                                              box%lo(1):box%hi(1)), &
                                          start,                     &
                                          cnt)
             endif
 
-            if (has_dataset(lid, 'ql')) then
+            if (has_dataset(lid, nc_dset(NC_QL)%name)) then
                 call read_netcdf_dataset(lid,                       &
-                                         'ql',                      &
-                                         qlg(box%lo(3):box%hi(3),   &
-                                             box%lo(2):box%hi(2),   &
-                                             box%lo(1):box%hi(1)),  &
-=======
-            if (has_dataset(lid, nc_dset(NC_HUM)%name)) then
-                call read_netcdf_dataset(lid,                       &
-                                         nc_dset(NC_HUM)%name,      &
-                                         humg(box%lo(3):box%hi(3),  &
+                                         nc_dset(NC_QL)%name,      &
+                                         qlg(box%lo(3):box%hi(3),  &
                                               box%lo(2):box%hi(2),  &
                                               box%lo(1):box%hi(1)), &
->>>>>>> 29dbf6f9
                                          start,                     &
                                          cnt)
             endif
@@ -639,10 +401,10 @@
                 nc_dset(NC_Y_VEL)%l_enabled = .true.
                 nc_dset(NC_Z_VEL)%l_enabled = .true.
                 nc_dset(NC_TBUOY)%l_enabled = .true.
+                nc_dset(NC_THETA)%l_enabled = .true.
 #ifndef ENABLE_DRY_MODE
-                nc_dset(NC_DBUOY)%l_enabled = .true.
-                nc_dset(NC_HUM)%l_enabled   = .true.
-                nc_dset(NC_LBUOY)%l_enabled = .true.
+                nc_dset(NC_QV)%l_enabled   = .true.
+                nc_dset(NC_QL)%l_enabled = .true.
 #endif
                 nc_dset(NC_VOL)%l_enabled   = .true.
             else
@@ -673,10 +435,10 @@
                 nc_dset(NC_Y_VEL)%l_enabled = .true.
                 nc_dset(NC_Z_VEL)%l_enabled = .true.
                 nc_dset(NC_TBUOY)%l_enabled = .true.
+                nc_dset(NC_THETA)%l_enabled = .true.
 #ifndef ENABLE_DRY_MODE
-                nc_dset(NC_DBUOY)%l_enabled = .true.
-                nc_dset(NC_HUM)%l_enabled   = .true.
-                nc_dset(NC_LBUOY)%l_enabled = .true.
+                nc_dset(NC_QV)%l_enabled   = .true.
+                nc_dset(NC_QL)%l_enabled = .true.
 #endif
                 nc_dset(NC_VOL)%l_enabled   = .true.
             endif
@@ -770,23 +532,24 @@
                                                   unit='m/s^2',                         &
                                                   dtype=NF90_DOUBLE)
 
+            nc_dset(NC_THETA) = netcdf_field_info(name='theta',                         &
+                                                  long_name='potential temperature',    &
+                                                  std_name='',                          &
+                                                  unit='K',                             &
+                                                  dtype=NF90_DOUBLE)
+
+
 #ifndef ENABLE_DRY_MODE
-            nc_dset(NC_DBUOY) = netcdf_field_info(name='dry_buoyancy',                  &
-                                                  long_name='dry buoyancy',             &
-                                                  std_name='',                          &
-                                                  unit='m/s^2',                         &
-                                                  dtype=NF90_DOUBLE)
-
-            nc_dset(NC_HUM) = netcdf_field_info(name='humidity',                        &
-                                                long_name='specific humidity',          &
+            nc_dset(NC_QV) = netcdf_field_info(name='qv',                        &
+                                                long_name='water vapour specific humidity',          &
                                                 std_name='',                            &
                                                 unit='kg/kg',                           &
                                                 dtype=NF90_DOUBLE)
 
-            nc_dset(NC_LBUOY) = netcdf_field_info(name='liquid_water_content',          &
-                                                  long_name='liquid-water content',     &
-                                                  std_name='',                          &
-                                                  unit='1',                             &
+            nc_dset(NC_QL) = netcdf_field_info(name='ql',          &
+                                                  long_name='liquid water specific humidity',     &
+                                                  std_name='',                          &
+                                                  unit='kg/kg',                         &
                                                   dtype=NF90_DOUBLE)
 #endif
 
