module field_netcdf
    use constants, only : one
    use netcdf_utils
    use netcdf_writer
    use netcdf_reader
    use fields
    use config, only : package_version, cf_version
    use timer, only : start_timer, stop_timer
    use options, only : write_netcdf_options
    use physics, only : write_physical_quantities, glati
    use mpi_layout, only : box
    implicit none

    integer :: field_io_timer

    character(len=512) :: ncfname
    integer            :: ncid
    integer            :: dimids(4)     ! = (x, y, z)
    integer            :: coord_ids(3)  ! = (x, y, z)
    integer            :: t_axis_id

    integer            :: x_vel_id, y_vel_id, z_vel_id, &
                          x_vor_id, y_vor_id, z_vor_id, &
                          tbuoy_id, vol_id, n_writes

#ifdef ENABLE_DIAGNOSE
    integer            :: x_vtend_id, y_vtend_id, z_vtend_id, &
                          nparg_id, nsparg_id
#endif

#ifndef ENABLE_DRY_MODE
    integer            :: dbuoy_id, lbuoy_id
#endif

    double precision   :: restart_time

    private :: ncid, ncfname,                   &
               dimids,                          &
               coord_ids, t_axis_id,            &
               x_vel_id, y_vel_id, z_vel_id,    &
               x_vor_id, y_vor_id, z_vor_id,    &
               tbuoy_id, vol_id,                &
               n_writes, restart_time

#ifdef ENABLE_DIAGNOSE
    private :: x_vtend_id, y_vtend_id, z_vtend_id, &
               nparg_id, nsparg_id
#endif

#ifndef ENABLE_DRY_MODE
    private :: dbuoy_id, lbuoy_id
#endif

    contains

        ! Create the field file.
        ! @param[in] basename of the file
        ! @param[in] overwrite the file
        subroutine create_netcdf_field_file(basename, overwrite, l_restart)
            character(*), intent(in)  :: basename
            logical,      intent(in)  :: overwrite
            logical,      intent(in)  :: l_restart
            logical                   :: l_exist

            ncfname =  basename // '_fields.nc'

            restart_time = -one
            n_writes = 1

            call exist_netcdf_file(ncfname, l_exist)

            if (l_restart .and. l_exist) then
                call open_netcdf_file(ncfname, NF90_NOWRITE, ncid)
                call get_num_steps(ncid, n_writes)
                call get_time(ncid, restart_time)
                call read_netcdf_field_content
                call close_netcdf_file(ncid)
                n_writes = n_writes + 1
                return
            endif

            call create_netcdf_file(ncfname, overwrite, ncid)

            ! define global attributes
            call write_netcdf_info(ncid=ncid,                    &
                                   epic_version=package_version, &
                                   file_type='fields',           &
                                   cf_version=cf_version)

            call write_netcdf_box(ncid, lower, extent, (/nx, ny, nz/))

            call write_physical_quantities(ncid)

            call write_netcdf_options(ncid)

            ! define dimensions
            call define_netcdf_spatial_dimensions_3d(ncid=ncid,                &
                                                     ncells=(/nx, ny, nz/),    &
                                                     dimids=dimids(1:3),       &
                                                     axids=coord_ids)


            call define_netcdf_temporal_dimension(ncid, dimids(4), t_axis_id)

            ! define fields
            call define_netcdf_dataset(ncid=ncid,                           &
                                       name='x_velocity',                   &
                                       long_name='x velocity component',    &
                                       std_name='',                         &
                                       unit='m/s',                          &
                                       dtype=NF90_DOUBLE,                   &
                                       dimids=dimids,                       &
                                       varid=x_vel_id)

            call define_netcdf_dataset(ncid=ncid,                           &
                                       name='y_velocity',                   &
                                       long_name='y velocity component',    &
                                       std_name='',                         &
                                       unit='m/s',                          &
                                       dtype=NF90_DOUBLE,                   &
                                       dimids=dimids,                       &
                                       varid=y_vel_id)

            call define_netcdf_dataset(ncid=ncid,                           &
                                       name='z_velocity',                   &
                                       long_name='z velocity component',    &
                                       std_name='',                         &
                                       unit='m/s',                          &
                                       dtype=NF90_DOUBLE,                   &
                                       dimids=dimids,                       &
                                       varid=z_vel_id)

#ifdef ENABLE_DIAGNOSE
            call define_netcdf_dataset(ncid=ncid,                           &
                                       name='x_vtend',                      &
                                       long_name='x vorticity tendency',    &
                                       std_name='',                         &
                                       unit='1/s',                          &
                                       dtype=NF90_DOUBLE,                   &
                                       dimids=dimids,                       &
                                       varid=x_vtend_id)

            call define_netcdf_dataset(ncid=ncid,                           &
                                       name='y_vtend',                      &
                                       long_name='y vorticity tendency',    &
                                       std_name='',                         &
                                       unit='1/s',                          &
                                       dtype=NF90_DOUBLE,                   &
                                       dimids=dimids,                       &
                                       varid=y_vtend_id)

            call define_netcdf_dataset(ncid=ncid,                           &
                                       name='z_vtend',                      &
                                       long_name='z vorticity tendency',    &
                                       std_name='',                         &
                                       unit='1/s',                          &
                                       dtype=NF90_DOUBLE,                   &
                                       dimids=dimids,                       &
                                       varid=z_vtend_id)

            call define_netcdf_dataset(ncid=ncid,                               &
                                       name='nparg',                            &
                                       long_name='number of parcels per cell',  &
                                       std_name='',                             &
                                       unit='1',                                &
                                       dtype=NF90_INT,                          &
                                       dimids=dimids,                           &
                                       varid=nparg_id)

            call define_netcdf_dataset(ncid=ncid,                                    &
                                       name='nsparg',                                &
                                       long_name='number of small parcels per cell', &
                                       std_name='',                                  &
                                       unit='1',                                     &
                                       dtype=NF90_INT,                               &
                                       dimids=dimids,                                &
                                       varid=nsparg_id)
#endif

            call define_netcdf_dataset(ncid=ncid,                           &
                                       name='x_vorticity',                  &
                                       long_name='x vorticity component',   &
                                       std_name='',                         &
                                       unit='1/s',                          &
                                       dtype=NF90_DOUBLE,                   &
                                       dimids=dimids,                       &
                                       varid=x_vor_id)

            call define_netcdf_dataset(ncid=ncid,                           &
                                       name='y_vorticity',                  &
                                       long_name='y vorticity component',   &
                                       std_name='',                         &
                                       unit='1/s',                          &
                                       dtype=NF90_DOUBLE,                   &
                                       dimids=dimids,                       &
                                       varid=y_vor_id)

            call define_netcdf_dataset(ncid=ncid,                           &
                                       name='z_vorticity',                  &
                                       long_name='z vorticity component',   &
                                       std_name='',                         &
                                       unit='1/s',                          &
                                       dtype=NF90_DOUBLE,                   &
                                       dimids=dimids,                       &
                                       varid=z_vor_id)

            call define_netcdf_dataset(ncid=ncid,                           &
                                       name='buoyancy',                     &
                                       long_name='total buoyancy',          &
                                       std_name='',                         &
                                       unit='m/s^2',                        &
                                       dtype=NF90_DOUBLE,                   &
                                       dimids=dimids,                       &
                                       varid=tbuoy_id)

#ifndef ENABLE_DRY_MODE
            call define_netcdf_dataset(ncid=ncid,                           &
                                       name='dry_buoyancy',                 &
                                       long_name='dry buoyancy',            &
                                       std_name='',                         &
                                       unit='m/s^2',                        &
                                       dtype=NF90_DOUBLE,                   &
                                       dimids=dimids,                       &
                                       varid=dbuoy_id)

            call define_netcdf_dataset(ncid=ncid,                           &
                                       name='liquid_water_content',         &
                                       long_name='liquid-water content',    &
                                       std_name='',                         &
                                       unit='1',                            &
                                       dtype=NF90_DOUBLE,                   &
                                       dimids=dimids,                       &
                                       varid=lbuoy_id)
#endif

            call define_netcdf_dataset(ncid=ncid,                           &
                                       name='volume',                       &
                                       long_name='volume',                  &
                                       std_name='',                         &
                                       unit='m^3',                          &
                                       dtype=NF90_DOUBLE,                   &
                                       dimids=dimids,                       &
                                       varid=vol_id)

            call close_definition(ncid)

            call close_netcdf_file(ncid)

        end subroutine create_netcdf_field_file

        ! Pre-condition: Assumes an open file
        subroutine read_netcdf_field_content

            call get_dim_id(ncid, 'x', dimids(1))

            call get_dim_id(ncid, 'y', dimids(2))

            call get_dim_id(ncid, 'z', dimids(3))

            call get_dim_id(ncid, 't', dimids(4))


            call get_var_id(ncid, 'x', coord_ids(1))

            call get_var_id(ncid, 'y', coord_ids(2))

            call get_var_id(ncid, 'z', coord_ids(3))

            call get_var_id(ncid, 't', t_axis_id)

            call get_var_id(ncid, 'x_velocity', x_vel_id)

            call get_var_id(ncid, 'y_velocity', y_vel_id)

            call get_var_id(ncid, 'z_velocity', z_vel_id)

#ifdef ENABLE_DIAGNOSE
            call get_var_id(ncid, 'x_vtend', x_vtend_id)

            call get_var_id(ncid, 'y_vtend', y_vtend_id)

            call get_var_id(ncid, 'z_vtend', z_vtend_id)

            call get_var_id(ncid, 'nparg', nparg_id)

            call get_var_id(ncid, 'nsparg', nsparg_id)
#endif

            call get_var_id(ncid, 'x_vorticity', x_vor_id)

            call get_var_id(ncid, 'y_vorticity', y_vor_id)

            call get_var_id(ncid, 'z_vorticity', z_vor_id)

            call get_var_id(ncid, 'buoyancy', tbuoy_id)

#ifndef ENABLE_DRY_MODE
            call get_var_id(ncid, 'dry_buoyancy', dbuoy_id)

            call get_var_id(ncid, 'liquid_water_content', lbuoy_id)
#endif
            call get_var_id(ncid, 'volume', vol_id)
        end subroutine read_netcdf_field_content

        ! Write a step in the field file.
        ! @param[in] t is the time
        ! @param[in] dt is the time step
        subroutine write_netcdf_fields(t)
            double precision, intent(in) :: t
            integer                      :: cnt(4), start(4)
            integer                      :: lo(3), hi(3)

            call start_timer(field_io_timer)

            if (t <= restart_time) then
                call stop_timer(field_io_timer)
                return
            endif

            call open_netcdf_file(ncfname, NF90_WRITE, ncid)

            if (n_writes == 1) then
                call write_netcdf_axis_3d(ncid, dimids(1:3), lower, dx, (/nx, ny, nz/))
            endif

            ! write time
            call write_netcdf_scalar(ncid, t_axis_id, t, n_writes)

            lo = box%lo
            hi = box%hi

            ! need to add 1 since start must begin with index 1
            start(1:3) = lo + 1
            start(4) = n_writes

            cnt(1:3) = hi - lo + 1
            cnt(4)   = 1

            !
            ! write fields (do not write halo cells)
            !
            call write_netcdf_dataset(ncid, x_vel_id, velog(lo(3):hi(3), lo(2):hi(2), lo(1):hi(1), 1), &
                                      start, cnt)
            call write_netcdf_dataset(ncid, y_vel_id, velog(lo(3):hi(3), lo(2):hi(2), lo(1):hi(1), 2), &
                                      start, cnt)
            call write_netcdf_dataset(ncid, z_vel_id, velog(lo(3):hi(3), lo(2):hi(2), lo(1):hi(1), 3), &
                                      start, cnt)

<<<<<<< HEAD
            call write_netcdf_dataset(ncid, x_vor_id, vortg(lo(3):hi(3), lo(2):hi(2), lo(1):hi(1), 1), &
=======
#ifdef ENABLE_DIAGNOSE
            call write_netcdf_dataset(ncid, x_vtend_id, vtend(0:nz, 0:ny-1, 0:nx-1, 1), &
                                      start, cnt)
            call write_netcdf_dataset(ncid, y_vtend_id, vtend(0:nz, 0:ny-1, 0:nx-1, 2), &
                                      start, cnt)
            call write_netcdf_dataset(ncid, z_vtend_id, vtend(0:nz, 0:ny-1, 0:nx-1, 3), &
                                      start, cnt)

            call write_netcdf_dataset(ncid, nparg_id, nparg(0:nz, 0:ny-1, 0:nx-1), &
                                      start, cnt)
            call write_netcdf_dataset(ncid, nsparg_id, nparg(0:nz, 0:ny-1, 0:nx-1), &
                                      start, cnt)
#endif

            call write_netcdf_dataset(ncid, x_vor_id, vortg(0:nz, 0:ny-1, 0:nx-1, 1), &
>>>>>>> 935ebc2d
                                      start, cnt)
            call write_netcdf_dataset(ncid, y_vor_id, vortg(lo(3):hi(3), lo(2):hi(2), lo(1):hi(1), 2), &
                                      start, cnt)
            call write_netcdf_dataset(ncid, z_vor_id, vortg(lo(3):hi(3), lo(2):hi(2), lo(1):hi(1), 3), &
                                      start, cnt)

            call write_netcdf_dataset(ncid, tbuoy_id, tbuoyg(lo(3):hi(3), lo(2):hi(2), lo(1):hi(1)),   &
                                      start, cnt)

#ifndef ENABLE_DRY_MODE
            call write_netcdf_dataset(ncid, dbuoy_id, dbuoyg(lo(3):hi(3), lo(2):hi(2), lo(1):hi(1)),   &
                                      start, cnt)

            call write_netcdf_dataset(ncid, lbuoy_id, glati * (tbuoyg(lo(3):hi(3), lo(2):hi(2), lo(1):hi(1))    &
                                                             - dbuoyg(lo(3):hi(3), lo(2):hi(2), lo(1):hi(1))),  &
                                      start, cnt)
#endif

            call write_netcdf_dataset(ncid, vol_id, volg(0:nz, 0:ny-1, 0:nx-1), &
                                      start, cnt)

            ! increment counter
            n_writes = n_writes + 1

            call close_netcdf_file(ncid)

            call stop_timer(field_io_timer)

        end subroutine write_netcdf_fields

end module field_netcdf<|MERGE_RESOLUTION|>--- conflicted
+++ resolved
@@ -346,25 +346,21 @@
             call write_netcdf_dataset(ncid, z_vel_id, velog(lo(3):hi(3), lo(2):hi(2), lo(1):hi(1), 3), &
                                       start, cnt)
 
-<<<<<<< HEAD
+#ifdef ENABLE_DIAGNOSE
+            call write_netcdf_dataset(ncid, x_vtend_id, vtend(lo(3):hi(3), lo(2):hi(2), lo(1):hi(1), 1), &
+                                      start, cnt)
+            call write_netcdf_dataset(ncid, y_vtend_id, vtend(lo(3):hi(3), lo(2):hi(2), lo(1):hi(1), 2), &
+                                      start, cnt)
+            call write_netcdf_dataset(ncid, z_vtend_id, vtend(lo(3):hi(3), lo(2):hi(2), lo(1):hi(1), 3), &
+                                      start, cnt)
+
+            call write_netcdf_dataset(ncid, nparg_id, nparg(lo(3):hi(3), lo(2):hi(2), lo(1):hi(1)), &
+                                      start, cnt)
+            call write_netcdf_dataset(ncid, nsparg_id, nparg(lo(3):hi(3), lo(2):hi(2), lo(1):hi(1)), &
+                                      start, cnt)
+#endif
+
             call write_netcdf_dataset(ncid, x_vor_id, vortg(lo(3):hi(3), lo(2):hi(2), lo(1):hi(1), 1), &
-=======
-#ifdef ENABLE_DIAGNOSE
-            call write_netcdf_dataset(ncid, x_vtend_id, vtend(0:nz, 0:ny-1, 0:nx-1, 1), &
-                                      start, cnt)
-            call write_netcdf_dataset(ncid, y_vtend_id, vtend(0:nz, 0:ny-1, 0:nx-1, 2), &
-                                      start, cnt)
-            call write_netcdf_dataset(ncid, z_vtend_id, vtend(0:nz, 0:ny-1, 0:nx-1, 3), &
-                                      start, cnt)
-
-            call write_netcdf_dataset(ncid, nparg_id, nparg(0:nz, 0:ny-1, 0:nx-1), &
-                                      start, cnt)
-            call write_netcdf_dataset(ncid, nsparg_id, nparg(0:nz, 0:ny-1, 0:nx-1), &
-                                      start, cnt)
-#endif
-
-            call write_netcdf_dataset(ncid, x_vor_id, vortg(0:nz, 0:ny-1, 0:nx-1, 1), &
->>>>>>> 935ebc2d
                                       start, cnt)
             call write_netcdf_dataset(ncid, y_vor_id, vortg(lo(3):hi(3), lo(2):hi(2), lo(1):hi(1), 2), &
                                       start, cnt)
@@ -383,7 +379,7 @@
                                       start, cnt)
 #endif
 
-            call write_netcdf_dataset(ncid, vol_id, volg(0:nz, 0:ny-1, 0:nx-1), &
+            call write_netcdf_dataset(ncid, vol_id, volg(lo(3):hi(3), lo(2):hi(2), lo(1):hi(1)), &
                                       start, cnt)
 
             ! increment counter
