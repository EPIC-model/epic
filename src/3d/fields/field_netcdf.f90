module field_netcdf
    use constants, only : one, two
    use netcdf_utils
    use netcdf_writer
    use netcdf_reader
    use fields
    use config, only : package_version, cf_version
    use mpi_timer, only : start_timer, stop_timer
    use options, only : write_netcdf_options, output, verbose
    use physics, only : write_physical_quantities, glati
#ifdef ENABLE_BUOYANCY_PERTURBATION_MODE
    use physics, only : bfsq
#endif
    use mpi_layout, only : box
    use parameters, only : write_zeta_boundary_flag
    use mpi_utils, only : mpi_stop

    implicit none

    private

    integer :: field_io_timer

    character(len=512) :: ncfname
    integer            :: ncid
    integer            :: dimids(4)     ! = (x, y, z)
    integer            :: coord_ids(3)  ! = (x, y, z)
    integer            :: t_axis_id

    integer, parameter :: NC_X_VEL   = 1        &
                        , NC_Y_VEL   = 2        &
                        , NC_Z_VEL   = 3        &
                        , NC_X_VOR   = 4        &
                        , NC_Y_VOR   = 5        &
                        , NC_Z_VOR   = 6        &
                        , NC_X_VTEND = 7        &
                        , NC_Y_VTEND = 8        &
                        , NC_Z_VTEND = 9        &
                        , NC_NPARG   = 10       &
                        , NC_NSPARG  = 11       &
                        , NC_THETA   = 12       &
                        , NC_TBUOY   = 13       &
                        , NC_VOL     = 14

#ifndef ENABLE_DRY_MODE
    integer, parameter :: NC_QV      = 15       &
                        , NC_QL      = 16      

    type(netcdf_info) :: nc_dset(16)
#else
    type(netcdf_info) :: nc_dset(14)
#endif

    integer :: n_writes

    double precision   :: restart_time

    public :: create_netcdf_field_file  &
            , write_netcdf_fields       &
            , read_netcdf_fields        &
            , field_io_timer

    contains

        ! Create the field file.
        ! @param[in] basename of the file
        ! @param[in] overwrite the file
        subroutine create_netcdf_field_file(basename, overwrite, l_restart)
            character(*), intent(in)  :: basename
            logical,      intent(in)  :: overwrite
            logical,      intent(in)  :: l_restart
            logical                   :: l_exist
            integer                   :: n

            call set_netcdf_field_output

            ncfname =  basename // '_fields.nc'

            restart_time = -one
            n_writes = 1

            call exist_netcdf_file(ncfname, l_exist)

            if (l_restart .and. l_exist) then
                call open_netcdf_file(ncfname, NF90_NOWRITE, ncid)
                call get_num_steps(ncid, n_writes)
                if (n_writes > 0) then
                    call get_time(ncid, restart_time)
                    call read_netcdf_field_content
                    call close_netcdf_file(ncid)
                    n_writes = n_writes + 1
                    return
                else
                    call close_netcdf_file(ncid)
                    if (world%rank == world%root) then
                        call delete_netcdf_file(ncfname)
                    endif
                endif
            endif

            call create_netcdf_file(ncfname, overwrite, ncid)

            ! define global attributes
            call write_netcdf_info(ncid=ncid,                    &
                                   version_tag=package_version,  &
                                   file_type='fields',           &
                                   cf_version=cf_version)

            call write_netcdf_box(ncid, lower, extent, (/nx, ny, nz/))

            call write_physical_quantities(ncid)

            call write_netcdf_options(ncid)

            ! define dimensions
            call define_netcdf_spatial_dimensions_3d(ncid=ncid,                &
                                                     ngps=(/nx, ny, nz+1/),    &
                                                     dimids=dimids(1:3),       &
                                                     axids=coord_ids)


            call define_netcdf_temporal_dimension(ncid, dimids(4), t_axis_id)

            ! define fields
            do n = 1, size(nc_dset)
                if (nc_dset(n)%l_enabled) then
                    call define_netcdf_dataset(ncid=ncid,                       &
                                               name=nc_dset(n)%name,            &
                                               long_name=nc_dset(n)%long_name,  &
                                               std_name=nc_dset(n)%std_name,    &
                                               unit=nc_dset(n)%unit,            &
                                               dtype=nc_dset(n)%dtype,          &
                                               dimids=dimids,                   &
                                               varid=nc_dset(n)%varid)

                endif
            enddo

            call close_definition(ncid)

            call close_netcdf_file(ncid)

        end subroutine create_netcdf_field_file

        !::::::::::::::::::::::::::::::::::::::::::::::::::::::::::::::::::::::

        ! Pre-condition: Assumes an open file
        subroutine read_netcdf_field_content
            integer :: n

            call get_dim_id(ncid, 'x', dimids(1))

            call get_dim_id(ncid, 'y', dimids(2))

            call get_dim_id(ncid, 'z', dimids(3))

            call get_dim_id(ncid, 't', dimids(4))

            call get_var_id(ncid, 'x', coord_ids(1))

            call get_var_id(ncid, 'y', coord_ids(2))

            call get_var_id(ncid, 'z', coord_ids(3))

            call get_var_id(ncid, 't', t_axis_id)

            do n = 1, size(nc_dset)
                if (nc_dset(n)%l_enabled) then
                    call get_var_id(ncid, nc_dset(n)%name, nc_dset(n)%varid)
                endif
            enddo

        end subroutine read_netcdf_field_content

        !::::::::::::::::::::::::::::::::::::::::::::::::::::::::::::::::::::::

        ! Write a step in the field file.
        ! @param[in] t is the time
        ! @param[in] dt is the time step
        subroutine write_netcdf_fields(t)
            double precision, intent(in) :: t
            integer                      :: cnt(4), start(4)
#ifdef ENABLE_BUOYANCY_PERTURBATION_MODE
            integer          :: iz
            double precision :: z
#endif

            call start_timer(field_io_timer)

            if (t <= restart_time) then
                call stop_timer(field_io_timer)
                return
            endif

            call open_netcdf_file(ncfname, NF90_WRITE, ncid)

            ! need to add 1 since start must begin with index 1
            start(1:3) = box%lo + 1
            start(4) = n_writes

            cnt(1:3) = box%hi - box%lo + 1
            cnt(4)   = 1

            if (n_writes == 1) then
                call write_netcdf_axis_3d(ncid, dimids(1:3), box%lower, dx, &
                                          box%size, start(1:3), cnt(1:3))
                call write_zeta_boundary_flag(ncid)
            endif

            ! write time
            call write_netcdf_scalar(ncid, t_axis_id, t, n_writes)

            !
            ! write fields (do not write halo cells)
            !
            call write_field_double(NC_X_VEL, velog(:, :, :, 1), start, cnt)
            call write_field_double(NC_Y_VEL, velog(:, :, :, 2), start, cnt)
            call write_field_double(NC_Z_VEL, velog(:, :, :, 3), start, cnt)

            call write_field_double(NC_X_VTEND, vtend(:, :, :, 1), start, cnt)
            call write_field_double(NC_Y_VTEND, vtend(:, :, :, 2), start, cnt)
            call write_field_double(NC_Z_VTEND, vtend(:, :, :, 3), start, cnt)

            call write_field_integer(NC_NPARG, nparg, start, cnt)
            call write_field_integer(NC_NSPARG, nsparg, start, cnt)

            call write_field_double(NC_X_VOR, vortg(:, :, :, 1), start, cnt)
            call write_field_double(NC_Y_VOR, vortg(:, :, :, 2), start, cnt)
            call write_field_double(NC_Z_VOR, vortg(:, :, :, 3), start, cnt)

#ifdef ENABLE_BUOYANCY_PERTURBATION_MODE
            ! add basic state
            do iz = 0, nz
                z = lower(3) + dble(iz) * dx(3)
                tbuoyg(iz, :, :) = tbuoyg(iz, :, :) + bfsq * z
            enddo
#endif

            call write_field_double(NC_TBUOY, tbuoyg, start, cnt)
            call write_field_double(NC_THETA, thetag, start, cnt)

#ifndef ENABLE_DRY_MODE
            call write_field_double(NC_QV, qvg, start, cnt)

            call write_field_double(NC_QL, qlg, start, cnt)
#endif
            call write_field_double(NC_VOL, volg, start, cnt)

#ifdef ENABLE_BUOYANCY_PERTURBATION_MODE
            ! remove basic state
            do iz = 0, nz
                z = lower(3) + dble(iz) * dx(3)
                tbuoyg(iz, :, :) = tbuoyg(iz, :, :) - bfsq * z
            enddo
#endif


            ! increment counter
            n_writes = n_writes + 1

            call close_netcdf_file(ncid)

            call stop_timer(field_io_timer)

        end subroutine write_netcdf_fields

        !::::::::::::::::::::::::::::::::::::::::::::::::::::::::::::::::::::::

        subroutine write_field_double(id, fdata, start, cnt)
            integer,          intent(in) :: id
            double precision, intent(in) :: fdata(box%hlo(3):box%hhi(3), &
                                                  box%hlo(2):box%hhi(2), &
                                                  box%hlo(1):box%hhi(1))
            integer,          intent(in) :: cnt(4), start(4)

            if (nc_dset(id)%l_enabled) then
                call write_netcdf_dataset(ncid, nc_dset(id)%varid,      &
                                          fdata(box%lo(3):box%hi(3),    &
                                                box%lo(2):box%hi(2),    &
                                                box%lo(1):box%hi(1)),   &
                                          start, cnt)
            endif
        end subroutine write_field_double

        !::::::::::::::::::::::::::::::::::::::::::::::::::::::::::::::::::::::

        subroutine write_field_integer(id, fdata, start, cnt)
            integer, intent(in) :: id
            integer, intent(in) :: fdata(box%hlo(3):box%hhi(3), &
                                         box%hlo(2):box%hhi(2), &
                                         box%hlo(1):box%hhi(1))
            integer, intent(in) :: cnt(4), start(4)

            if (nc_dset(id)%l_enabled) then
                call write_netcdf_dataset(ncid, nc_dset(id)%varid,      &
                                          fdata(box%lo(3):box%hi(3),    &
                                                box%lo(2):box%hi(2),    &
                                                box%lo(1):box%hi(1)),   &
                                          start, cnt)
            endif
        end subroutine write_field_integer

        !::::::::::::::::::::::::::::::::::::::::::::::::::::::::::::::::::::::

        subroutine read_netcdf_fields(fname, step)
            character(*), intent(in) :: fname
            integer,      intent(in) :: step
            integer                  :: n_steps, lid, start(4), cnt(4), st

            call set_netcdf_field_info

            call open_netcdf_file(fname, NF90_NOWRITE, lid)

            call get_num_steps(lid, n_steps)

            st = step

            if (st == -1) then
                st = n_steps
            else if ((st == 0) .or. (st > n_steps)) then
                call mpi_stop("Step number in NetCDF field file is out of bounds.")
            endif

            start(1:3) = box%lo + 1      ! need to add 1 since start must begin with index 1
            cnt(1:3) = box%size
            cnt(4) = 1
            start(4) = st

            if (has_dataset(lid, nc_dset(NC_X_VOR)%name)) then
                call read_netcdf_dataset(lid,                       &
                                         nc_dset(NC_X_VOR)%name,    &
                                         vortg(box%lo(3):box%hi(3), &
                                               box%lo(2):box%hi(2), &
                                               box%lo(1):box%hi(1), &
                                               1),                  &
                                         start,                     &
                                         cnt)
            endif

            if (has_dataset(lid, nc_dset(NC_Y_VOR)%name)) then
                call read_netcdf_dataset(lid,                       &
                                         nc_dset(NC_Y_VOR)%name,    &
                                         vortg(box%lo(3):box%hi(3), &
                                               box%lo(2):box%hi(2), &
                                               box%lo(1):box%hi(1), &
                                               2),                  &
                                         start,                     &
                                         cnt)
            endif

            if (has_dataset(lid, nc_dset(NC_Z_VOR)%name)) then
                call read_netcdf_dataset(lid,                       &
                                         nc_dset(NC_Z_VOR)%name,    &
                                         vortg(box%lo(3):box%hi(3), &
                                               box%lo(2):box%hi(2), &
                                               box%lo(1):box%hi(1), &
                                               3),                  &
                                         start,                     &
                                         cnt)
            endif

            if (has_dataset(lid, nc_dset(NC_TBUOY)%name)) then
                call read_netcdf_dataset(lid,                         &
                                         nc_dset(NC_TBUOY)%name,      &
                                         tbuoyg(box%lo(3):box%hi(3),  &
                                                box%lo(2):box%hi(2),  &
                                                box%lo(1):box%hi(1)), &
                                         start,                       &
                                         cnt)
            endif

            if (has_dataset(lid, nc_dset(NC_THETA)%name)) then
                call read_netcdf_dataset(lid,                         &
                                         nc_dset(NC_THETA)%name,      &
                                         thetag(box%lo(3):box%hi(3),  &
                                                box%lo(2):box%hi(2),  &
                                                box%lo(1):box%hi(1)), &
                                         start,                       &
                                         cnt)
            endif

#ifndef ENABLE_DRY_MODE
            if (has_dataset(lid, nc_dset(NC_QV)%name)) then
                call read_netcdf_dataset(lid,                       &
                                         nc_dset(NC_QV)%name,      &
                                         qvg(box%lo(3):box%hi(3),  &
                                              box%lo(2):box%hi(2),  &
                                              box%lo(1):box%hi(1)), &
                                         start,                     &
                                         cnt)
            endif

            if (has_dataset(lid, nc_dset(NC_QL)%name)) then
                call read_netcdf_dataset(lid,                       &
                                         nc_dset(NC_QL)%name,      &
                                         qlg(box%lo(3):box%hi(3),  &
                                              box%lo(2):box%hi(2),  &
                                              box%lo(1):box%hi(1)), &
                                         start,                     &
                                         cnt)
            endif
#endif
            call close_netcdf_file(lid)

        end subroutine read_netcdf_fields

        !::::::::::::::::::::::::::::::::::::::::::::::::::::::::::::::::::::::

        subroutine set_netcdf_field_output
            integer :: n

            call set_netcdf_field_info

            ! check custom tags
            if (any('all' == output%field_list(:))) then
                nc_dset(:)%l_enabled = .true.
            else if (any('default' == output%field_list(:))) then
                nc_dset(NC_X_VOR)%l_enabled = .true.
                nc_dset(NC_Y_VOR)%l_enabled = .true.
                nc_dset(NC_Z_VOR)%l_enabled = .true.
                nc_dset(NC_X_VEL)%l_enabled = .true.
                nc_dset(NC_Y_VEL)%l_enabled = .true.
                nc_dset(NC_Z_VEL)%l_enabled = .true.
                nc_dset(NC_THETA)%l_enabled = .true.
                nc_dset(NC_TBUOY)%l_enabled = .true.
#ifndef ENABLE_DRY_MODE
                nc_dset(NC_QV)%l_enabled   = .true.
                nc_dset(NC_QL)%l_enabled = .true.
#endif
                nc_dset(NC_VOL)%l_enabled   = .true.
            else
                ! check individual fields
                do n = 1, size(nc_dset)
                    nc_dset(n)%l_enabled = any(nc_dset(n)%name == output%field_list(:))
                enddo
            endif

            if (count(nc_dset(:)%l_enabled) == 0) then
                if (world%rank == world%root) then
                    print *, "WARNING: No fields are actively selected. EPIC is going to write"
                    print *, "         the default fields. Stop the simulation now if this is"
                    print *, "         not your intention. Fields can be provided to the list"
                    print *, "         'output%field_list' in the configuration file."
                    print *, "         The following fields are available:"
                    do n = 1, size(nc_dset)
                        print *, "         " // nc_dset(n)%name // " : " // trim(nc_dset(n)%long_name)
                    enddo
                    print *, "         " // "all"     // repeat(" ", 29) // " : write all fields"
                    print *, "         " // "default" // repeat(" ", 25) // " : write default fields"
                    print *, ""
                endif
                nc_dset(NC_X_VOR)%l_enabled = .true.
                nc_dset(NC_Y_VOR)%l_enabled = .true.
                nc_dset(NC_Z_VOR)%l_enabled = .true.
                nc_dset(NC_X_VEL)%l_enabled = .true.
                nc_dset(NC_Y_VEL)%l_enabled = .true.
                nc_dset(NC_Z_VEL)%l_enabled = .true.
                nc_dset(NC_THETA)%l_enabled = .true.
                nc_dset(NC_TBUOY)%l_enabled = .true.
#ifndef ENABLE_DRY_MODE
                nc_dset(NC_QV)%l_enabled = .true.
                nc_dset(NC_QL)%l_enabled   = .true.
#endif
                nc_dset(NC_VOL)%l_enabled   = .true.
            endif

#ifdef ENABLE_VERBOSE
            if (verbose .and. (world%rank == world%root)) then
                print *, "EPIC is going to write the following fields:"
                do n = 1, size(nc_dset)
                    if (nc_dset(n)%l_enabled) then
                        print *, repeat(" ", 4) // trim(nc_dset(n)%name)
                    endif
                enddo
                print *, ""
            endif
#endif

        end subroutine set_netcdf_field_output

        !::::::::::::::::::::::::::::::::::::::::::::::::::::::::::::::::::::::

        subroutine set_netcdf_field_info
            call nc_dset(NC_X_VEL)%set_info(name='x_velocity',                    &
                                            long_name='x velocity component',     &
                                            std_name='',                          &
                                            unit='m/s',                           &
                                            dtype=NF90_DOUBLE)

            call nc_dset(NC_Y_VEL)%set_info(name='y_velocity',                    &
                                            long_name='y velocity component',     &
                                            std_name='',                          &
                                            unit='m/s',                           &
                                            dtype=NF90_DOUBLE)

            call nc_dset(NC_Z_VEL)%set_info(name='z_velocity',                    &
                                            long_name='z velocity component',     &
                                            std_name='',                          &
                                            unit='m/s',                           &
                                            dtype=NF90_DOUBLE)

            call nc_dset(NC_X_VTEND)%set_info(name='x_vorticity_tendency',        &
                                              long_name='x vorticity tendency',   &
                                              std_name='',                        &
                                              unit='1/s',                         &
                                              dtype=NF90_DOUBLE)

            call nc_dset(NC_Y_VTEND)%set_info(name='y_vorticity_tendency',        &
                                              long_name='y vorticity tendency',   &
                                              std_name='',                        &
                                              unit='1/s',                         &
                                              dtype=NF90_DOUBLE)

            call nc_dset(NC_Z_VTEND)%set_info(name='z_vorticity_tendency',        &
                                              long_name='z vorticity tendency',   &
                                              std_name='',                        &
                                              unit='1/s',                         &
                                              dtype=NF90_DOUBLE)

            call nc_dset(NC_NPARG)%set_info(name='nparg',                            &
                                            long_name='number of parcels per cell',  &
                                            std_name='',                             &
                                            unit='1',                                &
                                            dtype=NF90_INT)

            call nc_dset(NC_NSPARG)%set_info(name='nsparg',                                &
                                             long_name='number of small parcels per cell', &
                                             std_name='',                                  &
                                             unit='1',                                     &
                                             dtype=NF90_INT)

            call nc_dset(NC_X_VOR)%set_info(name='x_vorticity',                   &
                                            long_name='x vorticity component',    &
                                            std_name='',                          &
                                            unit='1/s',                           &
                                            dtype=NF90_DOUBLE)

            call nc_dset(NC_Y_VOR)%set_info(name='y_vorticity',                   &
                                            long_name='y vorticity component',    &
                                            std_name='',                          &
                                            unit='1/s',                           &
                                            dtype=NF90_DOUBLE)

            call nc_dset(NC_Z_VOR)%set_info(name='z_vorticity',                   &
                                            long_name='z vorticity component',    &
                                            std_name='',                          &
                                            unit='1/s',                           &
                                            dtype=NF90_DOUBLE)

<<<<<<< HEAD
            nc_dset(NC_THETA) = netcdf_info(name='theta',                         &
                                            long_name='potential temperature',    &
                                            std_name='',                          &
                                            unit='K',                             &
                                            dtype=NF90_DOUBLE)

            nc_dset(NC_TBUOY) = netcdf_info(name='buoyancy',                      &
=======
            call nc_dset(NC_TBUOY)%set_info(name='buoyancy',                      &
>>>>>>> 4ac62c27
                                            long_name='total buoyancy',           &
                                            std_name='',                          &
                                            unit='m/s^2',                         &
                                            dtype=NF90_DOUBLE)

#ifndef ENABLE_DRY_MODE
<<<<<<< HEAD
            nc_dset(NC_QV) = netcdf_info(name='qv',                               &
                                            long_name='water vapor mixing ratio', &
=======
            call nc_dset(NC_DBUOY)%set_info(name='dry_buoyancy',                  &
                                            long_name='dry buoyancy',             &
>>>>>>> 4ac62c27
                                            std_name='',                          &
                                            unit='kg/kg',                         &
                                            dtype=NF90_DOUBLE)

<<<<<<< HEAD
            nc_dset(NC_QL) = netcdf_info(name='ql',                               &
                                          long_name='liquid water mixing ratio',  &
                                          std_name='',                            &
                                          unit='kg/kg',                           &
                                          dtype=NF90_DOUBLE)
=======
            call nc_dset(NC_HUM)%set_info(name='humidity',                        &
                                          long_name='specific humidity',          &
                                          std_name='',                            &
                                          unit='kg/kg',                           &
                                          dtype=NF90_DOUBLE)

            call nc_dset(NC_LBUOY)%set_info(name='liquid_water_content',          &
                                            long_name='liquid-water content',     &
                                            std_name='',                          &
                                            unit='1',                             &
                                            dtype=NF90_DOUBLE)
>>>>>>> 4ac62c27
#endif

            call nc_dset(NC_VOL)%set_info(name='volume',                          &
                                          long_name='volume',                     &
                                          std_name='',                            &
                                          unit='m^3',                             &
                                          dtype=NF90_DOUBLE)
        end subroutine set_netcdf_field_info

end module field_netcdf<|MERGE_RESOLUTION|>--- conflicted
+++ resolved
@@ -547,53 +547,30 @@
                                             unit='1/s',                           &
                                             dtype=NF90_DOUBLE)
 
-<<<<<<< HEAD
-            nc_dset(NC_THETA) = netcdf_info(name='theta',                         &
+            call nc_dset(NC_THETA)%set_info(name='theta',                         &
                                             long_name='potential temperature',    &
                                             std_name='',                          &
                                             unit='K',                             &
                                             dtype=NF90_DOUBLE)
 
-            nc_dset(NC_TBUOY) = netcdf_info(name='buoyancy',                      &
-=======
             call nc_dset(NC_TBUOY)%set_info(name='buoyancy',                      &
->>>>>>> 4ac62c27
                                             long_name='total buoyancy',           &
                                             std_name='',                          &
                                             unit='m/s^2',                         &
                                             dtype=NF90_DOUBLE)
 
 #ifndef ENABLE_DRY_MODE
-<<<<<<< HEAD
-            nc_dset(NC_QV) = netcdf_info(name='qv',                               &
+            call nc_dset(NC_QV)%set_info(name='qv',                               &
                                             long_name='water vapor mixing ratio', &
-=======
-            call nc_dset(NC_DBUOY)%set_info(name='dry_buoyancy',                  &
-                                            long_name='dry buoyancy',             &
->>>>>>> 4ac62c27
                                             std_name='',                          &
                                             unit='kg/kg',                         &
                                             dtype=NF90_DOUBLE)
 
-<<<<<<< HEAD
-            nc_dset(NC_QL) = netcdf_info(name='ql',                               &
+            call nc_dset(NC_QL)%set_info(name='ql',                               &
                                           long_name='liquid water mixing ratio',  &
                                           std_name='',                            &
                                           unit='kg/kg',                           &
                                           dtype=NF90_DOUBLE)
-=======
-            call nc_dset(NC_HUM)%set_info(name='humidity',                        &
-                                          long_name='specific humidity',          &
-                                          std_name='',                            &
-                                          unit='kg/kg',                           &
-                                          dtype=NF90_DOUBLE)
-
-            call nc_dset(NC_LBUOY)%set_info(name='liquid_water_content',          &
-                                            long_name='liquid-water content',     &
-                                            std_name='',                          &
-                                            unit='1',                             &
-                                            dtype=NF90_DOUBLE)
->>>>>>> 4ac62c27
 #endif
 
             call nc_dset(NC_VOL)%set_info(name='volume',                          &
