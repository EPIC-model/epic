--- conflicted
+++ resolved
@@ -306,52 +306,6 @@
         subroutine write_netcdf_fields(t)
             double precision, intent(in) :: t
             integer                      :: cnt(4), start(4)
-<<<<<<< HEAD
-=======
-!            integer :: ix, iy, iz
-!            double precision :: alpha, fk2l2, k, m, l, x, y, z
-!            double precision :: vortg_ref(-1:nz+1, 0:ny-1, 0:nx-1, 3)
-!            double precision :: velog_ref(-1:nz+1, 0:ny-1, 0:nx-1, 3)
-!            double precision :: vtend_ref(-1:nz+1, 0:ny-1, 0:nx-1, 3)
-!            double precision :: cosmz, sinmz, sinkxly, coskxly
-!
-!            k = two
-!            l = two
-!            m = one
-!
-!            alpha = dsqrt(k ** 2 + l ** 2 + m ** 2)
-!            fk2l2 = one / dble(k ** 2 + l ** 2)
-!
-!            do ix = 0, nx-1
-!               x = lower(1) + ix * dx(1)
-!               do iy = 0, ny-1
-!                  y = lower(2) + iy * dx(2)
-!                  do iz = -1, nz+1
-!                     z = lower(3) + iz * dx(3)
-!
-!                     cosmz = dcos(m * z)
-!                     sinmz = dsin(m * z)
-!                     sinkxly = dsin(k * x + l * y)
-!                     coskxly = dcos(k * x + l * y)
-!
-!                     ! velocity
-!                     velog_ref(iz, iy, ix, 1) = fk2l2 * (k * m * sinmz - l * alpha * cosmz) * sinkxly
-!                     velog_ref(iz, iy, ix, 2) = fk2l2 * (l * m * sinmz + k * alpha * cosmz) * sinkxly
-!                     velog_ref(iz, iy, ix, 3) = cosmz * coskxly
-!
-!                     ! vorticity
-!                     vortg_ref(iz, iy, ix, 1) = alpha * velog_ref(iz, iy, ix, 1)
-!                     vortg_ref(iz, iy, ix, 2) = alpha * velog_ref(iz, iy, ix, 2)
-!                     vortg_ref(iz, iy, ix, 3) = alpha * velog_ref(iz, iy, ix, 3)
-!
-!                     ! reference solution
-!                     vtend_ref(iz, iy, ix, 1) = alpha * k * m ** 2 * fk2l2 * sinkxly * coskxly
-!                     vtend_ref(iz, iy, ix, 2) = alpha * l * m ** 2 * fk2l2 * sinkxly * coskxly
-!                     vtend_ref(iz, iy, ix, 3) = -alpha * m * sinmz * cosmz
-!                  enddo
-!               enddo
-!            enddo
->>>>>>> a923c36c
 
             call start_timer(field_io_timer)
 
@@ -377,12 +331,6 @@
             !
             ! write fields (do not write halo cells)
             !
-<<<<<<< HEAD
-=======
-!            velog = velog - velog_ref
-!            vortg = vortg - vortg_ref
-!            vtend = vtend - vtend_ref
->>>>>>> a923c36c
 
             call write_netcdf_dataset(ncid, x_vel_id, velog(0:nz, 0:ny-1, 0:nx-1, 1), &
                                       start, cnt)
