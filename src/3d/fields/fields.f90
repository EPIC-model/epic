! =============================================================================
!     This module specifies all fields and implements specific subroutines
!     and functions.
! =============================================================================
module fields
    use dimensions, only : n_dim, I_X, I_Y, I_Z
    use parameters, only : dx, dxi, extent, lower, nx, ny, nz
    use constants, only : zero
    use mpi_environment
    use mpi_layout, only : box, l_mpi_layout_initialised
    use mpi_utils, only : mpi_exit_on_error
    implicit none

    ! x: zonal
    ! y: meridional
    ! z: vertical
    ! Halo grid points in vertical direction z are -1 and nz+1,
    ! hence the valid regrion is from 0 to nz
    ! Due to periodicity in x and y, the grid points in x go from 0 to nx-1
    ! and from 0 to ny-1 in y
    double precision, allocatable, dimension(:, :, :, :) :: &
        velog,     &   ! velocity vector field (u, v, w)
        vortg,     &   ! vorticity vector field (\xi, \eta, \zeta)
        vortpg,    &   ! vorticity pertubation tendency
        vtend,     &   ! vorticity tendency
        velgradg       ! velocity gradient tensor
                       ! ordering: du/dx, du/dy,
                       !                  dv/dy,
                       !           dw/dx, dw/dy
                       ! the derivatives dv/dx, du/dz, dv/dz and dw/dz
                       ! are calculated on the fly with vorticity
                       ! or the assumption of incompressibility (du/dx + dv/dy + dw/dz = 0):
                       !    dv/dx = \zeta + du/dy
                       !    du/dz = \eta + dw/dx
                       !    dv/dz = dw/dy - \xi
                       !    dw/dz = - (du/dx + dv/dy)

    double precision, allocatable, dimension(:, :, :) :: &
#ifndef ENABLE_DRY_MODE
        qvg,        &   ! humidity
        qlg,        &   ! liquid water
        qvpg,       &   ! humidity perturbation tendency
        qlpg,       &   ! liquid water perturbation tendency
#endif
        thetag,     &   ! dry buoyancy (or liquid-water buoyancy)
        thetapg,    &   ! theta perturbation tendency
        tbuoyg,    &   ! buoyancy
#ifndef NDEBUG
        sym_volg,  &   ! symmetry volume (debug mode only)
#endif
<<<<<<< HEAD
        strain_mag, &  ! strain magnitude
        volg           ! volume scalar field
=======
        volg, &        ! volume scalar field
        strain_mag     ! strain magnitude
>>>>>>> cc213027

    integer, allocatable, dimension(:, :, :) :: &
        nparg,     &   ! number of parcels per grid box
        nsparg         ! number of small parcels per grid box

    ! velocity strain indices (note that dw/dz is found from continuity)
    integer, parameter :: I_DUDX = 1 & ! index for du/dx strain component
                        , I_DUDY = 2 & ! index for du/dy strain component
                        , I_DUDZ = 3 & ! index for du/dz strain component
                        , I_DVDX = 4 & ! index for dv/dx strain component
                        , I_DVDY = 5 & ! index for dv/dy strain component
                        , I_DVDZ = 6 & ! index for dv/dz strain component
                        , I_DWDX = 7 & ! index for dw/dx strain component
                        , I_DWDY = 8   ! index for dw/dy strain component

    contains

        ! Allocate all fields
        subroutine field_alloc
            integer :: hlo(3), hhi(3)

            if (.not. l_mpi_layout_initialised) then
                call mpi_exit_on_error
            endif

            if (allocated(velog)) then
                return
            endif

            hlo = box%hlo
            hhi = box%hhi

            allocate(velog(hlo(3):hhi(3), hlo(2):hhi(2), hlo(1):hhi(1), n_dim))
            allocate(velgradg(hlo(3):hhi(3), hlo(2):hhi(2), hlo(1):hhi(1), 8))

            allocate(strain_mag(hlo(3):hhi(3), hlo(2):hhi(2), hlo(1):hhi(1)))
            allocate(volg(hlo(3):hhi(3), hlo(2):hhi(2), hlo(1):hhi(1)))
            allocate(strain_mag(hlo(3):hhi(3), hlo(2):hhi(2), hlo(1):hhi(1)))

#ifndef NDEBUG
            allocate(sym_volg(hlo(3):hhi(3), hlo(2):hhi(2), hlo(1):hhi(1)))
#endif

            allocate(vortg(hlo(3):hhi(3), hlo(2):hhi(2), hlo(1):hhi(1), n_dim))
            allocate(vortpg(hlo(3):hhi(3), hlo(2):hhi(2), hlo(1):hhi(1), n_dim))

            allocate(vtend(hlo(3):hhi(3), hlo(2):hhi(2), hlo(1):hhi(1), n_dim))

            allocate(tbuoyg(hlo(3):hhi(3), hlo(2):hhi(2), hlo(1):hhi(1)))
            allocate(thetag(hlo(3):hhi(3), hlo(2):hhi(2), hlo(1):hhi(1)))
            allocate(thetapg(hlo(3):hhi(3), hlo(2):hhi(2), hlo(1):hhi(1)))
#ifndef ENABLE_DRY_MODE
            allocate(qvg(hlo(3):hhi(3), hlo(2):hhi(2), hlo(1):hhi(1)))
            allocate(qlg(hlo(3):hhi(3), hlo(2):hhi(2), hlo(1):hhi(1)))
            allocate(qvpg(hlo(3):hhi(3), hlo(2):hhi(2), hlo(1):hhi(1)))
            allocate(qlpg(hlo(3):hhi(3), hlo(2):hhi(2), hlo(1):hhi(1)))
#endif

            allocate(nparg(hlo(3):hhi(3), hlo(2):hhi(2), hlo(1):hhi(1)))
            allocate(nsparg(hlo(3):hhi(3), hlo(2):hhi(2), hlo(1):hhi(1)))

        end subroutine field_alloc

        !::::::::::::::::::::::::::::::::::::::::::::::::::::::::::::::::::::::

        ! Reset fields to zero
        subroutine field_default
            call field_alloc

            velog    = zero
            velgradg = zero
            volg     = zero
            strain_mag = zero
            vortg    = zero
            vortpg   = zero
            vtend    = zero
            tbuoyg   = zero
            thetapg  = zero
            thetag   = zero
#ifndef ENABLE_DRY_MODE
            qvg     = zero
            qlg     = zero
            qvpg     = zero
            qlpg     = zero
#endif
            nparg    = zero
            nsparg   = zero

#ifndef NDEBUG
            sym_volg = zero
#endif
        end subroutine field_default

        !::::::::::::::::::::::::::::::::::::::::::::::::::::::::::::::::::::::

        ! Deallocate fields
        subroutine field_dealloc
            if (allocated(velog)) then
                deallocate(velog)
                deallocate(velgradg)
                deallocate(strain_mag)
                deallocate(volg)
<<<<<<< HEAD
                deallocate(vortpg)
=======
                deallocate(strain_mag)
>>>>>>> cc213027
                deallocate(vortg)
                deallocate(vtend)
                deallocate(tbuoyg)
                deallocate(thetapg)
                deallocate(thetag)
#ifndef ENABLE_DRY_MODE
<<<<<<< HEAD
                deallocate(qvg)
                deallocate(qlg)
                deallocate(qvpg)
                deallocate(qlpg)
=======
                deallocate(dbuoyg)
                deallocate(humg)
>>>>>>> cc213027
#endif
                deallocate(nparg)
                deallocate(nsparg)

#ifndef NDEBUG
                deallocate(sym_volg)
#endif
            endif

        end subroutine field_dealloc

        !::::::::::::::::::::::::::::::::::::::::::::::::::::::::::::::::::::::

        ! Get the lower index of the cell the parcel is in.
        ! This subroutine does not take x nor y periodicity into account.
        ! @param[in] pos position of the parcel
        ! @param[out] i lower, zonal cell index
        ! @param[out] j lower, meridional cell index
        ! @param[out] k lower, vertical cell index
        pure subroutine get_index(pos, i, j, k)
            double precision, intent(in)  :: pos(n_dim)
            integer,          intent(out) :: i, j, k

            i = floor((pos(I_X) - lower(I_X)) * dxi(I_X))
            j = floor((pos(I_Y) - lower(I_Y)) * dxi(I_Y))
            k = floor((pos(I_Z) - lower(I_Z)) * dxi(I_Z))
        end subroutine get_index

        !::::::::::::::::::::::::::::::::::::::::::::::::::::::::::::::::::::::

        pure function is_contained(pos) result(l_contained)
            double precision, intent(in) :: pos(3)
            integer                      :: i, j, k
            logical                      :: l_contained

            call get_index(pos, i, j, k)

            l_contained = ((i >= box%lo(1))  .and. &
                           (i <= box%hi(1))  .and. &
                           (j >= box%lo(2))  .and. &
                           (j <= box%hi(2)))
        end function

        !::::::::::::::::::::::::::::::::::::::::::::::::::::::::::::::::::::::

        ! Get the coordinate of a grid point (i, j, k).
        ! @param[in] i zonal cell index
        ! @param[in] j meridional cell index
        ! @param[in] k vertical cell index
        ! @param[out] pos position of (i, j, k) in the domain
        pure subroutine get_position(i, j, k, pos)
            integer,          intent(in)  :: i, j, k
            double precision, intent(out) :: pos(n_dim)

            pos(I_X) = lower(I_X) + i * dx(I_X)
            pos(I_Y) = lower(I_Y) + j * dx(I_Y)
            pos(I_Z) = lower(I_Z) + k * dx(I_Z)

        end subroutine get_position

end module fields<|MERGE_RESOLUTION|>--- conflicted
+++ resolved
@@ -48,13 +48,8 @@
 #ifndef NDEBUG
         sym_volg,  &   ! symmetry volume (debug mode only)
 #endif
-<<<<<<< HEAD
-        strain_mag, &  ! strain magnitude
-        volg           ! volume scalar field
-=======
         volg, &        ! volume scalar field
         strain_mag     ! strain magnitude
->>>>>>> cc213027
 
     integer, allocatable, dimension(:, :, :) :: &
         nparg,     &   ! number of parcels per grid box
@@ -157,26 +152,17 @@
                 deallocate(velgradg)
                 deallocate(strain_mag)
                 deallocate(volg)
-<<<<<<< HEAD
                 deallocate(vortpg)
-=======
-                deallocate(strain_mag)
->>>>>>> cc213027
                 deallocate(vortg)
                 deallocate(vtend)
                 deallocate(tbuoyg)
                 deallocate(thetapg)
                 deallocate(thetag)
 #ifndef ENABLE_DRY_MODE
-<<<<<<< HEAD
                 deallocate(qvg)
                 deallocate(qlg)
                 deallocate(qvpg)
                 deallocate(qlpg)
-=======
-                deallocate(dbuoyg)
-                deallocate(humg)
->>>>>>> cc213027
 #endif
                 deallocate(nparg)
                 deallocate(nsparg)
