! =============================================================================
!     This module specifies all fields and implements specific subroutines
!     and functions.
! =============================================================================
module fields
    use dimensions, only : n_dim, I_X, I_Y, I_Z
    use parameters, only : dx, dxi, extent, lower, nx, ny, nz
    use constants, only : zero
    use mpi_layout
    implicit none

    ! x: zonal
    ! y: meridional
    ! z: vertical
    ! Halo grid points in vertical direction z are -1 and nz+1,
    ! hence the valid regrion is from 0 to nz
    ! Due to periodicity in x and y, the grid points in x go from 0 to nx-1
    ! and from 0 to ny-1 in y
    double precision, allocatable, dimension(:, :, :, :) :: &
        velog,     &   ! velocity vector field (u, v, w)
        vortg,     &   ! vorticity vector field (\xi, \eta, \zeta)
        vtend,     &   ! vorticity tendency
        velgradg       ! velocity gradient tensor
                       ! ordering: du/dx, du/dy,
                       !                  dv/dy,
                       !           dw/dx, dw/dy
                       ! the derivatives dv/dx, du/dz, dv/dz and dw/dz
                       ! are calculated on the fly with vorticity
                       ! or the assumption of incompressibility (du/dx + dv/dy + dw/dz = 0):
                       !    dv/dx = \zeta + du/dy
                       !    du/dz = \eta + dw/dx
                       !    dv/dz = dw/dy - \xi
                       !    dw/dz = - (du/dx + dv/dy)

    double precision, allocatable, dimension(:, :, :) :: &
#ifndef ENABLE_DRY_MODE
        dbuoyg,    &   ! dry buoyancy (or liquid-water buoyancy)
#endif
        tbuoyg,    &   ! buoyancy
#ifndef NDEBUG
        sym_volg,  &   ! symmetry volume (debug mode only)
#endif
        volg           ! volume scalar field

    integer, allocatable, dimension(:, :, :) :: &
        nparg,     &   ! number of parcels per grid box
        nsparg         ! number of small parcels per grid box

    ! velocity strain indices
    integer, parameter :: I_DUDX = 1 & ! index for du/dx strain component
                        , I_DUDY = 2 & ! index for du/dy strain component
                        , I_DVDY = 3 & ! index for dv/dy strain component
                        , I_DWDX = 4 & ! index for dw/dx strain component
                        , I_DWDY = 5   ! index for dw/dy strain component

    contains

        ! Allocate all fields
        subroutine field_alloc
            integer :: hlo(3), hhi(3)

            if (allocated(velog)) then
                return
            endif

<<<<<<< HEAD
            call mpi_layout_init(nx, ny, nz)

            hlo = box%hlo
            hhi = box%hhi

            allocate(velog(hlo(3):hhi(3), hlo(2):hhi(2), hlo(1):hhi(1), 3))
            allocate(velgradg(hlo(3):hhi(3), hlo(2):hhi(2), hlo(1):hhi(1), 5))
=======
            allocate(velog(-1:nz+1, 0:ny-1, 0:nx-1, n_dim))
            allocate(velgradg(-1:nz+1, 0:ny-1, 0:nx-1, 5))
>>>>>>> 152d5b27

            allocate(volg(hlo(3):hhi(3), hlo(2):hhi(2), hlo(1):hhi(1)))

#ifndef NDEBUG
            allocate(sym_volg(hlo(3):hhi(3), hlo(2):hhi(2), hlo(1):hhi(1)))
#endif

<<<<<<< HEAD
            allocate(vortg(hlo(3):hhi(3), hlo(2):hhi(2), hlo(1):hhi(1), 3))

            allocate(vtend(hlo(3):hhi(3), hlo(2):hhi(2), hlo(1):hhi(1), 3))
=======
            allocate(vortg(-1:nz+1, 0:ny-1, 0:nx-1, n_dim))

            allocate(vtend(-1:nz+1, 0:ny-1, 0:nx-1, n_dim))
>>>>>>> 152d5b27

            allocate(tbuoyg(hlo(3):hhi(3), hlo(2):hhi(2), hlo(1):hhi(1)))

#ifndef ENABLE_DRY_MODE
            allocate(dbuoyg(hlo(3):hhi(3), hlo(2):hhi(2), hlo(1):hhi(1)))
#endif

            allocate(nparg(hlo(3):hhi(3), hlo(2):hhi(2), hlo(1):hhi(1)))
            allocate(nsparg(hlo(3):hhi(3), hlo(2):hhi(2), hlo(1):hhi(1)))

        end subroutine field_alloc

        ! Reset fields to zero
        subroutine field_default
            call field_alloc

            velog    = zero
            velgradg = zero
            volg     = zero
            vortg    = zero
            vtend    = zero
            tbuoyg   = zero
#ifndef ENABLE_DRY_MODE
            dbuoyg   = zero
#endif
            nparg    = zero
            nsparg   = zero
        end subroutine

        ! Get the lower index of the cell the parcel is in.
        ! This subroutine does not take x periodicity into account.
        ! @param[in] pos position of the parcel
        ! @param[out] i lower, zonal cell index
        ! @param[out] j lower, vertical cell index
        pure subroutine get_index(pos, i, j, k)
            double precision, intent(in)  :: pos(n_dim)
            integer,          intent(out) :: i, j, k

            i = floor((pos(I_X) - lower(I_X)) * dxi(I_X))
            j = floor((pos(I_Y) - lower(I_Y)) * dxi(I_Y))
            k = floor((pos(I_Z) - lower(I_Z)) * dxi(I_Z))
        end subroutine get_index

        pure function is_contained(pos) result(l_contained)
            double precision, intent(in) :: pos(3)
            integer                      :: i, j, k
            logical                      :: l_contained

            call get_index(pos, i, j, k)

            l_contained = ((i >= box%lo(1))  .and. &
                           (i <= box%hi(1))  .and. &
                           (j >= box%lo(2))  .and. &
                           (j <= box%hi(2)))
        end function


        ! Do periodic shift of the index
        ! @param[inout] ii zonal grid point indices
        ! @param[inout] jj meridional grid point indices
        elemental pure subroutine periodic_index_shift(ii, jj)
            integer, intent(inout) :: ii, jj

            ! account for x / y periodicity:
            ! -1          --> nx-1 / ny-1
            !  0          --> 0
            ! nx+1 / ny+1 --> 1
            ! nx / ny     --> 0
            ! nx-1 / ny-1 --> nx-1 / ny-1
            ii = mod(ii + nx, nx)
            jj = mod(jj + ny, ny)

        end subroutine periodic_index_shift


        ! Get the coordinate of a grid point (i, j, k).
        ! @param[in] i zonal cell index
        ! @param[in] j meridional cell index
        ! @param[in] k vertical cell index
        ! @param[out] pos position of (i, j, k) in the domain
        pure subroutine get_position(i, j, k, pos)
            integer,          intent(in)  :: i, j, k
            double precision, intent(out) :: pos(n_dim)

            pos(I_X) = lower(I_X) + i * dx(I_X)
            pos(I_Y) = lower(I_Y) + j * dx(I_Y)
            pos(I_Z) = lower(I_Z) + k * dx(I_Z)

        end subroutine get_position

end module fields<|MERGE_RESOLUTION|>--- conflicted
+++ resolved
@@ -63,18 +63,13 @@
                 return
             endif
 
-<<<<<<< HEAD
             call mpi_layout_init(nx, ny, nz)
 
             hlo = box%hlo
             hhi = box%hhi
 
-            allocate(velog(hlo(3):hhi(3), hlo(2):hhi(2), hlo(1):hhi(1), 3))
+            allocate(velog(hlo(3):hhi(3), hlo(2):hhi(2), hlo(1):hhi(1), n_dim))
             allocate(velgradg(hlo(3):hhi(3), hlo(2):hhi(2), hlo(1):hhi(1), 5))
-=======
-            allocate(velog(-1:nz+1, 0:ny-1, 0:nx-1, n_dim))
-            allocate(velgradg(-1:nz+1, 0:ny-1, 0:nx-1, 5))
->>>>>>> 152d5b27
 
             allocate(volg(hlo(3):hhi(3), hlo(2):hhi(2), hlo(1):hhi(1)))
 
@@ -82,15 +77,9 @@
             allocate(sym_volg(hlo(3):hhi(3), hlo(2):hhi(2), hlo(1):hhi(1)))
 #endif
 
-<<<<<<< HEAD
-            allocate(vortg(hlo(3):hhi(3), hlo(2):hhi(2), hlo(1):hhi(1), 3))
+            allocate(vortg(hlo(3):hhi(3), hlo(2):hhi(2), hlo(1):hhi(1), n_dim))
 
-            allocate(vtend(hlo(3):hhi(3), hlo(2):hhi(2), hlo(1):hhi(1), 3))
-=======
-            allocate(vortg(-1:nz+1, 0:ny-1, 0:nx-1, n_dim))
-
-            allocate(vtend(-1:nz+1, 0:ny-1, 0:nx-1, n_dim))
->>>>>>> 152d5b27
+            allocate(vtend(hlo(3):hhi(3), hlo(2):hhi(2), hlo(1):hhi(1), n_dim))
 
             allocate(tbuoyg(hlo(3):hhi(3), hlo(2):hhi(2), hlo(1):hhi(1)))
 
