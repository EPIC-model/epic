! =============================================================================
!     This module specifies all fields and implements specific subroutines
!     and functions.
! =============================================================================
module fields
    use dimensions, only : n_dim, I_X, I_Y, I_Z
    use parameters, only : dx, dxi, extent, lower, nx, ny, nz
    use constants, only : zero
    use mpi_layout
    implicit none

    ! x: zonal
    ! y: meridional
    ! z: vertical
    ! Halo grid points in vertical direction z are -1 and nz+1,
    ! hence the valid regrion is from 0 to nz
    ! Due to periodicity in x and y, the grid points in x go from 0 to nx-1
    ! and from 0 to ny-1 in y
    double precision, allocatable, dimension(:, :, :, :) :: &
        velog,     &   ! velocity vector field (u, v, w)
        vortg,     &   ! vorticity vector field (\xi, \eta, \zeta)
        vtend,     &   ! vorticity tendency
        velgradg       ! velocity gradient tensor
                       ! ordering: du/dx, du/dy,
                       !                  dv/dy,
                       !           dw/dx, dw/dy
                       ! the derivatives dv/dx, du/dz, dv/dz and dw/dz
                       ! are calculated on the fly with vorticity
                       ! or the assumption of incompressibility (du/dx + dv/dy + dw/dz = 0):
                       !    dv/dx = \zeta + du/dy
                       !    du/dz = \eta + dw/dx
                       !    dv/dz = dw/dy - \xi
                       !    dw/dz = - (du/dx + dv/dy)

    double precision, allocatable, dimension(:, :, :) :: &
#ifndef ENABLE_DRY_MODE
        dbuoyg,    &   ! dry buoyancy (or liquid-water buoyancy)
        humg,      &   ! humidity
#endif
        tbuoyg,    &   ! buoyancy
#ifndef NDEBUG
        sym_volg,  &   ! symmetry volume (debug mode only)
#endif
        volg           ! volume scalar field

    integer, allocatable, dimension(:, :, :) :: &
        nparg,     &   ! number of parcels per grid box
        nsparg         ! number of small parcels per grid box

    ! velocity strain indices
    integer, parameter :: I_DUDX = 1 & ! index for du/dx strain component
                        , I_DUDY = 2 & ! index for du/dy strain component
                        , I_DVDY = 3 & ! index for dv/dy strain component
                        , I_DWDX = 4 & ! index for dw/dx strain component
                        , I_DWDY = 5   ! index for dw/dy strain component

    contains

        ! Allocate all fields
        subroutine field_alloc
            integer :: hlo(3), hhi(3)

            if (allocated(velog)) then
                return
            endif

            call mpi_layout_init(nx, ny, nz)

            hlo = box%hlo
            hhi = box%hhi

            allocate(velog(hlo(3):hhi(3), hlo(2):hhi(2), hlo(1):hhi(1), n_dim))
            allocate(velgradg(hlo(3):hhi(3), hlo(2):hhi(2), hlo(1):hhi(1), 5))

            allocate(volg(hlo(3):hhi(3), hlo(2):hhi(2), hlo(1):hhi(1)))

#ifndef NDEBUG
            allocate(sym_volg(hlo(3):hhi(3), hlo(2):hhi(2), hlo(1):hhi(1)))
#endif

            allocate(vortg(hlo(3):hhi(3), hlo(2):hhi(2), hlo(1):hhi(1), n_dim))

            allocate(vtend(hlo(3):hhi(3), hlo(2):hhi(2), hlo(1):hhi(1), n_dim))

            allocate(tbuoyg(hlo(3):hhi(3), hlo(2):hhi(2), hlo(1):hhi(1)))

#ifndef ENABLE_DRY_MODE
<<<<<<< HEAD
            allocate(dbuoyg(hlo(3):hhi(3), hlo(2):hhi(2), hlo(1):hhi(1)))
=======
            allocate(dbuoyg(-1:nz+1, 0:ny-1, 0:nx-1))
            allocate(humg(-1:nz+1, 0:ny-1, 0:nx-1))
>>>>>>> c55bd1d1
#endif

            allocate(nparg(hlo(3):hhi(3), hlo(2):hhi(2), hlo(1):hhi(1)))
            allocate(nsparg(hlo(3):hhi(3), hlo(2):hhi(2), hlo(1):hhi(1)))

        end subroutine field_alloc

        ! Reset fields to zero
        subroutine field_default
            call field_alloc

            velog    = zero
            velgradg = zero
            volg     = zero
            vortg    = zero
            vtend    = zero
            tbuoyg   = zero
#ifndef ENABLE_DRY_MODE
            dbuoyg   = zero
            humg     = zero
#endif
            nparg    = zero
            nsparg   = zero
        end subroutine

        ! Get the lower index of the cell the parcel is in.
        ! This subroutine does not take x periodicity into account.
        ! @param[in] pos position of the parcel
        ! @param[out] i lower, zonal cell index
        ! @param[out] j lower, vertical cell index
        pure subroutine get_index(pos, i, j, k)
            double precision, intent(in)  :: pos(n_dim)
            integer,          intent(out) :: i, j, k

            i = floor((pos(I_X) - lower(I_X)) * dxi(I_X))
            j = floor((pos(I_Y) - lower(I_Y)) * dxi(I_Y))
            k = floor((pos(I_Z) - lower(I_Z)) * dxi(I_Z))
        end subroutine get_index

        pure function is_contained(pos) result(l_contained)
            double precision, intent(in) :: pos(3)
            integer                      :: i, j, k
            logical                      :: l_contained

            call get_index(pos, i, j, k)

            l_contained = ((i >= box%lo(1))  .and. &
                           (i <= box%hi(1))  .and. &
                           (j >= box%lo(2))  .and. &
                           (j <= box%hi(2)))
        end function


        ! Do periodic shift of the index
        ! @param[inout] ii zonal grid point indices
        ! @param[inout] jj meridional grid point indices
        elemental pure subroutine periodic_index_shift(ii, jj)
            integer, intent(inout) :: ii, jj

            ! account for x / y periodicity:
            ! -1          --> nx-1 / ny-1
            !  0          --> 0
            ! nx+1 / ny+1 --> 1
            ! nx / ny     --> 0
            ! nx-1 / ny-1 --> nx-1 / ny-1
            ii = mod(ii + nx, nx)
            jj = mod(jj + ny, ny)

        end subroutine periodic_index_shift


        ! Get the coordinate of a grid point (i, j, k).
        ! @param[in] i zonal cell index
        ! @param[in] j meridional cell index
        ! @param[in] k vertical cell index
        ! @param[out] pos position of (i, j, k) in the domain
        pure subroutine get_position(i, j, k, pos)
            integer,          intent(in)  :: i, j, k
            double precision, intent(out) :: pos(n_dim)

            pos(I_X) = lower(I_X) + i * dx(I_X)
            pos(I_Y) = lower(I_Y) + j * dx(I_Y)
            pos(I_Z) = lower(I_Z) + k * dx(I_Z)

        end subroutine get_position

end module fields<|MERGE_RESOLUTION|>--- conflicted
+++ resolved
@@ -85,12 +85,8 @@
             allocate(tbuoyg(hlo(3):hhi(3), hlo(2):hhi(2), hlo(1):hhi(1)))
 
 #ifndef ENABLE_DRY_MODE
-<<<<<<< HEAD
             allocate(dbuoyg(hlo(3):hhi(3), hlo(2):hhi(2), hlo(1):hhi(1)))
-=======
-            allocate(dbuoyg(-1:nz+1, 0:ny-1, 0:nx-1))
-            allocate(humg(-1:nz+1, 0:ny-1, 0:nx-1))
->>>>>>> c55bd1d1
+            allocate(humg(hlo(3):hhi(3), hlo(2):hhi(2), hlo(1):hhi(1)))
 #endif
 
             allocate(nparg(hlo(3):hhi(3), hlo(2):hhi(2), hlo(1):hhi(1)))
