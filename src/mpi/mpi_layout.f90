--- conflicted
+++ resolved
@@ -7,14 +7,9 @@
     type box_type
         integer :: lo(3),  hi(3)
         integer :: hlo(3), hhi(3)
-<<<<<<< HEAD
-        integer :: ncell
-        integer :: nx, ny, nz
-=======
         integer :: size(3)
         integer :: global_ncells(3)
         integer :: ncell
->>>>>>> 686e4e31
     end type box_type
 
     type parallel_layout
@@ -81,10 +76,6 @@
             call get_local_bounds(ny, coords(2), dims(2), box%lo(2), box%hi(2))
             box%lo(3) = 0
             box%hi(3) = nz
-            box%nx = box%hi(1) - box%lo(1)
-            box%ny = box%hi(2) - box%lo(2)
-            box%nz = nz
-            box%ncell = box%nx * box%ny * box%nz
 
             ! box including asymmetric halo
             box%hlo(1:2) = box%lo(1:2) - 1
