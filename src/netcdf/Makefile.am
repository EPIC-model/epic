<<<<<<< HEAD
AM_FCFLAGS = -I $(top_builddir)/src/mpi
=======
AM_FCFLAGS = -I $(top_builddir)/src/
>>>>>>> d1951648

lib_LTLIBRARIES = libepic_netcdf.la
libepic_netcdf_la_SOURCES = 	\
	../config.f90		\
	netcdf_utils.f90	\
	netcdf_writer.f90	\
	netcdf_reader.f90

libepic_netcdf_la_LIBADD = $(top_builddir)/src/mpi/libepic_mpi.la<|MERGE_RESOLUTION|>--- conflicted
+++ resolved
@@ -1,8 +1,5 @@
-<<<<<<< HEAD
-AM_FCFLAGS = -I $(top_builddir)/src/mpi
-=======
-AM_FCFLAGS = -I $(top_builddir)/src/
->>>>>>> d1951648
+AM_FCFLAGS = -I $(top_builddir)/src/ 	\
+	     -I $(top_builddir)/src/mpi
 
 lib_LTLIBRARIES = libepic_netcdf.la
 libepic_netcdf_la_SOURCES = 	\
