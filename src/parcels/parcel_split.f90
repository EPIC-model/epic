--- conflicted
+++ resolved
@@ -62,12 +62,7 @@
 
                 parcels%B(n_parcels, :) = parcels%B(n, :)
 
-<<<<<<< HEAD
-                parcels%velocity(n_parcels, :) = parcels%velocity(n, :)
                 parcels%vorticity(n_parcels) = parcels%vorticity(n)
-=======
-                parcels%vorticity(n_parcels, :) = parcels%vorticity(n, :)
->>>>>>> 2b755650
                 parcels%volume(n_parcels) = parcels%volume(n)
                 parcels%buoyancy(n_parcels) = parcels%buoyancy(n)
                 parcels%humidity(n_parcels) = parcels%humidity(n)
