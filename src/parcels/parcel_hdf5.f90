--- conflicted
+++ resolved
@@ -120,21 +120,12 @@
 #ifndef ENABLE_DRY_MODE
             call write_h5_dataset_1d(h5file_id, name, "humidity", &
                                      parcels%humidity(1:n_parcels))
-<<<<<<< HEAD
+#endif
 
 #if !defined(NDEBUG) || defined(ENABLE_DIAGNOSE)
             call write_h5_dataset_2d(h5file_id, name, "velocity", &
                                      parcels%velocity(1:n_parcels, :))
 #endif
-=======
-#endif
-            call write_h5_dataset_2d(h5file_id, name, "B", &
-                                     parcels%B(1:n_parcels, :))
-
-            angle = get_angles(parcels%B, parcels%volume, n_parcels)
-            call write_h5_dataset_1d(h5file_id, name, "orientation", angle)
-
->>>>>>> adc4d57b
             call close_h5_group(group)
 
         end subroutine write_h5_parcels
