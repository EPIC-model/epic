! =============================================================================
! This module stores the parcel data and provides subroutines to write, modify
! allocate and deallocate it.
! =============================================================================
module parcel_container
    use hdf5
    use writer, only : h5file,              &
                       h5err,               &
                       write_h5_dataset_1d, &
                       write_h5_dataset_2d, &
                       open_h5_group,       &
                       get_step_group_name
    use options, only : verbose
    use parameters, only : extent, hli
    use parcel_ellipse, only : get_angles
    implicit none

    integer :: n_parcels

    type parcel_container_type
        double precision, allocatable, dimension(:, :) :: &
            position,   &
            velocity,   &
<<<<<<< HEAD
            stretch,    &
=======
            vorticity,  &
>>>>>>> 2b755650
            B               ! B matrix entries; ordering B(:, 1) = B11, B(:, 2) = B12

        double precision, allocatable, dimension(:) :: &
            volume,     &
            vorticity,  &
            buoyancy,   &
            humidity,   &
            stretch
    end type parcel_container_type

    type(parcel_container_type) parcels


    contains

        elemental function get_delx(x1, x2) result (delx)
            double precision, intent(in) :: x1, x2
            double precision             :: delx

            delx = x1 - x2
            ! works across periodic edge
            delx = delx - extent(1) * dble(int(delx * hli(1)))
        end function get_delx

        subroutine write_h5_parcels(iter)
            integer, intent(in)           :: iter ! iteration
            integer(hid_t)                :: group
            integer(hid_t)                :: step_group
            character(:), allocatable     :: step
            character(:), allocatable     :: name
            double precision, allocatable :: angle(:)

            step = trim(get_step_group_name(iter))

            ! create or open groups
            name = step // "/parcels"
            step_group = open_h5_group(step)
            group = open_h5_group(name)

            !
            ! write parcel data
            !

            call write_h5_dataset_2d(name, "position", parcels%position(1:n_parcels, :))
            call write_h5_dataset_2d(name, "velocity", parcels%velocity(1:n_parcels, :))
            call write_h5_dataset_1d(name, "vorticity", parcels%vorticity(1:n_parcels))

            if (allocated(parcels%stretch)) then
                call write_h5_dataset_1d(name, "stretch", parcels%stretch(1:n_parcels))
            endif

            call write_h5_dataset_1d(name, "volume", parcels%volume(1:n_parcels))

            call write_h5_dataset_1d(name, "buoyancy", parcels%buoyancy(1:n_parcels))

            call write_h5_dataset_1d(name, "humidity", parcels%humidity(1:n_parcels))

            if (allocated(parcels%B)) then
                call write_h5_dataset_2d(name, "B", parcels%B(1:n_parcels, :))

                angle = get_angles(parcels%B, parcels%volume, n_parcels)
                call write_h5_dataset_1d(name, "orientation", angle)
            endif

            call h5gclose_f(group, h5err)
            call h5gclose_f(step_group, h5err)

        end subroutine write_h5_parcels


        ! overwrite parcel n with parcel m
        subroutine parcel_replace(n, m)
            integer, intent(in) :: n, m

#ifdef ENABLE_VERBOSE
            if (verbose) then
                print '(a19, i0, a6, i0)', '    replace parcel ', n, ' with ', m
            endif
#endif

            parcels%position(n, 1) = parcels%position(m, 1)
            parcels%position(n, 2) = parcels%position(m, 2)

            parcels%velocity(n, 1) = parcels%velocity(m, 1)
            parcels%velocity(n, 2) = parcels%velocity(m, 2)

            parcels%vorticity(n) = parcels%vorticity(m)

            if (allocated(parcels%stretch)) then
                parcels%stretch(n)  = parcels%stretch(m)
            endif

            parcels%volume(n)  = parcels%volume(m)
            parcels%buoyancy(n) = parcels%buoyancy(m)
            parcels%humidity(n) = parcels%humidity(m)

            if (allocated(parcels%B)) then
                parcels%B(n, 1) = parcels%B(m, 1)
                parcels%B(n, 2) = parcels%B(m, 2)
            endif

        end subroutine parcel_replace


        subroutine parcel_alloc(num)
            integer, intent(in) :: num

            allocate(parcels%position(num, 2))
            allocate(parcels%velocity(num, 2))
<<<<<<< HEAD
            allocate(parcels%vorticity(num))
            allocate(parcels%stretch(num, 1))
=======
            allocate(parcels%vorticity(num, 1))
            allocate(parcels%stretch(num))
>>>>>>> 2b755650
            allocate(parcels%B(num, 2))
            allocate(parcels%volume(num))
            allocate(parcels%buoyancy(num))
            allocate(parcels%humidity(num))
        end subroutine parcel_alloc


        subroutine parcel_dealloc
            deallocate(parcels%position)
            deallocate(parcels%velocity)
            deallocate(parcels%vorticity)

            if (allocated(parcels%stretch)) then
                deallocate(parcels%stretch)
            endif

            if (allocated(parcels%B)) then
                deallocate(parcels%B)
            endif

            deallocate(parcels%volume)
            deallocate(parcels%buoyancy)
            deallocate(parcels%humidity)
        end subroutine parcel_dealloc

end module parcel_container<|MERGE_RESOLUTION|>--- conflicted
+++ resolved
@@ -21,11 +21,7 @@
         double precision, allocatable, dimension(:, :) :: &
             position,   &
             velocity,   &
-<<<<<<< HEAD
             stretch,    &
-=======
-            vorticity,  &
->>>>>>> 2b755650
             B               ! B matrix entries; ordering B(:, 1) = B11, B(:, 2) = B12
 
         double precision, allocatable, dimension(:) :: &
@@ -135,13 +131,8 @@
 
             allocate(parcels%position(num, 2))
             allocate(parcels%velocity(num, 2))
-<<<<<<< HEAD
             allocate(parcels%vorticity(num))
-            allocate(parcels%stretch(num, 1))
-=======
-            allocate(parcels%vorticity(num, 1))
             allocate(parcels%stretch(num))
->>>>>>> 2b755650
             allocate(parcels%B(num, 2))
             allocate(parcels%volume(num))
             allocate(parcels%buoyancy(num))
