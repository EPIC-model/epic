--- conflicted
+++ resolved
@@ -12,7 +12,6 @@
                                , parcel_replace         &
                                , get_delx
     use parcel_ellipse, only : get_B22, get_ab
-!     use merge_hdf5, only : write_h5_mergees, write_h5_mergers, write_h5_parcels_in_cell
     use options, only : parcel, verbose
     use parcel_bc
     use timer, only : start_timer, stop_timer
@@ -52,18 +51,11 @@
 #endif
 
             if (n_merge > 0) then
-<<<<<<< HEAD
-!                 call write_h5_mergees(isma, iclo, n_merge)
-!                 call write_h5_parcels_in_cell(iclo, n_merge)
-
-                ! merge small parcels into other parcels
-=======
 #ifdef ENABLE_VERBOSE
                 call write_h5_mergees(isma, ibig, n_merge)
                 call write_h5_parcels_in_cell(ibig, n_merge)
 #endif
-                ! merge small parcels into large parcels
->>>>>>> d3d53a54
+                ! merge small parcels into other parcels
                 if (parcel%merge_type == 'geometric') then
                     call geometric_merge(parcels, isma, iclo, n_merge)
                 else if (parcel%merge_type == 'optimal') then
@@ -73,13 +65,9 @@
                     stop
                 endif
 
-<<<<<<< HEAD
-!                 call write_h5_mergers(iclo, n_merge)
-=======
 #ifdef ENABLE_VERBOSE
                 call write_h5_mergers(ibig, n_merge)
 #endif
->>>>>>> d3d53a54
 
                 ! overwrite invalid parcels
                 call pack_parcels(isma, n_merge)
