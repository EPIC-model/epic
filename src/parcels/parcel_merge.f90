! =============================================================================
!                       Module to merge ellipses
! The module provides a 'geometric' and 'optimal' merge procedure which can be
! selected by the user at runtime.
! =============================================================================
module parcel_merge
    use parcel_nearest
    use constants, only : pi, one, two, four    &
                        , max_num_parcels
    use parcel_container, only : parcel_container_type  &
                               , n_parcels              &
                               , parcel_replace         &
                               , get_delx
    use ellipse, only : get_B22, get_ab
    use options, only : parcel_info, verbose
    use parcel_bc

    implicit none

    private :: geometric_merge, &
               do_merge,        &
               optimal_merge,   &
               pack_parcels

    contains
        subroutine merge_ellipses(parcels)
            type(parcel_container_type), intent(inout) :: parcels
            integer                                    :: isma(max_num_parcels / 8)
            integer                                    :: ibig(max_num_parcels / 8)
            integer                                    :: n_merge ! number of merges

            ! find parcels to merge
            call find_nearest(isma, ibig, n_merge)

            if (verbose) then
                print "(a36, i0, a3, i0)",                               &
                      "no. parcels before and after merge: ", n_parcels, &
                      "...", n_parcels - n_merge
            endif

            if (n_merge > 0) then
                ! merge small parcels into large parcels
                if (parcel_info%merge_type == 'geometric') then
                    call geometric_merge(parcels, isma, ibig, n_merge)
                else if (parcel_info%merge_type == 'optimal') then
                    call optimal_merge(parcels, isma, ibig, n_merge)
                else
                    print *, "Unknown merge type '", trim(parcel_info%merge_type), "'."
                endif

                ! overwrite invalid parcels
                call pack_parcels(isma, n_merge)
            endif

        end subroutine merge_ellipses

        ! merge ith parcel into jth parcel (without B matrix scaling)
        subroutine do_merge(parcels, i, j, B11, B12, B22, ab)
            type(parcel_container_type), intent(inout)  :: parcels
            integer,                     intent(in)     :: i, j
            double precision,            intent(out)    :: B11, B12, B22, ab
            double precision                            :: B11_1, B11_2
            double precision                            :: B12_1, B12_2
            double precision                            :: B22_1, B22_2
            double precision                            :: a1b1, a2b2, abi
            double precision                            :: mu1, mu2, zet, eta, mu12
            double precision                            :: delx

            B11_1 = parcels%B(i, 1)
            B11_2 = parcels%B(j, 1)

            B12_1 = parcels%B(i, 2)
            B12_2 = parcels%B(j, 2)

            B22_1 = get_B22(B11_1, B12_1, parcels%volume(i, 1))
            B22_2 = get_B22(B11_2, B12_2, parcels%volume(j, 1))

            a1b1 = get_ab(parcels%volume(i, 1))
            a2b2 = get_ab(parcels%volume(j, 1))

            ab = a1b1 + a2b2
            abi = one / ab
            mu1 = a1b1 * abi
            mu2 = a2b2 * abi

            ! works across periodic edge
            delx = get_delx(parcels%position(j, 1), parcels%position(i, 1))

            zet = two * delx

            eta = two * (parcels%position(j, 2) - parcels%position(i, 2))

            mu12 = mu1 * mu2

<<<<<<< HEAD
            B11 = mu12 * zet ** 2  + mu1 * B11_1 + mu2 * B11_2
            B12 = mu12 * zet * eta + mu1 * B12_1 + mu2 * B12_2
            B22 = mu12 * eta ** 2  + mu1 * B22_1 + mu2 * B22_2
=======
            B11 = mu12 * zet ** 2  + mu11 * B11_1 + mu22 * B11_2
            B12 = mu12 * zet * eta + mu11 * B12_1 + mu22 * B12_2
            B22 = mu12 * eta ** 2  + mu11 * B22_1 + mu22 * B22_2
>>>>>>> 863abcfb


            ! update center of mass
            parcels%position(j, 1) = - mu1 * delx &
                                   + parcels%position(j, 1)

            parcels%position(j, 2) = mu1 * parcels%position(i, 2) &
                                   + mu2 * parcels%position(j, 2)

            ! update volume
            parcels%volume(j, 1) = ab * pi
        end subroutine do_merge


        subroutine geometric_merge(parcels, isma, ibig, n_merge)
            type(parcel_container_type), intent(inout) :: parcels
            integer,                     intent(in)    :: isma(:)
            integer,                     intent(in)    :: ibig(:)
            integer,                     intent(in)    :: n_merge
            integer                                    :: n, i, j
<<<<<<< HEAD
            double precision                           :: B11, B12, B22, factor, ab
=======
            double precision                           :: B11, B12, B22, sqrtdetB
>>>>>>> 863abcfb

            do n = 1, n_merge
                i = isma(n)
                j = ibig(n)

                ! merge small into big parcel --> return B11, B12, B22, ab
                call do_merge(parcels, i, j, B11, B12, B22, ab)

<<<<<<< HEAD
                ! normalize such that determinant of the merger is (ab)**2
                ! ab / sqrt(det(B))
                factor = ab / sqrt(B11 * B22 - B12 ** 2)

                parcels%B(j, 1) = B11 * factor
                parcels%B(j, 2) = B12 * factor
=======
                ! normalize such that determinant of the merger is 1
                sqrtdetB = sqrt(B11 * B22 - B12 ** 2)

                parcels%B(j, 1) = B11 / sqrtdetB
                parcels%B(j, 2) = B12 / sqrtdetB
>>>>>>> 863abcfb
            enddo

            call apply_parcel_bc(parcels%position, parcels%velocity)

        end subroutine geometric_merge


        subroutine optimal_merge(parcels, isma, ibig, n_merge)
            type(parcel_container_type), intent(inout) :: parcels
            integer,                     intent(in)    :: isma(:)
            integer,                     intent(in)    :: ibig(:)
            integer,                     intent(in)    :: n_merge
            integer                                    :: n, i, j
            double precision                           :: B11, B12, B22, ab, a2b2i
            double precision                           :: mu, detB, merr, mup
            double precision                           :: a, b ,c

            do n = 1, n_merge
                i = isma(n)
                j = ibig(n)

                ! merge small into big parcel --> return B11, B12, B22, ab
                call do_merge(parcels, i, j, B11, B12, B22, ab)

                ! Solve the quartic to find best fit ellipse:
                !
                !
                !   Newton-Raphson to get smallest root:
                !      mu_{n+1} = mu_{n} - f(mu_{n}) / f'(mu_{n})
                !
                !      where
                !          f(mu_{n})  = mu_{n} ** 4 + b * mu_{n} ** 2 + a * mu_{n} + c
                !          f'(mu_{n}) = 4 * mu_{n} ** 3 + b * 2 * mu_{n} + a
                a2b2i = one / ab ** 2
                detB = (B11 * B22 - B12 * B12) * a2b2i
                a = (B11 ** 2 + B22 ** 2 + two * B12 ** 2) * a2b2i
                b = -two - detB
                c = one - detB

                ! initial guess
                mu = - c / a

                merr = 1.0
                do while (merr > 1.e-12)
                    mup = (c + mu * (a + mu * (b + mu * mu))) / (a + mu * (two * b + four * mu * mu))
                    mu = mu - mup
                    merr = abs(mup)
                enddo

                ! optimal B
                parcels%B(j, 1) = (B11 - mu * B22) / (one - mu ** 2)
                parcels%B(j, 2) = B12 / (one - mu)
            enddo

            call apply_parcel_bc(parcels%position, parcels%velocity)

        end subroutine optimal_merge


        ! this algorithm replaces invalid parcels with valid parcels
        ! from the end of the container
        subroutine pack_parcels(isma, n_merge)
            integer, intent(in) :: isma(:)
            integer, intent(in) :: n_merge
            integer             :: k, l, m

            ! l points always to the last valid parcel
            l = n_parcels

            ! k points always to last invalid parcel in isma
            k = n_merge

            ! find last parcel which is not invalid
            do while (k > 0 .and. l == isma(k))
                l = l - 1
                k = k - 1
            enddo

            if (l == 0) then
                print *, "Error: All parcels are invalid."
                stop
            endif

            ! replace invalid parcels with the last valid parcel
            m = 1

            do while (m <= k)
                ! invalid parcel; overwrite *isma(m)* with last valid parcel *l*
                call parcel_replace(isma(m), l)

                l = l - 1

                ! find next valid last parcel
                do while (k > 0 .and. l == isma(k))
                    l = l - 1
                    k = k - 1
                enddo

                ! next invalid
                m = m + 1
            enddo

            ! update number of valid parcels
            n_parcels = n_parcels - n_merge

        end subroutine pack_parcels


end module parcel_merge<|MERGE_RESOLUTION|>--- conflicted
+++ resolved
@@ -92,16 +92,9 @@
 
             mu12 = mu1 * mu2
 
-<<<<<<< HEAD
             B11 = mu12 * zet ** 2  + mu1 * B11_1 + mu2 * B11_2
             B12 = mu12 * zet * eta + mu1 * B12_1 + mu2 * B12_2
             B22 = mu12 * eta ** 2  + mu1 * B22_1 + mu2 * B22_2
-=======
-            B11 = mu12 * zet ** 2  + mu11 * B11_1 + mu22 * B11_2
-            B12 = mu12 * zet * eta + mu11 * B12_1 + mu22 * B12_2
-            B22 = mu12 * eta ** 2  + mu11 * B22_1 + mu22 * B22_2
->>>>>>> 863abcfb
-
 
             ! update center of mass
             parcels%position(j, 1) = - mu1 * delx &
@@ -121,11 +114,7 @@
             integer,                     intent(in)    :: ibig(:)
             integer,                     intent(in)    :: n_merge
             integer                                    :: n, i, j
-<<<<<<< HEAD
             double precision                           :: B11, B12, B22, factor, ab
-=======
-            double precision                           :: B11, B12, B22, sqrtdetB
->>>>>>> 863abcfb
 
             do n = 1, n_merge
                 i = isma(n)
@@ -134,20 +123,12 @@
                 ! merge small into big parcel --> return B11, B12, B22, ab
                 call do_merge(parcels, i, j, B11, B12, B22, ab)
 
-<<<<<<< HEAD
                 ! normalize such that determinant of the merger is (ab)**2
                 ! ab / sqrt(det(B))
                 factor = ab / sqrt(B11 * B22 - B12 ** 2)
 
                 parcels%B(j, 1) = B11 * factor
                 parcels%B(j, 2) = B12 * factor
-=======
-                ! normalize such that determinant of the merger is 1
-                sqrtdetB = sqrt(B11 * B22 - B12 ** 2)
-
-                parcels%B(j, 1) = B11 / sqrtdetB
-                parcels%B(j, 2) = B12 / sqrtdetB
->>>>>>> 863abcfb
             enddo
 
             call apply_parcel_bc(parcels%position, parcels%velocity)
