--- conflicted
+++ resolved
@@ -8,13 +8,9 @@
     use constants, only : pi, max_num_parcels
     use parcel_container, only : parcel_container_type, n_parcels, parcel_replace
     use ellipse, only : get_B22
-<<<<<<< HEAD
     use options, only : parcel_info, verbose
-=======
-    use parameters
     use parcel_bc
-
->>>>>>> 64dcb994
+    
     implicit none
 
     private :: geometric_merge, &
