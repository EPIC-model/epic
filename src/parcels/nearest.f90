--- conflicted
+++ resolved
@@ -23,13 +23,8 @@
     logical :: l_merge(max_num_parcels)
 
     !Other variables:
-<<<<<<< HEAD
-    double precision:: vmin, delx,delz,dsq,dscmin,vmerge,vmergemin,x_store,z_store
-    integer:: i,ic,i0,imin,k,m
-=======
-    double precision:: vmin, delx,delz,dsq,dscmax,dscmin,vmerge
+    double precision:: vmin, delx,delz,dsq,dscmin,vmerge,vmergemin,x_small,z_small
     integer:: i,ic,i0,imin,k,m,j
->>>>>>> b4b217ed
     integer:: ix,iz,ix0,iz0
 
     contains
@@ -59,28 +54,11 @@
             dx = get_mesh_spacing()
             dxi = 1.0 / dx
 
-<<<<<<< HEAD
-            vmin = product(dx) / (parcel_info%n_per_cell * parcel_info%max_splits)
-=======
-            ! maximum squared distance
-            dscmax = 0.5 * parcel_info%lambda / pi
-
             vmin = product(dx) / parcel_info%vfraction
->>>>>>> b4b217ed
 
             ! These parcels are marked for merger:
             l_merge(1:n_parcels)=(parcels%volume(1:n_parcels, 1) < vmin)
             nmerge=0
-<<<<<<< HEAD
-=======
-            ! Form list of small parcels:
-            do i=1,n_parcels
-                if (l_merge(i)) then
-                    nmerge=nmerge+1
-                    isma(nmerge)=i
-                endif
-            enddo
->>>>>>> b4b217ed
 
             !---------------------------------------------------------------------
             ! Initialise search:
@@ -88,7 +66,7 @@
 
             ! Form list of small parcels:
             do i=1,n_parcels
-                if (merge(i)) then
+                if (l_merge(i)) then
                     nmerge=nmerge+1
                     isma(nmerge)=i
                 else
@@ -115,7 +93,7 @@
 
             kc2=kc1-1
             do i=1,n_parcels
-                if (.not. merge(i)) then
+                if (.not. l_merge(i)) then
                     ic=loc(i)
                     k=kc2(ic)+1
                     node(k)=i
@@ -153,16 +131,12 @@
                         ! Search parcels for closest:
                         do k=kc1(ic),kc2(ic)
                             i=node(k)
-<<<<<<< HEAD
-                            delz=parcels%position(i,2)-z_store
-=======
-                            if (.not. l_merge(i)) then
->>>>>>> b4b217ed
+                            delz=parcels%position(i,2)-z_small
                             ! Avoid merger with another small parcel
                             vmerge=parcels%volume(i, 1)+parcels%volume(i0, 1) ! Summed area fraction:
                             ! Prevent division in all comparisons here
                             if (delz*delz*vmergemin < dscmin*vmerge) then
-                                delx=parcels%position(i,1)-x_store
+                                delx=parcels%position(i,1)-x_small
                                 delx=delx-mesh%extent(1)*dble(int(delx*hlxi)) ! works across periodic edge
                                 dsq=delz*delz+delx*delx
                                 if (dsq*vmergemin < dscmin*vmerge) then
@@ -174,17 +148,12 @@
                         enddo
                     enddo
                 enddo
-<<<<<<< HEAD
-                ! Store the index of the parcel to be merged with:
-                ibig(m)=imin
-=======
                 if (imin .gt. 0) then
                     ! Store the index of the parcel to be merged with:
                     j = j + 1
                     isma(j) = isma(m)
                     ibig(j) = imin
                 endif
->>>>>>> b4b217ed
             enddo
             ! Actual total number of mergers:
             nmerge = j
