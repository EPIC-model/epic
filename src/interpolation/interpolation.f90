--- conflicted
+++ resolved
@@ -113,19 +113,12 @@
         end subroutine par2grid_non_elliptic
 
 
-<<<<<<< HEAD
         subroutine grid2par(position, volume, attrib, field, B)
             double precision,           intent(in)  :: position(:, :)
             double precision,           intent(in)  :: volume(:, :)
             double precision,           intent(out) :: attrib(:, :)
-            double precision,           intent(in)  :: field(:, :, :)
+            double precision,           intent(in)  :: field(0:, 0:, :)
             double precision, optional, intent(in)  :: B(:, :)
-=======
-        subroutine grid2par(parcels, attrib, field)
-            type(parcel_container_type), intent(inout) :: parcels
-            double precision,            intent(out)   :: attrib(:, :)
-            double precision,            intent(in)    :: field(0:, 0:, :)
->>>>>>> 478850a8
 
             if (parcel_info%is_elliptic) then
                 if (.not. present(B)) then
@@ -140,27 +133,16 @@
         end subroutine grid2par
 
 
-<<<<<<< HEAD
         subroutine grid2par_elliptic(position, volume, B, attrib, field)
             double precision, intent(in)  :: position(:, :)
             double precision, intent(in)  :: volume(:, :)
             double precision, intent(in)  :: B(:, :)
             double precision, intent(out) :: attrib(:, :)
-            double precision, intent(in)  :: field(:, :, :)
+            double precision, intent(in)  :: field(0:, 0:, :)
             integer                       :: ncomp, ngp
             double precision              :: points(2, 2)
             integer                       :: n, p, c, i
             integer                       :: the_shape(3)
-=======
-        subroutine grid2par_elliptic(parcels, attrib, field)
-            type(parcel_container_type), intent(inout) :: parcels
-            double precision,            intent(out)   :: attrib(:, :)
-            double precision,            intent(in)    :: field(0:, 0:, :)
-            integer                                    :: ncomp, ngp
-            double precision                           :: points(2, 2)
-            integer                                    :: n, p, c, i
-            integer                                    :: the_shape(3)
->>>>>>> 478850a8
 
             ! number of field components
             the_shape = shape(field)
@@ -193,23 +175,14 @@
 
         end subroutine grid2par_elliptic
 
-<<<<<<< HEAD
+
         subroutine grid2par_non_elliptic(position, attrib, field)
             double precision, intent(in)  :: position(:, :)
             double precision, intent(out) :: attrib(:, :)
-            double precision, intent(in)  :: field(:, :, :)
+            double precision, intent(in)  :: field(0:, 0:, :)
             integer                       :: ncomp, ngp
             integer                       :: n, c, i
             integer                       :: the_shape(3)
-=======
-        subroutine grid2par_non_elliptic(parcels, attrib, field)
-            type(parcel_container_type), intent(inout) :: parcels
-            double precision,            intent(out)   :: attrib(:, :)
-            double precision,            intent(in)    :: field(0:, 0:, :)
-            integer                                    :: ncomp, ngp
-            integer                                    :: n, c, i
-            integer                                    :: the_shape(3)
->>>>>>> 478850a8
 
             ! number of field components
             the_shape = shape(field)
