--- conflicted
+++ resolved
@@ -174,12 +174,8 @@
             double precision, intent(in)  :: volume(:, :)
             double precision, intent(in)  :: B(:, :)
             double precision, intent(out) :: attrib(:, :)
-<<<<<<< HEAD
             double precision, intent(in)  :: field(0:, -1:, :)
-=======
-            double precision, intent(in)  :: field(0:, 0:, :)
-            logical, optional, intent(in)  :: add
->>>>>>> 64dcb994
+            logical, optional, intent(in) :: add
             integer                       :: ncomp, ngp
             double precision              :: points(2, 2)
             integer                       :: n, p, c, i
@@ -226,24 +222,14 @@
         end subroutine grid2par_elliptic
 
 
-<<<<<<< HEAD
-        subroutine grid2par_non_elliptic(position, attrib, field)
-            double precision, intent(inout)  :: position(:, :)
-            double precision, intent(out)    :: attrib(:, :)
-            double precision, intent(in)     :: field(0:, -1:, :)
-            integer                          :: ncomp, ngp
-            integer                          :: n, c, i
-            integer                          :: the_shape(3)
-=======
         subroutine grid2par_non_elliptic(position, attrib, field, add)
             double precision, intent(in)  :: position(:, :)
             double precision, intent(out) :: attrib(:, :)
-            double precision, intent(in)  :: field(0:, 0:, :)
-            logical, optional, intent(in)  :: add
+            double precision, intent(in)  :: field(0:, -1:, :)
+            logical, optional, intent(in) :: add
             integer                       :: ncomp, ngp
             integer                       :: n, c, i
             integer                       :: the_shape(3)
->>>>>>> 64dcb994
 
             ! number of field components
             the_shape = shape(field)
