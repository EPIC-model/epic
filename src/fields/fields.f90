--- conflicted
+++ resolved
@@ -19,30 +19,17 @@
     ! hence the valid regrion is from 0 to nz
     ! Due to periodicity in x, the grid points in x go from 0 to nx-1
     double precision, allocatable, dimension(:, :, :) :: &
-<<<<<<< HEAD
-        velog,     &   ! velocity vector field
-        velgradg,  &   ! velocity gradient tensor
-        vortg,     &   ! vorticity scalar field
-        vtend          ! vorticity tendency
-
-    double precision, allocatable, dimension(:, :) :: &
-        tbuoyg,    &   ! total buoyancy
-        dbuoyg,    &   ! dry buoyancy (or liquid-water buoyancy)
-!         humg,      &   ! specific humidity
-!         humlig,    &   ! condensed humidity
-        volg           ! volume scalar field
-=======
         velog,     &   ! velocity vector field (has 1 halo cell layer in z)
         velgradg       ! velocity gradient tensor (has 1 halo cell layer in z)
 
     double precision, allocatable, dimension(:, :) :: &
         vortg,     &   ! vorticity scalar field
         vtend,     &   ! vorticity tendency
+        dbuoyg,    &   ! dry buoyancy (or liquid-water buoyancy)
         tbuoyg,    &   ! buoyancy (has 1 halo cell layer in z)
-        humg,      &   ! specific humidity
-        humlig,    &   ! condensed humidity
+!         humg,      &   ! specific humidity
+!         humlig,    &   ! condensed humidity
         volg           ! volume scalar field (has 1 halo cell layer in z)
->>>>>>> 4afd4a41
 
 
     integer, allocatable, dimension(:, :) :: &
