--- conflicted
+++ resolved
@@ -109,61 +109,4 @@
 
         end subroutine get_position
 
-<<<<<<< HEAD
-
-        subroutine write_h5_fields(iter)
-            integer, intent(in)        :: iter ! iteration
-            integer(hid_t)             :: group
-            integer(hid_t)             :: step_group
-            character(:), allocatable  :: step
-            character(:), allocatable  :: name
-
-            step = trim(get_step_group_name(iter))
-
-            ! create or open groups
-            name = step // "/fields"
-            step_group = open_h5_group(step)
-            group = open_h5_group(name)
-
-            !
-            ! write fields (do not write halo cells)
-            !
-
-            call write_h5_dataset_3d(name, "velocity", &
-                                     velog(0:nz, 0:nx-1, :))
-
-            call write_h5_dataset_3d(name, "velocity gradient tensor", &
-                                     velgradg(0:nz, 0:nx-1, :))
-
-            call write_h5_dataset_2d(name, "volume", &
-                                     volg(0:nz, 0:nx-1))
-
-            call write_h5_dataset_2d(name, "total buoyancy", &
-                                     tbuoyg(0:nz, 0:nx-1))
-
-            call write_h5_dataset_2d(name, "dry buoyancy", &
-                                     dbuoyg(0:nz, 0:nx-1))
-
-!             call write_h5_dataset_2d(name, "humidity", &
-!                                      humg(0:nz, 0:nx-1))
-
-            call write_h5_dataset_2d(name, "vorticity", &
-                                     vortg(0:nz, 0:nx-1))
-
-!             call write_h5_dataset_2d(name, "liquid humidity", &
-!                                      humlig(0:nz, 0:nx-1))
-
-            call write_h5_dataset_2d(name, "tendency", &
-                                     vtend(0:nz, 0:nx-1))
-
-            call write_h5_int_dataset_2d(name, "num parcels per cell", &
-                                         nparg(0:nz-1, :))
-
-            call h5gclose_f(group, h5err)
-            call h5gclose_f(step_group, h5err)
-
-        end subroutine write_h5_fields
-
-=======
->>>>>>> bd266892
 end module fields