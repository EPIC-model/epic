--- conflicted
+++ resolved
@@ -107,27 +107,11 @@
             call write_h5_dataset_2d(h5file_id, name, "total buoyancy", &
                                      tbuoyg(0:nz, 0:nx-1))
 
-<<<<<<< HEAD
 #ifdef ENABLE_DIAGNOSE
-            call write_h5_dataset_2d(h5file_id, name, "dry buoyancy", &
-                                     dbuoyg(0:nz, 0:nx-1))
-
-=======
 #ifndef ENABLE_DRY_MODE
             call write_h5_dataset_2d(h5file_id, name, "dry buoyancy", &
                                      dbuoyg(0:nz, 0:nx-1))
 #endif
-!             call write_h5_dataset_2d(h5file_id, name, "humidity", &
-!                                      humg(0:nz, 0:nx-1))
-
-            call write_h5_dataset_2d(h5file_id, name, "vorticity", &
-                                     vortg(0:nz, 0:nx-1))
-
-!             call write_h5_dataset_2d(h5file_id, name, "liquid humidity", &
-!                                      humlig(0:nz, 0:nx-1))
-
-#ifdef ENABLE_DIAGNOSE
->>>>>>> adc4d57b
             call write_h5_dataset_2d(h5file_id, name, "volume", &
                                      volg(0:nz, 0:nx-1))
 
