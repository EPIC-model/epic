! =============================================================================
! This module contains global options that can be set at runtime by the user.
! =============================================================================
module options
    use constants, only : zero, one, two, pi, five
    implicit none
    !
    ! global options
    !

    ! print more info if true
    logical :: verbose = .false.

    ! configuration file
    character(len=32) :: filename = ''

    !
    ! output options
    !
    type output_info_type
        integer                     :: h5freq   = 1
        character(len=32)           :: h5fname  = ''
    end type output_info_type

    type(output_info_type) :: output

    !
    ! domain options
    !
    type box_type
        integer          :: nc(2) = (/20, 20/)                  ! number of cells
        double precision :: extent(2) = (/pi, pi/)
    end type box_type

    type(box_type) :: box

    !
    ! parcel options
    !
    type parcel_info_type
<<<<<<< HEAD
        integer          :: n_per_cell   = 4         ! number of parcels per cell (need to be a square)
        logical          :: is_random    = .false.   ! random parcel initialization
        integer          :: seed         = 42        ! seed of random initialization
        logical          :: is_elliptic  = .true.    ! use elliptic model
        double precision :: lambda       = 5.0       ! max. ellipse aspect ratio a/b
        integer          :: split_freq   = 1           ! split frequency, 1 = call split subroutine every step
        character(10)    :: merge_type   = 'geometric' ! merge method in use (other option: 'optimal')
        integer          :: merge_freq   = 1           ! merge frequency, 1 = call merge subroutine every step
        double precision :: vfraction    = 36.0        ! volume fraction in merge
        integer          :: diverge_freq = 1           ! diverge frequency, 1 = call diverge module every step
        integer          :: diverge_iters= 1           ! diverge iterations
        logical          :: diverge_grad = .true.      ! diverge uses gradient descent to adjust parcel positions on small scale
        double precision :: gradient_pref= 0.3         ! prefactor for gradient descent
        double precision :: vmaxfraction = 2.0         ! prefactor for gradient descent
=======
        integer          :: n_per_cell   = 4              ! number of parcels per cell (need to be a square)
        logical          :: is_random    = .false.        ! random parcel initialization
        integer          :: seed         = 42             ! seed of random initialization
        logical          :: is_elliptic  = .true.         ! use elliptic model
        double precision :: lambda       = five           ! max. ellipse aspect ratio a/b
        integer          :: split_freq   = 1              ! split frequency, 1 = call split subroutine every step
        character(15)    :: merge_type   = 'bi-geometric' ! merge method in use (other option: 'optimal')
        integer          :: merge_freq   = 1              ! merge frequency, 1 = call merge subroutine every step
        double precision :: vfraction    = 36.0d0         ! volume fraction in merge
        integer          :: diverge_freq = 1              ! diverge frequency, 1 = call diverge module every step
        integer          :: diverge_iters= 1              ! diverge iterations
        logical          :: diverge_grad = .true.         ! diverge uses gradient descent to adjust parcel positions on small scale
        double precision :: gradient_pref= 0.3d0          ! prefactor for gradient descent

>>>>>>> 8ecb5fe8
    end type parcel_info_type

    type(parcel_info_type) :: parcel_info

    !
    ! stepper options
    !
    character(len=16) :: stepper = 'classic-rk4'

    ! time limit
    type time_info_type
        double precision :: limit       = zero       ! time limit
        double precision :: dt          = zero       ! time step
        logical          :: is_adaptive = .false.
        double precision :: alpha       = 0.025d0   ! factor for adaptive time stepping with strain
        double precision :: dt_max      = 0.125d0   ! maximum time step
    end type time_info_type

    type(time_info_type) :: time

    !
    ! interpolation
    !
    character(len=32) :: interpl = 'trilinear'

    !
    ! TaylorGreen flow options
    !
    type flow_type
        double precision :: amp(2) = one    ! amplitudes
        double precision :: freq(2) = one   ! frequencies
        double precision :: phase(2) = one  ! phase shift
    end type flow_type

    type(flow_type) :: flow

end module options<|MERGE_RESOLUTION|>--- conflicted
+++ resolved
@@ -38,22 +38,6 @@
     ! parcel options
     !
     type parcel_info_type
-<<<<<<< HEAD
-        integer          :: n_per_cell   = 4         ! number of parcels per cell (need to be a square)
-        logical          :: is_random    = .false.   ! random parcel initialization
-        integer          :: seed         = 42        ! seed of random initialization
-        logical          :: is_elliptic  = .true.    ! use elliptic model
-        double precision :: lambda       = 5.0       ! max. ellipse aspect ratio a/b
-        integer          :: split_freq   = 1           ! split frequency, 1 = call split subroutine every step
-        character(10)    :: merge_type   = 'geometric' ! merge method in use (other option: 'optimal')
-        integer          :: merge_freq   = 1           ! merge frequency, 1 = call merge subroutine every step
-        double precision :: vfraction    = 36.0        ! volume fraction in merge
-        integer          :: diverge_freq = 1           ! diverge frequency, 1 = call diverge module every step
-        integer          :: diverge_iters= 1           ! diverge iterations
-        logical          :: diverge_grad = .true.      ! diverge uses gradient descent to adjust parcel positions on small scale
-        double precision :: gradient_pref= 0.3         ! prefactor for gradient descent
-        double precision :: vmaxfraction = 2.0         ! prefactor for gradient descent
-=======
         integer          :: n_per_cell   = 4              ! number of parcels per cell (need to be a square)
         logical          :: is_random    = .false.        ! random parcel initialization
         integer          :: seed         = 42             ! seed of random initialization
@@ -67,8 +51,8 @@
         integer          :: diverge_iters= 1              ! diverge iterations
         logical          :: diverge_grad = .true.         ! diverge uses gradient descent to adjust parcel positions on small scale
         double precision :: gradient_pref= 0.3d0          ! prefactor for gradient descent
+        double precision :: vmaxfraction = 2.0         ! prefactor for gradient descent
 
->>>>>>> 8ecb5fe8
     end type parcel_info_type
 
     type(parcel_info_type) :: parcel_info
