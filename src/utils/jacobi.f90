--- conflicted
+++ resolved
@@ -42,20 +42,12 @@
         ! @param[in] j first column with i .ne. j
         ! @param[in] k second column with i .ne. k
         subroutine apply_rotation(A, V, i, j)
-<<<<<<< HEAD
             double precision, intent(inout)           :: A(n, n)
             double precision, intent(inout), optional :: V(n, n)
             integer,          intent(in)              :: i, j
             double precision                          :: theta, c, s, t, tau
-            integer                                   :: k, l
+            integer                                   :: k
             double precision                          :: g, h, aij
-=======
-            double precision, intent(inout) :: A(n, n), V(n, n)
-            integer,          intent(in)    :: i, j
-            double precision                :: theta, c, s, t, tau
-            integer                         :: k
-            double precision                :: g, h, aij
->>>>>>> d5cb1804
 
             ! compute the rotation angle theta
             ! Reference:    Rutishauser, H. The Jacobi method for real symmetric matrices.
