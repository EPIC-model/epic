--- conflicted
+++ resolved
@@ -30,11 +30,8 @@
     double precision, parameter :: f12   = one / two
     double precision, parameter :: f13   = one / three
     double precision, parameter :: f14   = one / four
-<<<<<<< HEAD
+    double precision, parameter :: f15   = one / five
     double precision, parameter :: f18   = one / eight
-=======
-    double precision, parameter :: f15   = one / five
->>>>>>> ae347fc7
     double precision, parameter :: f23   = two / three
     double precision, parameter :: f112  = one / 12.d0
     double precision, parameter :: f16   = one / six
