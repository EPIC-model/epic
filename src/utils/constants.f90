--- conflicted
+++ resolved
@@ -13,18 +13,7 @@
     double precision, parameter :: five  = 5.0d0
     double precision, parameter :: six   = 6.0d0
 
-<<<<<<< HEAD
-    double precision, parameter :: four = 4.0d0
-
-    double precision, parameter :: five = 5.0d0
-
-    double precision, parameter :: six = 6.0d0
-
-    double precision, parameter :: pi = dacos(-one)
-
-=======
-    double precision, parameter :: pi    = acos(-one)
->>>>>>> b3747106
+    double precision, parameter :: pi    = dacos(-one)
     double precision, parameter :: twopi = two * pi
     double precision, parameter :: fpi   = one / pi
 
