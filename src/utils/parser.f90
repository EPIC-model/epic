--- conflicted
+++ resolved
@@ -19,12 +19,7 @@
             logical :: exists = .false.
 
             ! namelist definitions
-<<<<<<< HEAD
-            namelist /EPIC/ model, output, box, parcel, time, &
-                            taylor_green_opt, robert_opt, straka_opt
-=======
-            namelist /EPIC/ field_file, field_tol, output, parcel, stepper, time
->>>>>>> 4afd4a41
+            namelist /EPIC/ field_file, field_tol, output, parcel, time
 
             ! check whether file exists
             inquire(file=filename, exist=exists)
