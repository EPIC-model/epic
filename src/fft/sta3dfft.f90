--- conflicted
+++ resolved
@@ -4,16 +4,8 @@
                           , reverse_y               &
                           , initialise_mpi_reverse  &
                           , finalise_mpi_reverse
-<<<<<<< HEAD
-    use mpi_reverse2d, only : reverse2d_x               &
-                            , reverse2d_y               &
-                            , initialise_mpi_reverse2d  &
-                            , finalise_mpi_reverse2d
+    use constants, only : zero, one
     use stafft, only : dct, dst
-=======
->>>>>>> bf037d2a
-    use constants, only : zero, one
-    use stafft
     use sta2dfft
     use deriv1d, only : init_deriv
     use fft_pencil
