--- conflicted
+++ resolved
@@ -55,17 +55,11 @@
                                    file_type='fields',           &
                                    cf_version=cf_version)
 
-<<<<<<< HEAD
-            call define_netcdf_spatial_dimensions_3d(ncid=ncid,            &
-                                                     ncells=box%ncells,    &
-                                                     dimids=dimids(1:3),   &
-=======
             call write_netcdf_box(ncid, lower, extent, box%ncells)
 
             call define_netcdf_spatial_dimensions_3d(ncid=ncid,             &
                                                      ngps=(/nx, ny, nz+1/), &
                                                      dimids=dimids(1:3),    &
->>>>>>> a923c36c
                                                      axids=axids(1:3))
 
             call define_netcdf_temporal_dimension(ncid, dimids(4), axids(4))
