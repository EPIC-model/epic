! =============================================================================
!                       Straka ("Cold bubble") test case
!
!   This module sets up a cold bubble as described in Straka et al (1993).
!
!   Straka, J.M., Wilhelmson, R.B., Wicker, L.J., Anderson, J.R. and
!   Droegemeier, K.K. (1993), Numerical solutions of a non-linear density
!   current: A benchmark solution and comparisons. Int. J. Numer. Meth. Fluids,
!   17: 1-22. https://doi.org/10.1002/fld.1650170103
!
! =============================================================================

module straka
    use phys_constants
    use constants
    use h5_writer
    implicit none

    private

    type flow_type
        double precision :: dtheta_max = 15.0d0               ![K] max. pot. temp. perturbation
        double precision :: center(2) = (/zero, 3000.0d0/)    ![m] sphere center (x, z)
        double precision :: radii(2)  = (/4000.0d0, 2000.d0/) ![m] ellipse radii (x, z)
    end type flow_type

    type(flow_type) :: straka_flow

    public :: straka_init, straka_flow

    contains

        subroutine straka_init(h5handle, nx, nz, origin, dx)
            integer(hid_t),   intent(inout) :: h5handle
            integer,          intent(in)    :: nx, nz
            double precision, intent(in)    :: origin(2)
            double precision, intent(in)    :: dx(2)
            double precision                :: pos(2)
            double precision                :: xc, xr, zc, zr, L
            double precision                :: dtheta, dtheta_max
            double precision                :: buoyg(0:nz, 0:nx-1)
            integer                         :: i, j

            ! in metres
            xc = straka_flow%center(1)
            xr = straka_flow%radii(2)
            zc = straka_flow%center(2)
            zr = straka_flow%radii(2)

<<<<<<< HEAD
            dtheta_max = -0.5d0 * straka_flow%dtheta_max
=======
            ![Kelvin] reference potential temperature
            theta_ref = straka_flow%theta_ref

            theta_max = -f12 * straka_flow%theta_max
>>>>>>> 693fa9b5

            do j = 0, nz
                do i = 0, nx - 1
                    pos = origin + dx * dble((/i, j/))

                    L = ((pos(1) - xc) / xr) ** 2 &
                      + ((pos(2) - zc) / zr) ** 2

                    L = dsqrt(L)

                    ! potential temperature perturbation
                    dtheta = zero

                    if (L <= one) then
                        dtheta = dtheta_max * (dcos(pi * L) + one)
                    endif

                    ! MPIC paper:
                    ! liquid-water buoyancy is defined by b = g * (theta − theta_l0) / theta_l0
                    ! (dtheta = theta - theta_l0)
                    buoyg(j, i) = gravity * dtheta / theta_l0
                enddo
            enddo

            call write_h5_dataset_2d(h5handle, '/', 'buoyancy', buoyg)

        end subroutine straka_init
end module<|MERGE_RESOLUTION|>--- conflicted
+++ resolved
@@ -47,14 +47,7 @@
             zc = straka_flow%center(2)
             zr = straka_flow%radii(2)
 
-<<<<<<< HEAD
-            dtheta_max = -0.5d0 * straka_flow%dtheta_max
-=======
-            ![Kelvin] reference potential temperature
-            theta_ref = straka_flow%theta_ref
-
-            theta_max = -f12 * straka_flow%theta_max
->>>>>>> 693fa9b5
+            dtheta_max = -f12 * straka_flow%dtheta_max
 
             do j = 0, nz
                 do i = 0, nx - 1
