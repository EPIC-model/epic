SUBDIRS =		\
	src		\
	unit-tests	\
	python-scripts	\
	models		\
	run-script


dist_doc_DATA = README.md

dataroot_DATA = 				\
	taylor_green.config			\
	robert.config				\
	straka.config				\
	models/robert2d-one-gaussian.nml	\
	models/robert2d-one-uniform.nml		\
	models/robert2d-two-gaussians.nml	\
	models/straka2d.nml			\
	models/taylorgreen2d.nml


# make python script an executable script
install-exec-hook:
	chmod 755 $(bindir)/animate-parcels.py
	chmod 755 $(bindir)/bokeh-parcels.py
	chmod 755 $(bindir)/plot-parcels.py
	chmod 755 $(bindir)/plot-fields.py
	chmod 755 $(bindir)/plot-diagnostics.py
<<<<<<< HEAD
	chmod 755 $(bindir)/merge-ellipses.py
	chmod 755 $(bindir)/epic-run.py
=======
	chmod 755 $(bindir)/plot-timings.py
	chmod 755 $(bindir)/merge-ellipses.py
>>>>>>> c284fe51
<|MERGE_RESOLUTION|>--- conflicted
+++ resolved
@@ -26,10 +26,6 @@
 	chmod 755 $(bindir)/plot-parcels.py
 	chmod 755 $(bindir)/plot-fields.py
 	chmod 755 $(bindir)/plot-diagnostics.py
-<<<<<<< HEAD
-	chmod 755 $(bindir)/merge-ellipses.py
-	chmod 755 $(bindir)/epic-run.py
-=======
 	chmod 755 $(bindir)/plot-timings.py
 	chmod 755 $(bindir)/merge-ellipses.py
->>>>>>> c284fe51
+	chmod 755 $(bindir)/epic-run.py