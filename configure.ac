--- conflicted
+++ resolved
@@ -17,12 +17,8 @@
     Makefile
     src/Makefile
     src/utils/Makefile
-<<<<<<< HEAD
-    src/hdf5/Makefile
     src/mpi/Makefile
-=======
     src/netcdf/Makefile
->>>>>>> 29f72774
     src/fft/Makefile
     src/2d/Makefile
     src/3d/Makefile
@@ -253,6 +249,36 @@
     FCFLAGS="$FCFLAGS -I$MPI_DIR/include -I$MPI_DIR/lib"
     LDFLAGS="$LDFLAGS -L$MPI_DIR/lib"
     LIBS="$LIBS -lmpi_usempif08 -lmpi_usempi_ignore_tkr -lmpi_mpifh -lmpi"
+else
+    for path in ${default_lib_paths//:/ }; do
+        AC_MSG_CHECKING([for MPI Fortran libraries in $path])
+        if test -e "$path/mpi_usempif08.a"; then
+            MPI_LIBRARY_DIR="$path"
+            AC_MSG_RESULT([yes])
+            break
+        fi
+        AC_MSG_RESULT([no])
+    done
+
+    for path in ${default_include_paths//:/ }; do
+        AC_MSG_CHECKING([for MPI Fortran modules in $path])
+        if test -e "$path/mpi.mod"; then
+            MPI_INCLUDE_DIR="$path"
+            AC_MSG_RESULT([yes])
+            break
+        fi
+        AC_MSG_RESULT([no])
+    done
+
+    if test -n "${MPI_LIBRARY_DIR}" && test -n "${MPI_INCLUDE_DIR}"; then
+        FCFLAGS="$FCFLAGS -I$MPI_INCLUDE_DIR"
+        LDFLAGS="$LDFLAGS -L$MPI_LIBRARY_DIR"
+        LIBS="$LIBS -lmpi_usempif08 -lmpi_usempi_ignore_tkr -lmpi_mpifh -lmpi"
+    else
+        AC_MSG_ERROR([Cannot find MPI.
+                    Please export the environment variable MPI_DIR pointing
+                    to the root directory of MPI.])
+    fi
 fi
 
 AC_MSG_CHECKING([for mpi Fortran library])
