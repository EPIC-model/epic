--- conflicted
+++ resolved
@@ -11,17 +11,7 @@
  ! grid info
  !
 
-<<<<<<< HEAD
  grid          = 11, 11
-=======
- mesh%origin        = -1.5707963267948966, -1.5707963267948966
-
- mesh%extent        = 3.141592653589793, 3.141592653589793
-
- mesh%grid          = 11, 11
-
- mesh%bc            = 'periodic', 'free slip'
->>>>>>> 10a9b37c
 
  !
  ! parcel info
@@ -50,11 +40,7 @@
  !
  stepper            = 'classic-rk4'
 
-<<<<<<< HEAD
  time%limit         = 2.5
-=======
- time%limit         = 10.0
->>>>>>> 10a9b37c
 
  time%dt            = 0.025
 
