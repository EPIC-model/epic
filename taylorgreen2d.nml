&MODEL
 !
 ! output info
 !

 output%h5freq      = 1

 output%h5fname     = 'taylorgreen2d.hdf5'

 !
 ! grid info
 !

 grid          = 11, 11

 !
 ! parcel info
 !

 parcel%n_per_cell   = 4

 parcel%is_random    = .false.

 parcel%seed         = 42

 parcel%is_elliptic  = .true.

 parcel%lambda       = 5.0

 parcel%split_freq   = 1

 parcel%merge_type   = 'multi-geometric'

 parcel%merge_freq   = 1

 parcel%vfraction    = 36.0

 parcel%diverge_freq = 1

 parcel%diverge_iters = 5

 parcel%diverge_grad = .true.

 parcel%gradient_pref = 0.3

 !
 ! stepper info
 !
 stepper            = 'classic-rk4'

<<<<<<< HEAD
 time%limit         = 10.0
=======
 time%limit         = 20.0
>>>>>>> a6bdb530

 time%dt            = 0.025

 time%is_adaptive   = .true.

 time%alpha         = 0.025

 time%dt_max        = 0.125

 !
 ! Taylor-Green flow parameters:
 !      u(x, y) = A * cos(ax + d) * sin(by + e)
 !      v(x, y) = B * sin(ax + d) * cos(by + e)
 !

 ! amplitudes: A, B
 flow%amp           = 0.5,                -1.0

 ! frequencies: a, b
 flow%freq          = 2.0,                 1.0

 ! phase shifts: d, e
 flow%phase         = 1.5707963267948966,  0.0


 !
 ! interpolation method
 !
 interpl            = 'trilinear'
/<|MERGE_RESOLUTION|>--- conflicted
+++ resolved
@@ -48,11 +48,7 @@
  !
  stepper            = 'classic-rk4'
 
-<<<<<<< HEAD
- time%limit         = 10.0
-=======
  time%limit         = 20.0
->>>>>>> a6bdb530
 
  time%dt            = 0.025
 
